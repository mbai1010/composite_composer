--- conflicted
+++ resolved
@@ -30,11 +30,7 @@
 deps = [{srv = "sched", interface = "sched"}, {srv = "sched", interface = "init"}, {srv = "capmgr", interface = "capmgr_create"}, {srv = "capmgr", interface = "memmgr"}, {srv = "capmgr", interface = "contigmem"}]
 implements = [{interface = "nic"}]
 constructor = "booter"
-<<<<<<< HEAD
 baseaddr = "0x6000000"
-=======
-baseaddr = "0x1800000"
->>>>>>> e006c6e2
 
 [[components]]
 name = "memcached"
@@ -42,18 +38,13 @@
 deps = [{srv = "sched", interface = "sched"}, {srv = "sched", interface = "init"}, {srv = "capmgr", interface = "capmgr_create"}, {srv = "capmgr", interface = "memmgr"}, {srv = "capmgr", interface = "contigmem"}]
 implements = [{interface = "mc"}]
 constructor = "booter"
-<<<<<<< HEAD
 baseaddr = "0x2600000"
-=======
-baseaddr = "0x2000000"
->>>>>>> e006c6e2
 
 [[components]]
 name = "simple_mc_udp_server1"
 img  = "simple_mc_udp_server.simple_mc_udp_server_no_lwip"
 deps = [{srv = "sched", interface = "sched"}, {srv = "sched", interface = "init"},{srv = "capmgr", interface = "capmgr_create"}, {srv = "capmgr", interface = "memmgr"}, {srv = "capmgr", interface = "contigmem"}, {srv = "nicmgr", interface = "nic"}, {srv = "memcached", interface = "mc"}]
 constructor = "booter"
-<<<<<<< HEAD
 baseaddr = "0x9000000"
 
 [[components]]
@@ -61,7 +52,4 @@
 img  = "simple_mc_udp_server.simple_mc_udp_server_no_lwip"
 deps = [{srv = "sched", interface = "sched"}, {srv = "sched", interface = "init"},{srv = "capmgr", interface = "capmgr_create"}, {srv = "capmgr", interface = "memmgr"}, {srv = "capmgr", interface = "contigmem"}, {srv = "nicmgr", interface = "nic"}, {srv = "memcached", interface = "mc"}]
 constructor = "booter"
-baseaddr = "0x11000000"
-=======
-baseaddr = "0x2200000"
->>>>>>> e006c6e2
+baseaddr = "0x11000000"