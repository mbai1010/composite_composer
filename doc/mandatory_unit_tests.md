--- conflicted
+++ resolved
@@ -14,16 +14,8 @@
 
 **unit_cbuf.sh, micro_cbuf.sh** -- cbuf tests.
 
-**unit_cbboot_cbuf.sh, unit_cbboot_pp.sh** -- cbboot tests
-
-<<<<<<< HEAD
 **unit_cbboot_cbuf.sh, unit_cbboot_pp.sh, unit_cbboot_cbuf_fork_lock.sh** -- cbboot tests
 
 **lcbufMalloc.sh** -- test with malloc using cbufs. Fairly rudimentary, but has already discovered one bug.
 
-**unit_fork.sh, unit_fork_pp.sh, unit_cbboot_cbuf_fork_lock.sh, micro_fork.sh** -- various fork tests. So far, testing mainly focuses on micro_fork and unit_fork, but none of them seem broken. unit_fork is a trivial fork operation while micro_fork tries to time how efficient forking is.
-=======
-**lcbufMalloc.sh** -- test with malloc using cbufs. Fairly rudimentary, but has already discovered one bug.
-
-**unit_fork.sh, unit_fork_pp.sh, unit_cbboot_cbuf_fork_lock.sh, micro_fork.sh, micro_fork_pp.sh** -- various fork tests. So far, testing mainly focuses on micro_fork and unit_fork, but none of them seem broken. unit_fork is a trivial fork operation while micro_fork tries to time how efficient forking is.
->>>>>>> ce11edd5
+**unit_fork.sh, unit_fork_pp.sh, unit_cbboot_cbuf_fork_lock.sh, micro_fork.sh, micro_fork_pp.sh** -- various fork tests. So far, testing mainly focuses on micro_fork and unit_fork, but none of them seem broken. unit_fork is a trivial fork operation while micro_fork tries to time how efficient forking is.