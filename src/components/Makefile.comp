--- conflicted
+++ resolved
@@ -30,14 +30,7 @@
 LUAOBJ=$(LUABASE)/cos/lua_lang.o
 LUAINC=-I$(LUADIR)/src -I$(LUABASE)/cos/include
 
-<<<<<<< HEAD
-INC_PATH=-I./ -I$(CDIR)/include/ -I$(CDIR)/interface/
-=======
 INC_PATH=-I./ -I$(CDIR)/include/ -I$(CDIR)/interface/ -I$(SHAREDINC)
-# FIXME: dietlibc is now compiled with fno merge constants which is
-# probably ballooning its size.  Fix this need for no merge constants
-# in cos_loader.
->>>>>>> 46bea127
 SHARED_FLAGS=-fno-merge-constants -nostdinc -nostdlib -fno-pic
 OPT= -g
 #OPT= -O3
