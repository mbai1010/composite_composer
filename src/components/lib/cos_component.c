/**
 * Copyright 2007 by Gabriel Parmer, gabep1@cs.bu.edu
 *
 * Redistribution of this file is permitted under the GNU General
 * Public License v2.
 */
#include <stdio.h>

#include <sys/auxv.h>

#include <consts.h>
#include <cos_component.h>
#include <ps.h>


CWEAKSYMB int cos_sched_notifications;

CWEAKSYMB int
main(void)
{
	return 0;
}

CWEAKSYMB void
cos_init(void *arg)
{
	main();
}

/* Intended to be implement by libraries */
CWEAKSYMB void
<<<<<<< HEAD
pre_syscall_default_setup() {}

/* Intended to be overriden by components */
CWEAKSYMB void
pre_syscall_setup() {
	pre_syscall_default_setup();
}

CWEAKSYMB void
syscall_emulation_setup() {}

CWEAKSYMB long
cos_syscall_handler(int syscall_num, long a, long b, long c, long d, long e, long f)
{
	printc("Default syscall handler callled (syscall: %d), faulting!", syscall_num);
	assert(0);
	return 0;
}

__attribute__((regparm(1))) long
__cos_syscall(int syscall_num, long a, long b, long c, long d, long e, long f)
{
	cos_syscall_handler(syscall_num, a, b, c, d, e, f);
}

CWEAKSYMB void
libc_initialization_handler() {}

void __init_libc(char **envp, char *pn);

void
libc_init() {
	// The construction of this is:
	// evn1, env2, ..., NULL, auxv_n1, auxv_1, auxv_n2, auxv_2 ..., NULL
	// TODO: Figure out a way to set AT_HWCAP / AT_SYSINFO
	static char* envp[] = {
		"USER=composite_user",
		"LANG=en_US.UTF-8",
		"HOME=/home/composite_user",
		"LOGNAME=composite_user",
		NULL,
		(char*)AT_PAGESZ,  (char*)PAGE_SIZE,    // Page size
		(char*)AT_UID,     (char*)1000,         // User id
		(char*)AT_EUID,    (char*)1000,         // Effective user id
		(char*)AT_GID,     (char*)1000,         // Group id
		(char*)AT_EGID,    (char*)1000,         // Effective group id
		(char*)AT_SECURE,  (char*)0,            // Whether the program is being run under sudo
		NULL
	};
	char* program_name = "composite component";
	__init_libc(envp, program_name);
=======
__alloc_libc_initilize(void)
{
	return;
>>>>>>> 270b75b5
}

CWEAKSYMB void
cos_upcall_exec(void *arg)
<<<<<<< HEAD
{ }
=======
{
	return;
}
>>>>>>> 270b75b5

CWEAKSYMB int
cos_async_inv(struct usr_inv_cap *ucap, int *params)
{
	return 0;
}

CWEAKSYMB int
cos_thd_entry_static(u32_t idx)
{
	*(int *)NULL = 0;
	return 0;
}

/*
 * Cos thread creation data structures.
 */
struct __thd_init_data __thd_init_data[COS_THD_INIT_REGION_SIZE] CACHE_ALIGNED;

static void
cos_thd_entry_exec(u32_t idx)
{
	void (*fn)(void *);
	void *data;

	fn   = __thd_init_data[idx].fn;
	data = __thd_init_data[idx].data;
	/* and release the entry... might need a barrier here. */
	__thd_init_data[idx].data = NULL;
	__thd_init_data[idx].fn   = NULL;

	(fn)(data);
}

CWEAKSYMB void
cos_upcall_fn(upcall_type_t t, void *arg1, void *arg2, void *arg3)
{
	static int first = 1;

	if (first) {
		first = 0;
		/* The syscall enumlator might need something to be setup before it can work */
		pre_syscall_setup();
		/* The syscall enumlator might need something to be setup before it can work */
		syscall_emulation_setup();
		/* The syscall enumlator might need something to be setup before it can work */
		libc_initialization_handler();

		constructors_execute();
	}

	switch (t) {
	case COS_UPCALL_THD_CREATE:
		/* New thread creation method passes in this type. */
		{
			/* A new thread is created in this comp. */

			/* arg1 is the thread init data. 0 means
			 * bootstrap. */
			if (arg1 == 0) {
				cos_init(NULL);
			} else {
				u32_t idx = (int)arg1 - 1;
				if (idx >= COS_THD_INIT_REGION_SIZE) {
					/* This means static defined entry */
					cos_thd_entry_static(idx - COS_THD_INIT_REGION_SIZE);
				} else {
					/* Execute dynamic allocated entry. */
					cos_thd_entry_exec(idx);
				}
			}
			return;
		}
	default:
		/* fault! */
		*(int *)NULL = 0;
		return;
	}
	return;
}

CWEAKSYMB void *
cos_get_vas_page(void)
{
	char *h;
	long  r;
	do {
		h = cos_get_heap_ptr();
		r = (long)h + PAGE_SIZE;
	} while (cos_cmpxchg(&cos_comp_info.cos_heap_ptr, (long)h, r) != r);
	return h;
}

CWEAKSYMB void
cos_release_vas_page(void *p)
{
	cos_set_heap_ptr_conditional(p + PAGE_SIZE, p);
}

extern const vaddr_t cos_atomic_cmpxchg, cos_atomic_cmpxchg_end, cos_atomic_user1, cos_atomic_user1_end,
  cos_atomic_user2, cos_atomic_user2_end, cos_atomic_user3, cos_atomic_user3_end, cos_atomic_user4,
  cos_atomic_user4_end;
extern const vaddr_t cos_upcall_entry;

extern const vaddr_t cos_ainv_entry;

CWEAKSYMB vaddr_t ST_user_caps;

/*
 * Much of this is either initialized at load time, or passed to the
 * loader though this structure.
 */
struct cos_component_information cos_comp_info __attribute__((
  section(".cinfo"))) = {.cos_this_spd_id         = 0,
                         .cos_heap_ptr            = 0,
                         .cos_heap_limit          = 0,
                         .cos_stacks.freelists[0] = {.freelist = 0, .thd_id = 0},
                         .cos_upcall_entry        = (vaddr_t)&cos_upcall_entry,
                         .cos_async_inv_entry     = (vaddr_t)&cos_ainv_entry,
                         .cos_user_caps           = (vaddr_t)&ST_user_caps,
                         .cos_ras  = {{.start = (vaddr_t)&cos_atomic_cmpxchg, .end = (vaddr_t)&cos_atomic_cmpxchg_end},
                                     {.start = (vaddr_t)&cos_atomic_user1, .end = (vaddr_t)&cos_atomic_user1_end},
                                     {.start = (vaddr_t)&cos_atomic_user2, .end = (vaddr_t)&cos_atomic_user2_end},
                                     {.start = (vaddr_t)&cos_atomic_user3, .end = (vaddr_t)&cos_atomic_user3_end},
                                     {.start = (vaddr_t)&cos_atomic_user4, .end = (vaddr_t)&cos_atomic_user4_end}},
                         .cos_poly = {
                           0,
                         }};<|MERGE_RESOLUTION|>--- conflicted
+++ resolved
@@ -29,7 +29,6 @@
 
 /* Intended to be implement by libraries */
 CWEAKSYMB void
-<<<<<<< HEAD
 pre_syscall_default_setup() {}
 
 /* Intended to be overriden by components */
@@ -81,22 +80,11 @@
 	};
 	char* program_name = "composite component";
 	__init_libc(envp, program_name);
-=======
-__alloc_libc_initilize(void)
-{
-	return;
->>>>>>> 270b75b5
 }
 
 CWEAKSYMB void
 cos_upcall_exec(void *arg)
-<<<<<<< HEAD
 { }
-=======
-{
-	return;
-}
->>>>>>> 270b75b5
 
 CWEAKSYMB int
 cos_async_inv(struct usr_inv_cap *ucap, int *params)
