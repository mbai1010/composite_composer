/**
 * Copyright 2007 by Gabriel Parmer, gabep1@cs.bu.edu
 *
 * Redistribution of this file is permitted under the GNU General
 * Public License v2.
 */

#include <cos_component.h>

//long stkmgr_stack_space[ALL_TMP_STACKS_SZ];

<<<<<<< HEAD
/* FIXME: we want to get rid of this page, which was used for the
 * cos_sched_data_area. But for some reason the system won't load if
 * we remove this page. */
char temp[4096] __attribute__((aligned(4096)));
=======
int cos_sched_notifications __attribute__((weak));
/* This should only really be present in schedulers! */
/* struct cos_sched_data_area cos_sched_notifications = { */
/* 	.cos_next = {.next_thd_id = 0, .next_thd_flags = 0}, */
/* 	.cos_locks = {.v = 0}, */
/* 	.cos_events = {} */
/* }; */
>>>>>>> 097201ac

__attribute__ ((weak))
void cos_init(void *arg)
{
	return;
}

__attribute__ ((weak))
void __alloc_libc_initilize(void)
{
	return;
}

__attribute__ ((weak))
void cos_upcall_exec(void *arg)
{
	return;
}

__attribute__ ((weak))
void cos_upcall_fn(upcall_type_t t, void *arg1, void *arg2, void *arg3)
{
	switch (t) {
	case COS_UPCALL_BRAND_EXEC:
	{
		cos_upcall_exec(arg1);
		break;
	}
	case COS_UPCALL_BOOTSTRAP:
	{
		static int first = 1;
<<<<<<< HEAD
		if (first) { first = 0; __alloc_libc_initilize(); }
=======

		if (first) { 
			first = 0; 
			__alloc_libc_initilize(); 
			constructors_execute();
		}
>>>>>>> 097201ac
		cos_init(arg1);
		break;
	}
	default:
		/* fault! */
		*(int*)NULL = 0;
		return;
	}
	return;
}

__attribute__ ((weak))
int main(void)
{
	return 0;
}

__attribute__((weak)) 
void *cos_get_vas_page(void)
{
	char *h;
	long r;
	do {
		h = cos_get_heap_ptr();
		r = (long)h+PAGE_SIZE;
	} while (cos_cmpxchg(&cos_comp_info.cos_heap_ptr, (long)h, r) != r);
	return h;
}

__attribute__((weak)) 
void cos_release_vas_page(void *p)
{
	cos_set_heap_ptr_conditional(p + PAGE_SIZE, p);
}

extern const vaddr_t cos_atomic_cmpxchg, cos_atomic_cmpxchg_end, 
	cos_atomic_user1, cos_atomic_user1_end, 
	cos_atomic_user2, cos_atomic_user2_end, 
	cos_atomic_user3, cos_atomic_user3_end, 
	cos_atomic_user4, cos_atomic_user4_end;
extern const vaddr_t cos_upcall_entry;

__attribute__((weak)) vaddr_t ST_user_caps;

/* 
 * Much of this is either initialized at load time, or passed to the
 * loader though this structure.
 */
struct cos_component_information cos_comp_info __attribute__((section(".cinfo"))) = {
	.cos_this_spd_id = 0,
	.cos_heap_ptr = 0,
	.cos_heap_limit = 0,
	.cos_stacks.freelists[0] = {.freelist = 0, .thd_id = 0},
	.cos_upcall_entry = (vaddr_t)&cos_upcall_entry,
<<<<<<< HEAD
=======
	.cos_sched_data_area = (struct cos_sched_data_area*)&cos_sched_notifications,
>>>>>>> 097201ac
	.cos_user_caps = (vaddr_t)&ST_user_caps,
	.cos_ras = {{.start = (vaddr_t)&cos_atomic_cmpxchg, .end = (vaddr_t)&cos_atomic_cmpxchg_end}, 
		    {.start = (vaddr_t)&cos_atomic_user1, .end = (vaddr_t)&cos_atomic_user1_end},
		    {.start = (vaddr_t)&cos_atomic_user2, .end = (vaddr_t)&cos_atomic_user2_end},
		    {.start = (vaddr_t)&cos_atomic_user3, .end = (vaddr_t)&cos_atomic_user3_end},
		    {.start = (vaddr_t)&cos_atomic_user4, .end = (vaddr_t)&cos_atomic_user4_end}},
	.cos_poly = {0, }
};<|MERGE_RESOLUTION|>--- conflicted
+++ resolved
@@ -9,20 +9,12 @@
 
 //long stkmgr_stack_space[ALL_TMP_STACKS_SZ];
 
-<<<<<<< HEAD
 /* FIXME: we want to get rid of this page, which was used for the
  * cos_sched_data_area. But for some reason the system won't load if
  * we remove this page. */
 char temp[4096] __attribute__((aligned(4096)));
-=======
+
 int cos_sched_notifications __attribute__((weak));
-/* This should only really be present in schedulers! */
-/* struct cos_sched_data_area cos_sched_notifications = { */
-/* 	.cos_next = {.next_thd_id = 0, .next_thd_flags = 0}, */
-/* 	.cos_locks = {.v = 0}, */
-/* 	.cos_events = {} */
-/* }; */
->>>>>>> 097201ac
 
 __attribute__ ((weak))
 void cos_init(void *arg)
@@ -54,16 +46,11 @@
 	case COS_UPCALL_BOOTSTRAP:
 	{
 		static int first = 1;
-<<<<<<< HEAD
-		if (first) { first = 0; __alloc_libc_initilize(); }
-=======
-
 		if (first) { 
 			first = 0; 
 			__alloc_libc_initilize(); 
 			constructors_execute();
 		}
->>>>>>> 097201ac
 		cos_init(arg1);
 		break;
 	}
@@ -118,10 +105,6 @@
 	.cos_heap_limit = 0,
 	.cos_stacks.freelists[0] = {.freelist = 0, .thd_id = 0},
 	.cos_upcall_entry = (vaddr_t)&cos_upcall_entry,
-<<<<<<< HEAD
-=======
-	.cos_sched_data_area = (struct cos_sched_data_area*)&cos_sched_notifications,
->>>>>>> 097201ac
 	.cos_user_caps = (vaddr_t)&ST_user_caps,
 	.cos_ras = {{.start = (vaddr_t)&cos_atomic_cmpxchg, .end = (vaddr_t)&cos_atomic_cmpxchg_end}, 
 		    {.start = (vaddr_t)&cos_atomic_user1, .end = (vaddr_t)&cos_atomic_user1_end},
