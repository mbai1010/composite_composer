#ifndef CRT_LOCK_H
#define CRT_LOCK_H

/***
 * Simple blocking lock. Uses blockpoints to enable the blocking and
 * waking of contending threads.
 *
 * **TODO**:
 *
 * - Add dependency specification for PI.
 * - Add optional adaptive spinning and non-preemptivity -- generally, multicore awareness
 * - Thorough testing.
 */

#include <cos_component.h>
#include <crt_blkpt.h>

struct crt_lock {
	unsigned long owner_blked;
	struct crt_blkpt blkpt;
};

#define CRT_LOCK_OWNER_BLKED_BITS (sizeof(unsigned long) * 8)
<<<<<<< HEAD
#define CRT_LOCK_BLKED_MASK       (1 << (CRT_LOCK_OWNER_BLKED_BITS - 2))
=======
#define CRT_LOCK_BLKED_MASK       (1UL << (CRT_LOCK_OWNER_BLKED_BITS - 2))
>>>>>>> a846806d
#define CRT_LOCK_BLKED(e)         ((e) &  CRT_LOCK_BLKED_MASK)
#define CRT_LOCK_OWNER(e)         ((e) & ~CRT_LOCK_BLKED_MASK)


/**
 * Initialize a lock. Does *not* allocate memory for it, and assumes
 * that you pass that memory in as an argument.
 *
 * - @l - the lock
 * - @return - `0` on successful initialization,
 *             `!0` if the backing blockpoint cannot be allocated
 */
static inline int
crt_lock_init(struct crt_lock *l)
{
	l->owner_blked = 0;

	return crt_blkpt_init(&l->blkpt);
}

/**
 * Teardown and delete the lock. Note that this does *not* manipulate
 * or free the lock's memory. This API is high-level and general, and
 * must allow locks to be embedded in structures, or defined globally.
 *
 * @precondition - The lock is not taken.
 *
 * - @l - the lock
 * - @return - `0` on success, and
 *             `!0` if the lock is taken.
 */
static inline int
crt_lock_teardown(struct crt_lock *l)
{
	assert(l->owner_blked == 0);
	if (!ps_cas(&l->owner_blked, 0, ~0)) return 1;

	return crt_blkpt_teardown(&l->blkpt);
}

/**
 * Take the lock.
 *
 * @precondition - we have *not* already taken the lock. Recursive
 * locks not allowed currently.
 *
 * - @l - the lock
 */
static inline void
crt_lock_take(struct crt_lock *l)
{
	struct crt_blkpt_checkpoint chkpt;

	while (1) {
		unsigned long owner_blked;

		crt_blkpt_checkpoint(&l->blkpt, &chkpt);

		/* Can we take the lock? */
		if (ps_cas(&l->owner_blked, 0, (unsigned long)cos_thdid())) {
			return;	/* success! */
		}

		/* slowpath: we're blocking! Set the blocked bit, or try again */
		owner_blked = ps_load(&l->owner_blked);
		if (!ps_cas(&l->owner_blked, owner_blked, owner_blked | CRT_LOCK_BLKED_MASK)) continue;

		/* We can't take the lock, have set the block bit, and await release */
		crt_blkpt_wait(&l->blkpt, 0, &chkpt);
	}
}

/**
 * Attempts to take the lock, and returns a value depending on if it
 * takes it, or not.
 *
 * - @l - the `crt_lock`
 * - @return - `0` on successful lock acquisition,
 *             '1' if it is already taken.
 */
static inline int
crt_lock_try_take(struct crt_lock *l)
{
	if (ps_cas(&l->owner_blked, 0, (unsigned long)cos_thdid())) {
		return 0;	/* success! */
	} else {
		return 1;
	}
}

/**
 * Release the lock.
 *
 * @precondition: we must have previously taken the lock.
 *
 * - @l - the lock
 */
static inline void
crt_lock_release(struct crt_lock *l)
{
	while (1) {
		unsigned long o_b = ps_load(&l->owner_blked);
		int blked = unlikely(CRT_LOCK_BLKED(o_b) == CRT_LOCK_BLKED_MASK);

		assert(CRT_LOCK_OWNER(o_b) == cos_thdid());
		/*
		 * If this doesn't work, then someone must have set
		 * blocked in the mean time. Try again! Blocked can
		 * only be set once, so this is a bounded loop (can
		 * fire two times, max).
		 */
		if (unlikely(!ps_cas(&l->owner_blked, o_b, 0))) continue;

		/* if there are blocked threads, wake 'em up! */
		if (unlikely(blked)) crt_blkpt_wake(&l->blkpt, 0);

		return;
	}
}

#endif /* CRT_LOCK_H */<|MERGE_RESOLUTION|>--- conflicted
+++ resolved
@@ -21,11 +21,7 @@
 };
 
 #define CRT_LOCK_OWNER_BLKED_BITS (sizeof(unsigned long) * 8)
-<<<<<<< HEAD
-#define CRT_LOCK_BLKED_MASK       (1 << (CRT_LOCK_OWNER_BLKED_BITS - 2))
-=======
 #define CRT_LOCK_BLKED_MASK       (1UL << (CRT_LOCK_OWNER_BLKED_BITS - 2))
->>>>>>> a846806d
 #define CRT_LOCK_BLKED(e)         ((e) &  CRT_LOCK_BLKED_MASK)
 #define CRT_LOCK_OWNER(e)         ((e) & ~CRT_LOCK_BLKED_MASK)
 
