/**
 * Redistribution of this file is permitted under the BSD two clause license.
 *
 * Copyright 2019, The George Washington University
 * Author: Gabriel Parmer, gparmer@gwu.edu
 */

/**
 * This is the library of kernel manipulation functions that is
 * actually meant to be used directly by components that manage kernel
 * resources. It defines the component, sinv, rcv, thread, and asnd
 * structures, and the APIs in terms of those structures. It hides and
 * uses the cos_defkernel_api to manipulate the capability- and
 * page-table management.
 *
 * The naming scheme of many of these functions:
 *
 * - `crt_*_create` - Creates the resources for a given `*` resource
 *   in the current component.
 *
 * - `crt_*_create_in(crt_*, c, ...)` - Create the resources for a
 *   given `*` resource that is to created *inside* another component,
 *   `c`. This is often used to create threads and rcv endpoints in
 *   another component. This is paired with the `crt_*_alias_into`
 *   function to copy the capabilities into another component's
 *   capability tables.
 *
 * - `crt_*_create_with(crt_*, crt_*_resources, ...)` - Create a `*`
 *   resource using the resources passed into the function. This is
 *   often used when resources that constitute `*` have already been
 *   created by another component (e.g. the pgtbl and captbl for one
 *   of our child components).
 *
 * - `crt_*_alias_in(crt_*, c, crt_*_resources)` - Alias a
 *   resource `*`'s capabilities into the capability tables of a
 *   specific component `c`. Where `crt_*_resources` has non-zero
 *   capabilities, they are used as the location of the resources in
 *   `c`. In this way, this function also contains the functionality
 *   of a `_with` function as well. That structure is used to return
 *   the destination capabilities in `crt_*_resources`.
 */

#include <stdlib.h>

#include <cos_defkernel_api.h>
#include <cos_thd_init.h>
#include <cos_types.h>
#include <llprint.h>
#include <elf_loader.h>
#include <barrier.h>
#include <ps.h>
#include <initargs.h>
#include <jitutils.h>

#include <crt.h>

#define CRT_REFCNT_INITVAL 1

static unsigned long nchkpt = 0;
static unsigned long ncomp = 1;

unsigned long
crt_ncomp()
{
	return ncomp;
}

unsigned long
crt_nchkpt()
{
	return nchkpt;
}

int
crt_chkpt_create(struct crt_chkpt *chkpt, struct crt_comp *c)
{
	char *mem;
	struct cos_compinfo *root_ci;

	chkpt->c = c;
	ps_faa(&nchkpt, 1);

	/* allocate space for saving the component's memory */
	root_ci = cos_compinfo_get(cos_defcompinfo_curr_get());
	mem = cos_page_bump_allocn(root_ci, c->tot_sz_mem);
	if (!mem) return -ENOMEM;

	chkpt->mem = mem;
	chkpt->tot_sz_mem = c->tot_sz_mem;

	memcpy(mem, c->mem, c->tot_sz_mem);
	/*
	 * TODO: capabilities aren't copied, so components that could modify their capabilities
	 * while running (schedulers/cap mgrs) shouldn't be checkpointed
	 * TODO: copy dynamically allocated memory into the checkpoint
	 */

	return 0;
}

int
crt_chkpt_restore(struct crt_chkpt *chkpt, struct crt_comp *c)
{
	/* turning c, a terminated component, back into a chkpt */
	/* TODO: return memory to a previous saved state */
	return 0;
}

/* Create a new asids namespace */
int
crt_ns_asids_init(struct crt_ns_asid *asids)
{
	int i;

	for (i = 0 ; i < CRT_ASID_NUM_NAMES ; i++) {
		/* set reserved = 1, allocated = 0 */
		asids->names[i].state = CRT_NS_STATE_RESERVED;
	}

	asids->parent = NULL;

	return 0;
}

/*
 * Create a asid namespace from the names "left over" in `existing`,
 * i.e. those that have not been marked allocated.
 *
 * Return values:
 *    0: success
 *   -1: new is unallocated/null or initialization fails
 *   -2: new already has allocations
 */
int
crt_ns_asids_split(struct crt_ns_asid *new, struct crt_ns_asid *existing)
{
	int i;

	for (i = 0 ; i < CRT_ASID_NUM_NAMES ; i++) {
		if ((new->names[i].state & CRT_NS_STATE_ALLOCATED) == CRT_NS_STATE_ALLOCATED) return -2;
	}

	if (crt_ns_asids_init(new)) return -1;

	for (i = 0 ; i < CRT_ASID_NUM_NAMES ; i++) {
		/* if a name is allocated in existing, it should not be reserved in new */
		/* by default via init everything else will go to:
		 *	reserved  = 1
		 *	allocated = 0
		 *	aliased   = 0
		 */
		if ((existing->names[i].state & CRT_NS_STATE_ALLOCATED) == CRT_NS_STATE_ALLOCATED) {
			new->names[i].state &= ~CRT_NS_STATE_RESERVED;
		}
		/* if a name is reserved (but not allocated) in existing, it should no longer be reserved in existing
		 * NOTE: this means no further allocations can be made in existing
		 */
		if ((existing->names[i].state & CRT_NS_STATE_RESERVED) == CRT_NS_STATE_RESERVED) {
			existing->names[i].state &= ~CRT_NS_STATE_RESERVED;
		}
	}

	return 0;
}

/*
 * Return the index of the first available ASID name
 * Return -1 if there are none available
 */
static int
crt_asid_available_name(struct crt_ns_asid *asids)
{
	int i;

	for (i = 0 ; i < CRT_ASID_NUM_NAMES ; i++) {
		if ((asids->names[i].state & (CRT_NS_STATE_RESERVED | CRT_NS_STATE_ALLOCATED)) == CRT_NS_STATE_RESERVED) {
			return i;
		}
	}

	return -1;
}

/*
 * Initialize a new vas namespace, pulling a name from the `asids`
 * Return values:
 *   0: success
 *  -1: new/asids not set up correctly, or no available ASID names, or pgtbl node allocation failed
 */
int
crt_ns_vas_init(struct crt_ns_vas *new, struct crt_ns_asid *asids)
{
	int asid_index = 0;
	int i = 0;
	pgtblcap_t top_lvl_pgtbl;
	struct cos_compinfo *ci = cos_compinfo_get(cos_defcompinfo_curr_get());

	/* find an asid name for new */
	asid_index = crt_asid_available_name(asids);
	if (asid_index == -1) return -1;

	if ((top_lvl_pgtbl = cos_pgtbl_alloc(ci)) == 0) return -1;

	new->asid_name = asid_index;
	asids->names[asid_index].state |= CRT_NS_STATE_ALLOCATED;

	new->top_lvl_pgtbl = top_lvl_pgtbl;
	new->parent = NULL;

	/* initialize the names in new */
	for (i = 0 ; i < CRT_VAS_NUM_NAMES ; i++) {
		new->names[i].state = CRT_NS_STATE_RESERVED;
		new->names[i].comp = NULL;
	}

	/* initialize an MPK NS for new */
	for (i = 0 ; i < CRT_VAS_NUM_NAMES ; i++) {
		new->mpk_names[i].state = CRT_NS_STATE_RESERVED;
	}

	return 0;

}

/*
 * Create a new vas namespace from the names "left over" in
 * `existing`, i.e. those that have not been allocated
 * and automatically alias all names from existing into new
 *
 * Return values:
 *   0: success
 *  -1: new is null/not allocated correctly, or initialization fails
 *  -2: new already has allocations
 *
 * NOTE: after this call, no further allocations can be made in existing
 */
int
crt_ns_vas_split(struct crt_ns_vas *new, struct crt_ns_vas *existing, struct crt_ns_asid *asids)
{
	int i;
	int cons_ret;

	/* verify that `new` has no existing allocations */
	for (i = 0 ; i < CRT_VAS_NUM_NAMES ; i++) {
		if ((new->names[i].state & CRT_NS_STATE_ALLOCATED) == CRT_NS_STATE_ALLOCATED) return -2;
	}

	if (crt_ns_vas_init(new, asids)) return -1;

	for (i = 0 ; i < CRT_VAS_NUM_NAMES ; i++) {
		/*
		 * If a name is allocated or aliased in existing, the component there should automatically be aliased into new */
		/* by default via init everything else will go to:
		 * 		reserved  = 1
		 *      allocated = 0
		 *      aliased   = 0
		 */
		if (existing->names[i].state & (CRT_NS_STATE_ALLOCATED | CRT_NS_STATE_ALIASED)) {
			new->names[i].state = (new->names[i].state & ~CRT_NS_STATE_RESERVED) | CRT_NS_STATE_ALIASED;
			new->names[i].comp = existing->names[i].comp;
			cons_ret = cos_cons_into_shared_pgtbl(cos_compinfo_get(new->names[i].comp->comp_res), new->top_lvl_pgtbl);
<<<<<<< HEAD
			if (cons_ret != 0) {
				printc("cons failed: %d\n", cons_ret);
				assert(0);
			}
=======
			if (cons_ret != 0) BUG();

>>>>>>> df06002d
		}
		/*
		 * If a name is reserved (but not allocated) in existing, it should no longer be reserved in existing
		 * NOTE: this means no further allocations can be made in existing
		 */
		if ((existing->names[i].state & (CRT_NS_STATE_RESERVED | CRT_NS_STATE_ALLOCATED)) == CRT_NS_STATE_RESERVED) {
			existing->names[i].state &= ~CRT_NS_STATE_RESERVED;
		}
	}

	/* initialize the mpk namespace within new */
	for (i = 0 ; i < CRT_MPK_NUM_NAMES ; i++) {
		if ((existing->mpk_names[i].state & CRT_NS_STATE_ALLOCATED) == CRT_NS_STATE_ALLOCATED) {
			new->mpk_names[i].state &= ~CRT_NS_STATE_RESERVED;
		}
		else if ((existing->mpk_names[i].state & (CRT_NS_STATE_RESERVED | CRT_NS_STATE_ALLOCATED)) == CRT_NS_STATE_RESERVED) {
			existing->mpk_names[i].state &= ~CRT_NS_STATE_RESERVED;
		}
	}
	new->parent = existing;

	return 0;
}

static struct crt_ns_vas *
ns_vas_parent(struct crt_ns_vas *vas)
{
	assert(vas);

	while(vas->parent != 0) vas = vas->parent;
	return vas;
}

int
crt_ns_vas_shared(struct crt_comp *client, struct crt_comp *server)
{
	if (!client->ns_vas || !server->ns_vas) return 0;

	struct crt_ns_vas *vas = client->ns_vas;

	while (vas) {
		if (vas == server->ns_vas) return 1;
		vas = vas->parent;
	}

	return 0;
}

int
crt_ulk_init(void)
{
	cos_ulk_info_init(cos_compinfo_get(cos_defcompinfo_curr_get()));
	cos_ulk_map_in(cos_compinfo_get(cos_defcompinfo_curr_get())->pgtbl_cap);

	return 0;
}

int
crt_ulk_map_in(struct crt_comp *comp)
{
	assert(comp);

	struct cos_compinfo *ci = cos_compinfo_get(comp->comp_res);
	return cos_ulk_map_in(ci->pgtbl_cap);

}

/* Since the NS implementation is architecture-aware, it can provide this abstraction */
static inline unsigned long
crt_ns_vas_pgtbl_flags_readable(prot_domain_t protdom)
{
	/* This implementation assumes x86-64 and MPK support */
	return COS_PAGE_READABLE | (protdom << 59);
}

static inline unsigned long
crt_ns_vas_pgtbl_flags_writable(prot_domain_t protdom)
{
	/* This implementation assumes x86-64 and MPK support */
	return COS_PAGE_READABLE | COS_PAGE_WRITABLE | (protdom << 59);
}

/*
 * helper function:
 * returns the first available MPK name within vas, or 0 if none available
 */
static prot_domain_t
crt_mpk_available_name(struct crt_ns_vas *vas)
{
	int i;

	for (i = 2 ; i < CRT_MPK_NUM_NAMES ; i++) {
		if ((vas->mpk_names[i].state & (CRT_NS_STATE_RESERVED | CRT_NS_STATE_ALLOCATED)) == CRT_NS_STATE_RESERVED) {
			return i;
		}
	}

	return 0;
}

/*
 * A `crt_comp_create` replacement if you want to create a component
 * in a vas directly.
 */
int
crt_comp_create_in_vas(struct crt_comp *c, char *name, compid_t id, void *elf_hdr, vaddr_t info, struct crt_ns_vas *vas)
{
	/*
	 * find the name at the entry addr for the elf object for c
	 * is it reserved but unallocated? --> make allocated & assign MPK key w same properties
	 * else --> not possible
	 */
	int           name_index =  (elf_hdr ? elf_entry_addr(elf_hdr) : 0) / CRT_VAS_NAME_SZ;
	prot_domain_t mpk_key = 0;
	int           cons_ret;

	assert(name_index < CRT_VAS_NUM_NAMES);

	if (!vas->names[name_index].state) return -1;
	if (!(mpk_key = crt_mpk_available_name(vas))) return -1;

	crt_comp_create(c, name, id, elf_hdr, info, mpk_key);

	if (cos_comp_alloc_shared(cos_compinfo_get(c->comp_res), vas->top_lvl_pgtbl, c->entry_addr, cos_compinfo_get(cos_defcompinfo_curr_get()), (prot_domain_t)mpk_key) != 0) {
		printc("allocate comp cap/cap table cap failed\n");
		assert(0);
	}

	cons_ret = cos_cons_into_shared_pgtbl(cos_compinfo_get(c->comp_res), vas->top_lvl_pgtbl);
	if (cons_ret != 0) {
		printc("cons failed: %d\n", cons_ret);
		assert(0);
	}

	vas->names[name_index].state |= CRT_NS_STATE_ALLOCATED;
	vas->mpk_names[mpk_key].state |= CRT_NS_STATE_ALLOCATED;
	vas->names[name_index].comp = c;

	c->ns_vas = vas;

	return 0;
}


static inline int
crt_refcnt_alive(crt_refcnt_t *r)
{
	return *r > 0;
}

/*
 * Return 0 on success, non-zero on failure (i.e. calling this on a
 * component that is not already active)
 */
static inline void
crt_refcnt_take(crt_refcnt_t *r)
{
	assert(crt_refcnt_alive(r));
	if (ps_faa(r, 1) == 0) BUG();
}

/* return 1 if the last reference is released, 0 otherwise */
static inline int
crt_refcnt_release(crt_refcnt_t *r)
{
	assert(crt_refcnt_alive(r));
	if (ps_faa(r, -1) == 1) return 1;

	return 0;
}

/**
 * Alias a capability into another component, either into a fixed
 * capability, or into one that is bump-pointer allocated.
 *
 * - @cap is the capability to alias into `c`
 * - @type is the type of the capability
 * - @c is the component to alias into
 * - @retcap is set equal to the capability in `c`. If it is passed in
 *   as non-zero with the capability offset to use if we want to map
 *   into a fixed capability. Otherwise, it allocates a new capability
 *   using the normal bump-pointer.
 */
static int
crt_alias_alloc_helper(capid_t cap, cap_t type, struct crt_comp *c, capid_t *retcap)
{
	struct cos_defcompinfo *defci      = cos_defcompinfo_curr_get();
	struct cos_compinfo    *ci         = cos_compinfo_get(defci);
	struct cos_compinfo    *target_ci  = cos_compinfo_get(c->comp_res);
	int ret;

	if (*retcap) {
		/* If we need to expand out the captbls, do so */
		cos_comp_capfrontier_update(target_ci, round_up_to_pow2(*retcap + 1, 4), 1);
		ret = cos_cap_cpy_at(target_ci, *retcap, ci, cap);
		assert(ret == 0);
	} else {
		*retcap = cos_cap_cpy(target_ci, ci, type, cap);
		assert(*retcap != 0);
	}

	return 0;
}


static int
crt_comp_init(struct crt_comp *c, char *name, compid_t id, void *elf_hdr, vaddr_t info)
{
	assert(c && name);

	memset(c, 0, sizeof(struct crt_comp));
	*c = (struct crt_comp) {
		.flags      = CRT_COMP_NONE,
		.name       = name,
		.id         = id,
		.elf_hdr    = elf_hdr,
		.entry_addr = elf_hdr ? elf_entry_addr(elf_hdr) : 0,
		.comp_res   = &c->comp_res_mem,
		.info       = info,
		.refcnt     = CRT_REFCNT_INITVAL,

		.init_state = CRT_COMP_INIT_PREINIT,
		.main_type  = INIT_MAIN_NONE,
		.init_core  = cos_cpuid(),
		.barrier    = SIMPLE_BARRIER_INITVAL
	};
	assert(!elf_hdr || c->entry_addr != 0); /* same as `if elf_hdr then c->entry_addr` */
	simple_barrier_init(&c->barrier, init_parallelism());

	ps_faa(&ncomp, 1);

	return 0;
}

/**
 * Initialize with a specified set of crt_comp_resources
 * (capabilities). This is most often used when a component has
 * *already* been created, and we want to create a crt_comp for
 * it. This happens within, for example, the capmgr.
 *
 * Arguments:
 * - @c the component to initialize.
 * - @name the name (not copied in this function) for debugging.
 * - @id the component's id.
 * - @r the capability resources (and frontiers)
 *
 * @return: 0 on success, != 0 on error.
 */
int
crt_comp_create_with(struct crt_comp *c, char *name, compid_t id, struct crt_comp_resources *r)
{
	assert(c && name && r);

	if (crt_comp_init(c, name, id, NULL, r->info)) BUG();

	cos_compinfo_init(cos_compinfo_get(c->comp_res),
			  r->ptc, r->ctc, r->compc, r->heap_ptr, r->captbl_frontier,
			  cos_compinfo_get(cos_defcompinfo_curr_get()));
	return 0;
}

/**
 * Creates the new component from the checkpoint
 *
 * Arguments:
 * - @c the new component to initialize
 * - @name the name (not copied in this function) for debugging.
 * - @id the component's id.
 * - @chkpt the checkpoint used to create c
 *
 * @return: 0 on success, != 0 on error.
 */
int
crt_comp_create_from(struct crt_comp *c, char *name, compid_t id, struct crt_chkpt *chkpt)
{
	struct cos_compinfo *ci, *root_ci;
	struct cos_component_information *comp_info;
	unsigned long info_offset;
	size_t  ro_sz,   rw_sz, data_sz, bss_sz;
	char   *ro_src, *data_src, *mem;
	int     ret;
	vaddr_t	info = chkpt->c->info;

	assert(c && name);

	if (crt_comp_init(c, name, id, NULL, chkpt->c->info)) BUG();
	ci      = cos_compinfo_get(c->comp_res);
	root_ci = cos_compinfo_get(cos_defcompinfo_curr_get());

	/* overwrite */
	c->entry_addr = chkpt->c->entry_addr;
	c->ro_addr = chkpt->c->ro_addr;
	c->rw_addr = chkpt->c->rw_addr;

	/* re-work the sinvs with the right IDs */
	memcpy(c->sinvs, chkpt->c->sinvs, sizeof(c->sinvs));
	c->n_sinvs = chkpt->c->n_sinvs;
	for (u32_t i = 0; i < c->n_sinvs; i++) {
		struct crt_sinv inv = chkpt->c->sinvs[i];

		assert(inv.client->id == chkpt->c->id);
		c->sinvs[i].client = c;
		assert(inv.server->id != chkpt->c->id);
	}

	ret = cos_compinfo_alloc(ci, c->ro_addr, BOOT_CAPTBL_FREE, c->entry_addr, root_ci, 0);
	assert(!ret);

	mem = cos_page_bump_allocn(root_ci, chkpt->tot_sz_mem);
	if (!mem) return -ENOMEM;
	c->mem = mem;
	c->tot_sz_mem = chkpt->tot_sz_mem;
	c->ro_sz = chkpt->c->ro_sz;

	memcpy(mem, chkpt->mem, round_up_to_page(chkpt->tot_sz_mem));

	info_offset = info - c->rw_addr;
	comp_info   = (struct cos_component_information *)(mem + round_up_to_page(c->ro_sz) + info_offset);
	comp_info->cos_this_spd_id = 0;
	assert(comp_info->cos_this_spd_id == 0);
	comp_info->cos_this_spd_id = id;

	if (c->ro_addr != cos_mem_aliasn(ci, root_ci, (vaddr_t)mem, round_up_to_page(c->ro_sz), COS_PAGE_READABLE)) return -ENOMEM;
	if (c->rw_addr != cos_mem_aliasn(ci, root_ci, (vaddr_t)mem + round_up_to_page(c->ro_sz), c->tot_sz_mem - round_to_page(c->ro_sz), COS_PAGE_READABLE | COS_PAGE_WRITABLE)) return -ENOMEM;

	/* FIXME: cos_time.h assumes we have access to this... */
	ret = cos_cap_cpy_at(ci, BOOT_CAPTBL_SELF_INITHW_BASE, root_ci, BOOT_CAPTBL_SELF_INITHW_BASE);
	assert(ret == 0);

	return 0;
}

/**
 * Create the component from the elf object including all the resource
 * tables, and memory.
 *
 * Notes:
 * - The capability tables in the generated component are empty.
 * - `name` is *not* copied, so it is borrowed from within
 *   `c`. Allocate/copy it manually if you can't guarantee it will
 *   stay alive.
 *
 * Arguments:
 * - @c the component to initialize.
 * - @name the name (not copied in this function) for debugging.
 * - @id the component's id.
 * - @elf_hdr the opaque pointer to the elf header
 * - @info is the address *within* the component to it's cos_comp_info.
 *
 * @return: 0 on success, != 0 on error.
 */
int
crt_comp_create(struct crt_comp *c, char *name, compid_t id, void *elf_hdr, vaddr_t info, prot_domain_t protdom)
{
	struct cos_compinfo *ci, *root_ci;
	struct cos_component_information *comp_info;
	unsigned long info_offset;
	size_t  ro_sz,   rw_sz, data_sz, bss_sz, tot_sz;
	char   *ro_src, *data_src, *mem;
	int     ret;

	assert(c && name);

	if (crt_comp_init(c, name, id, elf_hdr, info)) BUG();
	ci      = cos_compinfo_get(c->comp_res);
	root_ci = cos_compinfo_get(cos_defcompinfo_curr_get());
	c->protdom = protdom;

	if (elf_load_info(c->elf_hdr, &c->ro_addr, &ro_sz, &ro_src, &c->rw_addr, &data_sz, &data_src, &bss_sz)) return -EINVAL;

	printc("\t\t elf obj: ro [0x%lx, 0x%lx), data [0x%lx, 0x%lx), bss [0x%lx, 0x%lx).\n",
	       c->ro_addr, c->ro_addr + ro_sz, c->rw_addr, c->rw_addr + data_sz, c->rw_addr + data_sz, c->rw_addr + data_sz + bss_sz);

	ret = cos_compinfo_alloc(ci, c->ro_addr, BOOT_CAPTBL_FREE, c->entry_addr, root_ci, protdom);
	assert(!ret);

	tot_sz = round_up_to_page(round_up_to_page(ro_sz) + data_sz + bss_sz);
	mem    = cos_page_bump_allocn(root_ci, tot_sz);
	if (!mem) return -ENOMEM;
	c->mem = mem;
	c->tot_sz_mem = tot_sz;
	c->ro_sz = ro_sz;

	memcpy(mem, ro_src, ro_sz);
	memcpy(mem + round_up_to_page(ro_sz), data_src, data_sz);
	memset(mem + round_up_to_page(ro_sz) + data_sz, 0, bss_sz);

	assert(info >= c->rw_addr && info < c->rw_addr + data_sz);
	info_offset = info - c->rw_addr;
	comp_info   = (struct cos_component_information *)(mem + round_up_to_page(ro_sz) + info_offset);
	assert(comp_info->cos_this_spd_id == 0);
	comp_info->cos_this_spd_id = id;

	c->n_sinvs = 0;
	memset(c->sinvs, 0, sizeof(c->sinvs));

	if (c->ro_addr != cos_mem_aliasn(ci, root_ci, (vaddr_t)mem, round_up_to_page(ro_sz), crt_ns_vas_pgtbl_flags_readable(protdom))) return -ENOMEM;
	if (c->rw_addr != cos_mem_aliasn(ci, root_ci, (vaddr_t)mem + round_up_to_page(ro_sz), round_up_to_page(data_sz + bss_sz), crt_ns_vas_pgtbl_flags_writable(protdom))) return -ENOMEM;

	/* FIXME: cos_time.h assumes we have access to this... */
	ret = cos_cap_cpy_at(ci, BOOT_CAPTBL_SELF_INITHW_BASE, root_ci, BOOT_CAPTBL_SELF_INITHW_BASE);
	assert(ret == 0);

	return 0;
}

void
crt_comp_captbl_frontier_update(struct crt_comp *c, capid_t capid)
{
	assert(c);

	cos_comp_capfrontier_update(cos_compinfo_get(c->comp_res), capid, 0);
}

int
crt_booter_create(struct crt_comp *c, char *name, compid_t id, vaddr_t info)
{
	assert(c && name);

	*c = (struct crt_comp) {
		.flags      = CRT_COMP_BOOTER,
		.name       = name,
		.id         = id,
		.comp_res   = cos_defcompinfo_curr_get(),
		.info       = info,
		.refcnt     = CRT_REFCNT_INITVAL,

		.init_state = CRT_COMP_INIT_PREINIT,
		.main_type  = INIT_MAIN_NONE,
		.init_core  = cos_cpuid(),
		.barrier    = SIMPLE_BARRIER_INITVAL,
		.n_sinvs    = 0,
	};
	simple_barrier_init(&c->barrier, init_parallelism());

	return 0;
}

static int
crt_is_booter(struct crt_comp *c)
{
	assert(c);

	return c->flags & CRT_COMP_BOOTER;
}

thdcap_t
crt_comp_thdcap_get(struct crt_comp *c)
{
	thdcap_t ret = 0;

	assert(c);

	if (c->flags & CRT_COMP_INITIALIZE) {
		struct crt_thd *t = c->exec_ctxt.exec[cos_coreid()].thd;

		if (!t) return 0;

		ret = t->cap;
	} else if (c->flags & CRT_COMP_SCHED) {
		struct crt_rcv *r = c->exec_ctxt.exec[cos_coreid()].sched.sched_rcv;

		if (!r) return 0;

		ret = r->thd.cap;
	}

	return ret;
}

int
crt_comp_sched_delegate(struct crt_comp *child, struct crt_comp *self, tcap_prio_t prio, tcap_res_t res)
{
	struct cos_aep_info *sched_aep;

	assert(child && self);

	sched_aep = cos_sched_aep_get(self->comp_res);
<<<<<<< HEAD
	return cos_tcap_delegate(child->exec_ctxt.exec.sched.sched_asnd.asnd, sched_aep->tc, res, prio, TCAP_DELEG_YIELD);
=======

	return cos_tcap_delegate(child->exec_ctxt.exec[cos_coreid()].sched.sched_asnd.asnd, sched_aep->tc, res, prio, TCAP_DELEG_YIELD);
>>>>>>> df06002d
}

/**
 * Alias the component, pgtbl, and/or captbl for `c` into `c_in`. Can
 * be placed into specific capability slots as specified in `res`. The
 * capabilities slots they are placed in populate `res`. The `flags`
 * control which of these resources to be aliased.
 */
int
crt_comp_alias_in(struct crt_comp *c, struct crt_comp *c_in, struct crt_comp_resources *res, crt_comp_alias_t flags)
{
	struct cos_compinfo *target_ci;

	assert(c && c_in && res);
	target_ci = cos_compinfo_get(c->comp_res);

	if (flags & CRT_COMP_ALIAS_COMP) {
		capid_t compc = (target_ci->comp_cap_shared) ? target_ci->comp_cap_shared : target_ci->comp_cap;
		if (crt_alias_alloc_helper(compc, CAP_COMP, c_in, &res->compc)) BUG();
	}
	if (flags & CRT_COMP_ALIAS_PGTBL) {
		capid_t ptc = (target_ci->pgtbl_cap_shared) ? target_ci->pgtbl_cap_shared : target_ci->pgtbl_cap;
		if (crt_alias_alloc_helper(ptc, CAP_PGTBL, c_in, &res->ptc)) BUG();
	}
	if (flags & CRT_COMP_ALIAS_CAPTBL) {
		if (crt_alias_alloc_helper(target_ci->captbl_cap, CAP_CAPTBL, c_in, &res->ctc)) BUG();
	}
	return 0;
}

int
crt_sinv_create(struct crt_sinv *sinv, char *name, struct crt_comp *server, struct crt_comp *client,
		vaddr_t c_fn_addr, vaddr_t c_fast_callgate_addr, vaddr_t c_ucap_addr, vaddr_t s_fn_addr, vaddr_t s_altfn_addr)
{
	struct cos_compinfo *cli;
	struct cos_compinfo *srv;
	unsigned int ucap_off;
	struct usr_inv_cap *ucap;
	compcap_t comp_s;
	void *ucap_data = NULL;

	assert(sinv && name && server && client);

	cli = cos_compinfo_get(client->comp_res);
	srv = cos_compinfo_get(server->comp_res);


	assert(crt_refcnt_alive(&server->refcnt) && crt_refcnt_alive(&client->refcnt));
	crt_refcnt_take(&client->refcnt);
	crt_refcnt_take(&server->refcnt);

	assert(cli && cli->memsrc && srv && srv->memsrc && srv->comp_cap);
	assert(!crt_is_booter(client));

	*sinv = (struct crt_sinv) {
		.name        = name,
		.server      = server,
		.client      = client,
		.c_fn_addr   = c_fn_addr,
		.c_ucap_addr = c_ucap_addr,
		.s_fn_addr   = s_fn_addr
	};

	comp_s = (srv->comp_cap_shared) ? srv->comp_cap_shared : srv->comp_cap;
	sinv->sinv_cap = cos_sinv_alloc(cli, comp_s, sinv->s_fn_addr, client->id);
	assert(sinv->sinv_cap);

	if (crt_ns_vas_shared(client, server) && s_altfn_addr && c_fast_callgate_addr) {
		/* values set for debugging; we need to implement a CSPRNG */
		u64_t client_auth_tok = 0xfefefefefefefefe; /* = CSPRNG() */
		u64_t server_auth_tok = 0xabababababababab; /* = CSPRNG() */

		vaddr_t callgate_off  = c_fast_callgate_addr - sinv->client->ro_addr;
		vaddr_t callgate_addr = (vaddr_t)sinv->client->mem + callgate_off;

		jitutils_jitcallgate(callgate_addr, s_altfn_addr, sinv->client->protdom, sinv->server->protdom, client_auth_tok, server_auth_tok, client->id, sinv->sinv_cap);
	
		/* tell the client to use the user-level callgate when making the sinv */
		ucap_data = COS_UCAP_UL_INV;
	}

	/* poor-mans virtual address translation from client VAS -> our ptrs */
	assert(sinv->c_ucap_addr - sinv->client->ro_addr > 0);
	ucap_off = sinv->c_ucap_addr - sinv->client->ro_addr;
	ucap = (struct usr_inv_cap *)(sinv->client->mem + ucap_off);
	*ucap = (struct usr_inv_cap) {
		.invocation_fn = sinv->c_fn_addr,
		.cap_no        = sinv->sinv_cap,
		.data          = ucap_data,
	};

	return 0;
}

int
crt_sinv_alias_in(struct crt_sinv *s, struct crt_comp *c, struct crt_sinv_resources *res)
{
	assert(s && c && res);

	if (crt_alias_alloc_helper(s->sinv_cap, CAP_SINV, c, &res->sinv_cap)) BUG();

	return 0;
}

/**
 * # Notes on managing the complexity of the thread/rcv API
 *
 * There are five main types of threads that need to be created, thus
 * the complexity of this API. There are a few dimension in which
 * these threads are different:
 *
 * 1. Initialization thread or "thread on request"? Is the thread that
 *    executes the component's main initialization procedure, or is it
 *    one that will execute a requested function/closure? Note that
 *    there can be an initialization thread *per core*.
 * 2. Thread to be created in *us*, or in a *separate component*? In
 *    the former case, we use a higher-level API based on passing a
 *    closure for thread execution. In the latter case, we pass a
 *    closure id to be interpreted within the destination program.
 * 3. The thread is bound to a receive end-point, and associated with
 *    a tcap. This can be because 1. we're creating an asynchronous
 *    communication channel, or 2. because we're creating an initial
 *    thread in a child scheduler.
 * 4. Is the thread simply for normal execution in another component,
 *    or to be controlled by a scheduler other than us (thus requiring
 *    us to delegate its capability)?
 * 5. Threads and rcv end-points must sometimes be created from
 *    pre-existing capabilities. For example, if the loader
 *    auto-matically created some execution resources for the
 *    component, we must create the abstraction from the existing
 *    caps.
 *
 * Not all combinations of the variables in these dimensions make
 * sense. Most notably, it doesn't make sense to create an
 * initialization thread for ourselves. The differing arguments for
 * each variant include:
 *
 * - New thread's control flow initialization: is it a `(fn, data)` or
 *   `closure_id`?
 * - What is the tcap associated with a rcv end-point? Which is its
 *   scheduler tcap?
 * - Which component should the thread be created in? Us, or another?
 * - Do we return a thread or a rcv end-point?
 * - How do we access the thread id, and where do we return it?
 *
 * Thus, a complete set of arguments would include:
 *
 * - (fn, data)
 * - closure id
 * - component in which to create component
 * - receive end-point for scheduler
 * - receive end-point to use for tcap, or NULL (new tcap)
 *
 * We'd want to return:
 *
 * - crt thread structure (thdcap)
 * - receive structure (thdcap, tcap, rcvcap)
 * - the thread id
 * - errors
 *
 * An API based on this would be unreasonable, to put it lightly. (See
 * the proliferation within our previous APIs.) We don't have method
 * overloading, nor simple syntax for variants, so the API has to make
 * very specific trade-offs. We have a number of options:
 *
 * - We can split the API along any dimension. This is likely
 *   reasonable for "create thread in this component" versus, "other
 *   components", as the latter strongly corresponds to conventional
 *   APIs.
 * - We can detect if the thread we're creating a thread in is a
 *   scheduler. If it is, we can do the right thing (e.g. init thread
 *   creation turns into init async end-point creation). This implies
 *   that the component structure must track its scheduler
 *   asynchronous end-points. The scheduler's tcap will be used by
 *   default as the "parent" in the tcap hierarchy.
 * - We can pass arguments in as a structure with many fields. A
 *   separate API can configure the structure appropriately. This has
 *   the benefit of not raising the conceptual complexity of the main
 *   API, and only the "extra features" configured within the
 *   structure.
 *
 * Given these trade-offs, this API includes three variants:
 *
 * 1. `int crt_{thd|rcv}_create(struct crt_{thd|rcv} *, fn_t, void *, struct crt_rcv *parent)`
 *    which creates a thread/rcv end-point to execute in *this*
 *    component. `parent` is only in the `rcv` API and, if non-NULL,
 *    includes the tcap to use.
 * 2. `int crt_{thd|rcv}_create_in(struct crt_{thd|rcv} *, struct crt_comp *c, crt_closure_id_t id, struct crt_rcv *parent)`
 *    where `c` is the component in which to create execution, and
 *    `id` includes the closure id we should execute with in component
 *    `c`. `parent` is only passed in the rcv API, and has the `tcap`
 *    to use, or is NULL.
 * 3. `int crt_{thd|rcv}_create_with(struct crt_{thd|rcv} *, struct crt_exec_resources *r)`
 *    creates a thread using the given capability resources in `r`.
 */

int
crt_thd_create_with(struct crt_thd *t, struct crt_comp *c, struct crt_thd_resources *rs)
{
	assert(t && c && rs);

	*t = (struct crt_thd) {
		.cap = rs->cap,
		.c   = c
	};

	return 0;
}

int
crt_thd_create_in(struct crt_thd *t, struct crt_comp *c, thdclosure_index_t closure_id)
{
	struct cos_defcompinfo *defci = cos_defcompinfo_curr_get();
	struct cos_compinfo    *ci    = cos_compinfo_get(defci);
	struct cos_compinfo    *target_ci;
	struct cos_aep_info    *target_aep;
	thdcap_t thdcap;
	struct crt_thd_resources rs;
	assert(t && c);

	target_ci = cos_compinfo_get(c->comp_res);
	target_aep = cos_sched_aep_get(c->comp_res);

	assert(target_ci->comp_cap);
	capid_t comp_cap = (target_ci->comp_cap_shared) ? target_ci->comp_cap_shared : target_ci->comp_cap;
	if (closure_id == 0) {
		if (target_aep->thd != 0) return -1; /* should not allow double initialization */

		crt_refcnt_take(&c->refcnt);
		assert(target_ci->comp_cap);
<<<<<<< HEAD
		thdcap = target_aep->thd = cos_initthd_alloc(ci, comp_cap);
=======

		if (target_ci->comp_cap_shared != 0) {
			thdcap = target_aep->thd = cos_initthd_alloc(ci, target_ci->comp_cap_shared);
		} else {
			thdcap = target_aep->thd = cos_initthd_alloc(ci, target_ci->comp_cap);
		}
>>>>>>> df06002d
		assert(target_aep->thd);
	} else {
		crt_refcnt_take(&c->refcnt);
		thdcap = cos_thd_alloc_ext(ci, comp_cap, closure_id);
		assert(thdcap);
	}

	rs = (struct crt_thd_resources) { .cap = thdcap };
	if (crt_thd_create_with(t, c, &rs)) BUG();
	t->tid = cos_introspect(ci, thdcap, THD_GET_TID);

	return 0;
}

/**
 * Create a new thread in this component to execute fn with the
 * corresponding data.
 *
 * - @t the thread structure to be populated
 * - @self the crt_comp that represents us
 * - @fn/@data the function to be invoked, passed specific data.
 * - @return `0` if successful, `<0` otherwise
 */
int
crt_thd_create(struct crt_thd *t, struct crt_comp *self, crt_thd_fn_t fn, void *data)
{
	int           idx = cos_thd_init_alloc(fn, data);
	thdcap_t      ret;

	assert(t && self);
	if (idx < 1) return 0;
	ret = crt_thd_create_in(t, self, idx);
	if (ret < 0) cos_thd_init_free(idx);

	return ret;
}

int
crt_thd_alias_in(struct crt_thd *t, struct crt_comp *c, struct crt_thd_resources *res)
{
	assert(t && c && res);

	if (crt_alias_alloc_helper(t->cap, CAP_THD, c, &res->cap)) BUG();

	return 0;
}

int
crt_rcv_create_with(struct crt_rcv *r, struct crt_comp *c, struct crt_rcv_resources *rs)
{
	assert(r && c && rs);

	*r = (struct crt_rcv) {
		.thd = (struct crt_thd) {
			.cap = rs->thd,
			.c   = c
		},
		.local_aep = (struct cos_aep_info) {
			.tc   = rs->tc,
			.thd  = rs->thd,
			.tid  = rs->tid,
			.rcv  = rs->rcv,
			.fn   = NULL,
			.data = NULL
		},
		.c         = c,
		.refcnt    = CRT_REFCNT_INITVAL
	};
	r->aep = &r->local_aep;

	return 0;
}

/**
 * Create a new receive end-point in a specific component, complete
 * with an executable thread. We explicitly specify which component is
 * to act as its scheduler (i.e. which component has the scheduler rcv
 * end-point), and if this rcv resource should have its own,
 * independent tcap, or inherit the one from the scheduler.
 *
 * - @r the rcv structure to be populated.
 * - @c the component in which the rcv should be created.
 * - @sched the scheduler component, or NULL if it is "us".
 * - @id the thread closure that contains fn/data in c.
 * - @flags if we should inherit the schedulers tcap, and other options
 *
 * Note: the capabilities returned from here are valid only within the
 * current capability-tables. Should you want to allow the rcv cap to
 * be used in `c`, you must copy the capabilities accordingly.
 */
int
crt_rcv_create_in(struct crt_rcv *r, struct crt_comp *c, struct crt_rcv *sched, thdclosure_index_t closure_id, crt_rcv_flags_t flags)
{
	struct cos_defcompinfo *defci      = cos_defcompinfo_curr_get();
	struct cos_compinfo    *ci         = cos_compinfo_get(defci);
	struct cos_compinfo    *target_ci  = cos_compinfo_get(c->comp_res);
	struct cos_aep_info    *sched_aep;
	struct crt_rcv_resources res;

	tcap_t    tcap;
	thdcap_t  thdcap;
	arcvcap_t rcvcap;

	assert(r && c);

	if (sched) {
		sched_aep = sched->aep;
	} else {
		sched_aep = cos_sched_aep_get(defci);
	}

	/* Note that this increases the component's reference count */
	crt_refcnt_take(&c->refcnt);
	assert(target_ci->comp_cap);
	capid_t comp_cap = (target_ci->comp_cap_shared) ? target_ci->comp_cap_shared : target_ci->comp_cap;
	if (closure_id == 0) {
		thdcap = cos_initthd_alloc(cos_compinfo_get(defci), comp_cap);
	} else {
		thdcap = cos_thd_alloc_ext(cos_compinfo_get(defci), comp_cap, closure_id);
	}
	assert(thdcap);

	/* Allocate the necessary kernel resources */
	tcap   = cos_tcap_alloc(ci);
	assert(tcap);
	rcvcap = cos_arcv_alloc(ci, thdcap, tcap, target_ci->comp_cap, sched_aep->rcv);
	assert(rcvcap);

	res = (struct crt_rcv_resources) {
		.tc   = tcap,
		.thd  = thdcap,
		.tid  = 0,
		.rcv  = rcvcap,
	};
	if (crt_rcv_create_with(r, c, &res)) BUG();

	if (sched) crt_refcnt_take(&sched->refcnt);

	return 0;
}

/**
 * Create a new rcv end-point in this component to execute fn with the
 * corresponding data.
 *
 * - @r the rcv structure to be populated
 * - @self the crt_comp that represents us
 * - @fn/@data the function to be invoked, passed specific data.
 */
int
crt_rcv_create(struct crt_rcv *r, struct crt_comp *self, crt_thd_fn_t fn, void *data)
{
	int      idx = cos_thd_init_alloc(fn, data);
	thdcap_t ret;

	assert(r && self);

	if (idx < 1) return 0;
	ret = crt_rcv_create_in(r, self, NULL, idx, CRT_RCV_TCAP_INHERIT);
	if (!ret) cos_thd_init_free(idx);
	/* As this rcv is in this component, we need this reference to make an asnd */
	r->child_rcv = r->local_aep.rcv;

	return ret;
}

/**
 * Make aliases for a receive end-point into a component. As with all
 * alias functions, initialize res capabilities to ask the function to
 * alias at those specific capability slots.
 *
 * - @flags controls which parts of the rcv end-point are
 *   aliased. `CRT_RCV_ALIAS_RCV`, `CRT_RCV_ALIAS_THD`, and
 *   `CRT_RCV_ALIAS_TCAP` enable the corresponding resources to be
 *   aliased.
 */
int
crt_rcv_alias_in(struct crt_rcv *r, struct crt_comp *c, struct crt_rcv_resources *res, crt_rcv_alias_t flags)
{
	assert(r && c && res);

	if (flags & CRT_RCV_ALIAS_RCV) {
		if (crt_alias_alloc_helper(r->aep->rcv, CAP_ARCV, c, &res->rcv)) BUG();
		/*
		 * Creating a snd requires that we have the rcv cap
		 * within the owning components captbl
		 */
		r->child_rcv = res->rcv;
	}
	if (flags & CRT_RCV_ALIAS_THD) {
		if (crt_alias_alloc_helper(r->aep->thd, CAP_THD, c, &res->thd)) BUG();
	}
	if (flags & CRT_RCV_ALIAS_TCAP) {
		if (crt_alias_alloc_helper(r->aep->tc, CAP_TCAP, c, &res->tc)) BUG();
	}

	return 0;
}

int
crt_asnd_create(struct crt_asnd *s, struct crt_rcv *r)
{
	struct cos_compinfo    *ci = cos_compinfo_get(cos_defcompinfo_curr_get());
	struct cos_compinfo    *target_ci;
	asndcap_t ascap;

	assert(s && r && r->thd.c && r->thd.c->comp_res);
	assert(r->aep && r->aep->rcv);
	assert(r->child_rcv); 	/* must create in this the current component, or alias first */
	target_ci = cos_compinfo_get(r->thd.c->comp_res);
	assert(target_ci->captbl_cap);
	crt_refcnt_take(&r->refcnt);

	assert(r->aep->rcv && target_ci->captbl_cap);
	ascap = cos_asnd_alloc(ci, r->child_rcv, target_ci->captbl_cap);
	assert(ascap);

	*s = (struct crt_asnd) {
		.asnd = ascap,
		.rcv  = r
	};

	return 0;
}

int
crt_asnd_alias_in(struct crt_asnd *s, struct crt_comp *c, struct crt_asnd_resources *res)
{
	assert(s && c && res);

	if (crt_alias_alloc_helper(s->asnd, CAP_ASND, c, &res->asnd)) BUG();

	return 0;
}

/**
 * Compositional API to configure execution information for a
 * component. Once a component has been created, we often want to
 * create execution in it, and it might need a new thread, or a rcv
 * end-point if it is a scheduler. This API enables initialization
 * data to be added to a context by composing these calls. Finally,
 * they are passed into `crt_comp_exec` to initialize the execution.
 * Scheduler init, and capmgr init can be performed across two
 * `crt_comp_exec` calls.
 *
 * These are the valid compositions:
 *
 * - `crt_comp_exec_capmgr_init(crt_comp_exec_sched_init(&c, r), N)`
 * - `crt_comp_exec_thd_init(&c, t)`
 * - `crt_comp_exec_sched_init(&c, r)`
 *
 * None of these functions return NULL, and assert out if invalid
 * arguments are passed in. Most usage patterns (statically allocated
 * `crt_comp_exec_context` on the stack) will bomb out
 * deterministically if the API is misused, and avoiding the output
 * checks encourages code simplicity.
 */
struct crt_comp_exec_context *
crt_comp_exec_sched_init(struct crt_comp_exec_context *ctxt, struct crt_rcv *r)
{
	assert(ctxt && r);
	assert(!(ctxt->flags & CRT_COMP_INITIALIZE));

	ctxt->flags |= CRT_COMP_SCHED;
	ctxt->exec[cos_coreid()].sched.sched_rcv = r;

	return ctxt;
}

struct crt_comp_exec_context *
crt_comp_exec_thd_init(struct crt_comp_exec_context *ctxt, struct crt_thd *t)
{
	assert(ctxt && t);
	assert(!(ctxt->flags & CRT_COMP_SCHED));

	ctxt->flags |= CRT_COMP_INITIALIZE;
	ctxt->exec[cos_coreid()].thd = t;

	return ctxt;
}

struct crt_comp_exec_context *
crt_comp_exec_capmgr_init(struct crt_comp_exec_context *ctxt, size_t untyped_memsz)
{
	assert(ctxt);
	assert(!(ctxt->flags & CRT_COMP_INITIALIZE)); /* capmgrs cannot be normal threads */

	ctxt->flags |= CRT_COMP_CAPMGR;
	ctxt->memsz = untyped_memsz;

	return ctxt;
}

/*
 * `crt_comp_exec_schedthd` can return `NULL` if the component was not
 * initialized as a scheduler. `crt_comp_exec_thd` can return NULL if
 * the component was *not* initialized for execution at all.
 *
 * Note that being a scheduler implies that it has a thread. Being a
 * capability manager implies being a scheduler.
 */
struct crt_rcv *
crt_comp_exec_schedthd(struct crt_comp *comp)
{
	assert(comp);
	assert((comp->exec_ctxt.flags & CRT_COMP_SCHED) && comp->exec_ctxt.exec[cos_coreid()].sched.sched_rcv != NULL);

	return comp->exec_ctxt.exec[cos_coreid()].sched.sched_rcv;
}

struct crt_thd *
crt_comp_exec_thd(struct crt_comp *comp)
{
	assert(comp);
	assert((comp->exec_ctxt.flags & (CRT_COMP_INITIALIZE | CRT_COMP_SCHED)));

	return comp->exec_ctxt.exec[cos_coreid()].thd;
}

/**
 * Modify the component to make it a scheduler and/or a capability
 * manager. This allocates the initial execution and capabilities into
 * the target component. For a scheduler, it creates the rcv endpoint,
 * thread, and tcap for the scheduler. For now, it also maps in the
 * component's capability table. For a capability manager, it does
 * that *and* maps in the page-table and component structure of the
 * component itself. In addition, for a capability manager, a `memsz`
 * amount of untyped memory is mapped into a pgtbl that is mapped into
 * the component.
 *
 * - @c the component to upgrade
 * - @flags in CRT_COMP_SCHED and/or CRT_COMP_CAPMGR
 * - @memsz is the amount of untyped memory to map into the capmgr
 *   (not relevant if you don't pass in CRT_COMP_CAPMGR)
 * - @ret 0 on success
 */
int
crt_comp_exec(struct crt_comp *c, struct crt_comp_exec_context *ctxt)
{
	struct cos_defcompinfo *defci      = cos_defcompinfo_curr_get();
	struct cos_compinfo    *ci         = cos_compinfo_get(defci);
	struct cos_compinfo    *target_ci  = cos_compinfo_get(c->comp_res);
	struct cos_aep_info    *target_aep = cos_sched_aep_get(c->comp_res);
	struct crt_comp_resources compres;
	int ret;

	static	struct ps_lock _lock = {0};

	assert(c && ctxt);

	/* Should only be called if initialization is necessary */
	assert(target_ci->comp_cap);
	assert(!(ctxt->flags & CRT_COMP_INITIALIZE) || !(ctxt->flags & CRT_COMP_SCHED)); /* choose one */

	if (ctxt->flags & CRT_COMP_INITIALIZE) {
		struct crt_comp_exec_context *cx = &c->exec_ctxt;
		coreid_t core = cos_coreid();
		struct crt_thd *t = ctxt->exec[core].thd;

		assert(!(c->flags & (CRT_COMP_CAPMGR | CRT_COMP_SCHED)) && t);

		c->flags = cx->flags = ctxt->flags;
		cx->exec[core].thd   = t;

		if (crt_thd_create_in(ctxt->exec[cos_coreid()].thd, c, 0)) BUG();

		return 0;
	}

	if (ctxt->flags & CRT_COMP_SCHED) {
		struct crt_rcv_resources rcvres;
		struct crt_rcv *r;

		assert(c->exec_ctxt.exec[cos_coreid()].sched.sched_rcv == NULL);
		r = ctxt->exec[cos_coreid()].sched.sched_rcv;
		assert(r);

		/* FIXME: 
		 * multi-core could contend the same capability cacheline if they are using
		 * continuous cap ids of the same cacheline. For example, the 
		 * BOOT_CAPTBL_SELF_INITTCAP_CPU_BASE and BOOT_CAPTBL_SELF_INITTCAP_CPU_BASE
		 * are continuous cap ids for different cores. This could cause the initialization
		 * fail. Thus, add a lock to prevent this temporarilily
		 */
		ps_lock_take(&_lock);
		if (crt_rcv_create_in(r, c, NULL, 0, 0)) BUG();

		rcvres = (struct crt_rcv_resources) {
			.tc  = BOOT_CAPTBL_SELF_INITTCAP_CPU_BASE,
			.thd = BOOT_CAPTBL_SELF_INITTHD_CPU_BASE,
			.rcv = BOOT_CAPTBL_SELF_INITRCV_CPU_BASE,
		};
		if (crt_rcv_alias_in(r, c, &rcvres, CRT_RCV_ALIAS_RCV | CRT_RCV_ALIAS_THD | CRT_RCV_ALIAS_TCAP)) BUG();
		ps_lock_release(&_lock);

		*target_aep = r->local_aep; /* update the component's structures */
		assert(target_aep->thd && target_aep->tc && target_aep->rcv);

		/*
		 * Only map in the captbl once, on core 0.
		 */
		if (cos_coreid() == 0) { //!(c->flags & CRT_COMP_SCHED)) {
			/*
			 * FIXME: This is an ugly hack to allow
			 * components to do cos_introspect()
			 *
			 * - to get thdid
			 * - to get budget on tcap
			 * - other introspect uses
			 *
			 * I don't know a way to get away from this
			 * for now! If it were just thdid, capmgr
			 * could have returned the thdids!
			 */
			compres = (struct crt_comp_resources) {
				.ctc = BOOT_CAPTBL_SELF_CT
			};
			if (crt_comp_alias_in(c, c, &compres, CRT_COMP_ALIAS_CAPTBL)) BUG();
		}

		/*
		 * FIXME: should subset the permissions for this
		 * around time management. This should be added back
		 * in and removed above
		 */
		/* ret = cos_cap_cpy_at(target_ci, BOOT_CAPTBL_SELF_INITHW_BASE, ci, BOOT_CAPTBL_SELF_INITHW_BASE); */
		/* assert(ret == 0); */

		/* Update the component's structure */
		c->exec_ctxt.exec[cos_coreid()].sched.sched_rcv = r;

		/* Make an asnd capability to the child so that we can do tcap delegations */
		if (crt_asnd_create(&c->exec_ctxt.exec[cos_coreid()].sched.sched_asnd, r)) BUG();

		c->flags |= CRT_COMP_SCHED;
	}
	/* fall-through here */
	if (ctxt->flags & CRT_COMP_CAPMGR) {
		pgtblcap_t utpt;

		/* assume CT is already mapped in from sched_create */
		compres = (struct crt_comp_resources) {
			.ptc   = BOOT_CAPTBL_SELF_PT,
			.compc = BOOT_CAPTBL_SELF_COMP
		};
		if (crt_comp_alias_in(c, c, &compres, CRT_COMP_ALIAS_PGTBL | CRT_COMP_ALIAS_COMP)) BUG();

		/* Set up the untyped memory in the new component */
		utpt = cos_pgtbl_alloc(ci);
		assert(utpt);
		cos_meminfo_init(&(target_ci->mi), BOOT_MEM_KM_BASE, ctxt->memsz, utpt);
		cos_meminfo_alloc(target_ci, BOOT_MEM_KM_BASE, ctxt->memsz);
		ret = cos_cap_cpy_at(target_ci, BOOT_CAPTBL_SELF_UNTYPED_PT, ci, target_ci->mi.pgtbl_cap);
		assert(ret == 0);

		c->exec_ctxt.memsz = ctxt->memsz;
		c->flags |= CRT_COMP_CAPMGR;
	}

	return 0;
}

void *
crt_page_allocn(struct crt_comp *c, u32_t n_pages)
{
	assert(c);

	return cos_page_bump_allocn(cos_compinfo_get(c->comp_res), n_pages * PAGE_SIZE);
}

int
crt_page_aliasn_aligned_in(void *pages, unsigned long align, u32_t n_pages, struct crt_comp *self, struct crt_comp *c_in, vaddr_t *map_addr)
{
	*map_addr = cos_mem_aliasn_aligned(cos_compinfo_get(c_in->comp_res), cos_compinfo_get(self->comp_res), (vaddr_t)pages, n_pages * PAGE_SIZE, align, COS_PAGE_READABLE | COS_PAGE_WRITABLE);
	if (!*map_addr) return -EINVAL;

	return 0;
}

int
crt_page_aliasn_in(void *pages, u32_t n_pages, struct crt_comp *self, struct crt_comp *c_in, vaddr_t *map_addr)
{
	return crt_page_aliasn_aligned_in(pages, PAGE_SIZE, n_pages, self, c_in, map_addr);
}

static void
crt_clear_schedevents(void)
{
	struct cos_defcompinfo *defci     = cos_defcompinfo_curr_get();
	struct cos_aep_info    *sched_aep = cos_sched_aep_get(defci);
	int ret, rcvd, blocked;
	cycles_t cycles;
	tcap_time_t thd_timeout;
	int pending = 1;
	thdid_t tid;

	assert(sched_aep->rcv != 0);
	while (pending) {
		pending = cos_sched_rcv(sched_aep->rcv, RCV_NON_BLOCKING, TCAP_TIME_NIL, &rcvd, &tid, &blocked, &cycles, &thd_timeout);
		assert(pending >= 0);
	}

	return;
}

/*
 * The functions to automate much of the component initialization
 * logic follow.
 */
void
crt_compinit_execute(comp_get_fn_t comp_get)
{
	struct initargs comps, curr;
	struct initargs_iter i;
	int cont;
	int ret;

	/*
	 * Initialize components (cos_init, then cos_parallel_init) in
	 * order of the pre-computed schedule from the composer.
	 */
	ret = args_get_entry("execute", &comps);
	assert(!ret);
	for (cont = args_iter(&comps, &i, &curr) ; cont ; cont = args_iter_next(&i, &curr)) {
		struct crt_comp  *comp;
		int      keylen;
		compid_t id        = atoi(args_key(&curr, &keylen));
		char    *exec_type = args_value(&curr);
		int      initcore, ret;
		thdcap_t thdcap;

		comp     = comp_get(id);
		assert(comp);
		initcore = comp->init_core == cos_cpuid();
		assert(comp->init_state = CRT_COMP_INIT_COS_INIT);

		if (initcore) {
			thdcap = crt_comp_thdcap_get(comp);
			printc("Initializing component %lu (executing cos_init).\n", comp->id);
		} else {
			/* wait for the init core's thread to initialize */
			while (ps_load(&comp->init_state) == CRT_COMP_INIT_COS_INIT) ;
			if (ps_load(&comp->init_state) != CRT_COMP_INIT_PAR_INIT) continue;

			thdcap = crt_comp_thdcap_get(comp);
		}
		assert(thdcap);

		if (comp->flags & CRT_COMP_SCHED) {
			if (crt_comp_sched_delegate(comp, comp_get(cos_compid()), TCAP_PRIO_MAX, TCAP_RES_INF)) BUG();
		} else {
			if ((ret = cos_defswitch(thdcap, TCAP_PRIO_MAX, TCAP_TIME_NIL, cos_sched_sync()))) {
				printc("Switch failure on thdcap %ld, with ret %d\n", thdcap, ret);
				BUG();
			}
		}
		assert(comp->init_state > CRT_COMP_INIT_PAR_INIT);
	}

	/*
	 * Initialization of components (parallel or sequential)
	 * complete. Execute the main in components, FIFO. First we
	 * clear out any pending scheduling events.
	 */
	crt_clear_schedevents();
	/* Initialize components in order of the pre-computed schedule from mkimg */
	ret = args_get_entry("execute", &comps);
	assert(!ret);
	for (cont = args_iter(&comps, &i, &curr) ; cont ; cont = args_iter_next(&i, &curr)) {
		struct crt_comp  *comp;
		int      keylen;
		compid_t id        = atoi(args_key(&curr, &keylen));
		char    *exec_type = args_value(&curr);
		int initcore;
		thdcap_t thdcap;

		comp = comp_get(id);
		assert(comp);
		initcore = comp->init_core == cos_cpuid();
		thdcap   = crt_comp_thdcap_get(comp);
		assert(thdcap);

		/* wait for the initcore to change the state... */
		while (ps_load(&comp->init_state) == CRT_COMP_INIT_COS_INIT || ps_load(&comp->init_state) == CRT_COMP_INIT_PAR_INIT) ;
		/* If we don't need to continue persistent computation... */
		if (ps_load(&comp->init_state) == CRT_COMP_INIT_PASSIVE ||
		    (comp->main_type == INIT_MAIN_SINGLE && !initcore)) continue;

		if (initcore) printc("Switching to main in component %lu.\n", comp->id);

		if (comp->flags & CRT_COMP_SCHED) {
<<<<<<< HEAD
			struct cos_defcompinfo *defci     = comp->comp_res;
			struct cos_aep_info    *child_aep = cos_sched_aep_get(defci);
			if (cos_switch(thdcap, child_aep->tc, TCAP_PRIO_MAX, TCAP_TIME_NIL, child_aep->rcv, cos_sched_sync())) BUG();
=======
			struct cos_defcompinfo *compci     = comp->comp_res;
			struct cos_aep_info    *child_aep = cos_sched_aep_get(compci);
			struct cos_defcompinfo *defci     = cos_defcompinfo_curr_get();
			struct cos_aep_info    *sched_aep = cos_sched_aep_get(defci);

			assert(sched_aep->rcv != 0 && child_aep->tc != 0);
			if (cos_switch(thdcap, child_aep->tc, TCAP_PRIO_MAX, TCAP_TIME_NIL, sched_aep->rcv, cos_sched_sync())) BUG();
>>>>>>> df06002d
		} else {
			if (cos_defswitch(thdcap, TCAP_PRIO_MAX, TCAP_TIME_NIL, cos_sched_sync())) BUG();
		}
	}

	printc("%ld: All main functions returned: shutting down...\n", cos_compid());
	cos_hw_shutdown(BOOT_CAPTBL_SELF_INITHW_BASE);
	while (1) ;

	BUG();

	return;
}

void
crt_compinit_done(struct crt_comp *c, int parallel_init, init_main_t main_type)
{
	assert(c->id != cos_compid());
	assert(c && ps_load(&c->init_state) > CRT_COMP_INIT_PREINIT);

	switch (ps_load(&c->init_state)) {
	case CRT_COMP_INIT_COS_INIT: {
		c->main_type = main_type;

		if (parallel_init) {
			/* This will activate any parallel threads */
			ps_store(&c->init_state, CRT_COMP_INIT_PAR_INIT);
			return; /* we're continuing with initialization, return! */
		}

		if (c->main_type == INIT_MAIN_NONE) ps_store(&c->init_state, CRT_COMP_INIT_PASSIVE);
		else                                ps_store(&c->init_state, CRT_COMP_INIT_MAIN);

		break;
	}
	case CRT_COMP_INIT_PAR_INIT: {
		simple_barrier(&c->barrier);
		if (c->init_core != cos_cpuid()) break;

		if (c->main_type == INIT_MAIN_NONE) ps_store(&c->init_state, CRT_COMP_INIT_PASSIVE);
		else                                ps_store(&c->init_state, CRT_COMP_INIT_MAIN);

		break;
	}
	default:
		/*
		 * We only get here if the client defined cos_init and
		 * main, thus skipped parallel_init, and *already*
		 * notified the system that we're executing main.
		 */
		assert(c->init_state == CRT_COMP_INIT_MAIN || CRT_COMP_INIT_PASSIVE);
		return;
	}

	if (c->init_core == cos_cpuid()) {
		printc("Component %lu initialization complete%s.\n", c->id, (c->main_type > 0 ? ", awaiting main execution": ""));
	}

	/* switch back to the booter's thread in execute() */
	if (cos_defswitch(BOOT_CAPTBL_SELF_INITTHD_CPU_BASE, TCAP_PRIO_MAX, TCAP_RES_INF, cos_sched_sync())) BUG();

	assert(c->init_state != CRT_COMP_INIT_PASSIVE);
	assert(c->init_state != CRT_COMP_INIT_COS_INIT && c->init_state != CRT_COMP_INIT_PAR_INIT);

	if (c->init_state == CRT_COMP_INIT_MAIN && c->init_core == cos_cpuid()) {
		printc("Executing main in component %lu.\n", c->id);
	}

	return;
}

void
crt_compinit_exit(struct crt_comp *c, int retval)
{
	assert(c->id != cos_compid());
	/*
	 * TODO: should likely wait to do this until the exit comes
	 * from all cores.
	 */
	if (c->init_core == cos_cpuid()) {
		c->init_state = CRT_COMP_INIT_TERM;
		printc("Component %lu has terminated with error code %d on core %lu.\n",
		       c->id, retval, cos_cpuid());
	}

	/* switch back to the booter's thread in execute */
	if (cos_defswitch(BOOT_CAPTBL_SELF_INITTHD_CPU_BASE, TCAP_PRIO_MAX, TCAP_RES_INF, cos_sched_sync())) BUG();
	BUG();
	while (1) ;
}<|MERGE_RESOLUTION|>--- conflicted
+++ resolved
@@ -259,15 +259,7 @@
 			new->names[i].state = (new->names[i].state & ~CRT_NS_STATE_RESERVED) | CRT_NS_STATE_ALIASED;
 			new->names[i].comp = existing->names[i].comp;
 			cons_ret = cos_cons_into_shared_pgtbl(cos_compinfo_get(new->names[i].comp->comp_res), new->top_lvl_pgtbl);
-<<<<<<< HEAD
-			if (cons_ret != 0) {
-				printc("cons failed: %d\n", cons_ret);
-				assert(0);
-			}
-=======
 			if (cons_ret != 0) BUG();
-
->>>>>>> df06002d
 		}
 		/*
 		 * If a name is reserved (but not allocated) in existing, it should no longer be reserved in existing
@@ -746,12 +738,8 @@
 	assert(child && self);
 
 	sched_aep = cos_sched_aep_get(self->comp_res);
-<<<<<<< HEAD
-	return cos_tcap_delegate(child->exec_ctxt.exec.sched.sched_asnd.asnd, sched_aep->tc, res, prio, TCAP_DELEG_YIELD);
-=======
 
 	return cos_tcap_delegate(child->exec_ctxt.exec[cos_coreid()].sched.sched_asnd.asnd, sched_aep->tc, res, prio, TCAP_DELEG_YIELD);
->>>>>>> df06002d
 }
 
 /**
@@ -982,16 +970,7 @@
 
 		crt_refcnt_take(&c->refcnt);
 		assert(target_ci->comp_cap);
-<<<<<<< HEAD
 		thdcap = target_aep->thd = cos_initthd_alloc(ci, comp_cap);
-=======
-
-		if (target_ci->comp_cap_shared != 0) {
-			thdcap = target_aep->thd = cos_initthd_alloc(ci, target_ci->comp_cap_shared);
-		} else {
-			thdcap = target_aep->thd = cos_initthd_alloc(ci, target_ci->comp_cap);
-		}
->>>>>>> df06002d
 		assert(target_aep->thd);
 	} else {
 		crt_refcnt_take(&c->refcnt);
@@ -1583,11 +1562,6 @@
 		if (initcore) printc("Switching to main in component %lu.\n", comp->id);
 
 		if (comp->flags & CRT_COMP_SCHED) {
-<<<<<<< HEAD
-			struct cos_defcompinfo *defci     = comp->comp_res;
-			struct cos_aep_info    *child_aep = cos_sched_aep_get(defci);
-			if (cos_switch(thdcap, child_aep->tc, TCAP_PRIO_MAX, TCAP_TIME_NIL, child_aep->rcv, cos_sched_sync())) BUG();
-=======
 			struct cos_defcompinfo *compci     = comp->comp_res;
 			struct cos_aep_info    *child_aep = cos_sched_aep_get(compci);
 			struct cos_defcompinfo *defci     = cos_defcompinfo_curr_get();
@@ -1595,7 +1569,6 @@
 
 			assert(sched_aep->rcv != 0 && child_aep->tc != 0);
 			if (cos_switch(thdcap, child_aep->tc, TCAP_PRIO_MAX, TCAP_TIME_NIL, sched_aep->rcv, cos_sched_sync())) BUG();
->>>>>>> df06002d
 		} else {
 			if (cos_defswitch(thdcap, TCAP_PRIO_MAX, TCAP_TIME_NIL, cos_sched_sync())) BUG();
 		}
