/**
 * Redistribution of this file is permitted under the BSD two clause license.
 *
 * Copyright 2019, The George Washington University
 * Author: Gabriel Parmer, gparmer@gwu.edu
 */

/**
 * This is the library of kernel manipulation functions that is
 * actually meant to be used directly by components that manage kernel
 * resources. It defines the component, sinv, rcv, thread, and asnd
 * structures, and the APIs in terms of those structures. It hides and
 * uses the cos_defkernel_api to manipulate the capability- and
 * page-table management.
 *
 * The naming scheme of many of these functions:
 *
 * - `crt_*_create` - Creates the resources for a given `*` resource
 *   in the current component.
 *
 * - `crt_*_create_in(crt_*, c, ...)` - Create the resources for a
 *   given `*` resource that is to created *inside* another component,
 *   `c`. This is often used to create threads and rcv endpoints in
 *   another component. This is paired with the `crt_*_alias_into`
 *   function to copy the capabilities into another component's
 *   capability tables.
 *
 * - `crt_*_create_with(crt_*, crt_*_resources, ...)` - Create a `*`
 *   resource using the resources passed into the function. This is
 *   often used when resources that constitute `*` have already been
 *   created by another component (e.g. the pgtbl and captbl for one
 *   of our child components).
 *
 * - `crt_*_alias_in(crt_*, c, crt_*_resources)` - Alias a
 *   resource `*`'s capabilities into the capability tables of a
 *   specific component `c`. Where `crt_*_resources` has non-zero
 *   capabilities, they are used as the location of the resources in
 *   `c`. In this way, this function also contains the functionality
 *   of a `_with` function as well. That structure is used to return
 *   the destination capabilities in `crt_*_resources`.
 */

#include <stdlib.h>

#include <cos_defkernel_api.h>
#include <cos_thd_init.h>
#include <cos_types.h>
#include <llprint.h>
#include <elf_loader.h>
#include <barrier.h>
#include <ps.h>
#include <initargs.h>

#include <crt.h>

#define CRT_REFCNT_INITVAL 1

static unsigned long nchkpt = 0;
static unsigned long ncomp = 1;

unsigned long
crt_ncomp()
{
	return ncomp;
}

unsigned long
crt_nchkpt()
{
	return nchkpt;
}

int
crt_chkpt_create(struct crt_chkpt *chkpt, struct crt_comp *c)
{
	char *mem;
	struct cos_compinfo *root_ci;

	chkpt->c = c;
	ps_faa(&nchkpt, 1);

	/* allocate space for saving the component's memory */
	root_ci = cos_compinfo_get(cos_defcompinfo_curr_get());
	mem = cos_page_bump_allocn(root_ci, c->tot_sz_mem);
	if (!mem) return -ENOMEM;

	chkpt->mem = mem;
	chkpt->tot_sz_mem = c->tot_sz_mem;

	memcpy(mem, c->mem, c->tot_sz_mem);	
	/* 
	 * TODO: capabilities aren't copied, so components that could modify their capabilities
	 * while running (schedulers/cap mgrs) shouldn't be checkpointed 
	 * TODO: copy dynamically allocated memory into the checkpoint
	 */

	return 0;
}

int
crt_chkpt_restore(struct crt_chkpt *chkpt, struct crt_comp *c)
{
	/* turning c, a terminated component, back into a chkpt */
	/* TODO: return memory to a previous saved state */
	return 0;
}

/* Create a new asids namespace */
int 
crt_ns_asids_init(struct crt_ns_asid *asids)
{
	int i;

	for (i = 0 ; i < CRT_ASID_NUM_NAMES ; i++) {
		asids->names[i].reserved = 1;
		asids->names[i].allocated = 0;
	}

	asids->parent = NULL;

	return 0;
}

/*
 * Create a asid namespace from the names "left over" in `existing`,
 * i.e. those that have not been `crt_ns_vas_alloc_in`ed.
 * 
 * Return values:
 *    0: success
 *   -1: new is unallocated/null or initialization fails
 *   -2: new already has allocations 
 */
int 
crt_ns_asids_split(struct crt_ns_asid *new, struct crt_ns_asid *existing)
{
	int i;

	for (i = 0 ; i < CRT_ASID_NUM_NAMES ; i++) {
		if (new->names[i].allocated == 1) {
			return -2;
		} 
	}

	if (crt_ns_asids_init(new)) {
		return -1;
	}

	for (i = 0 ; i < CRT_ASID_NUM_NAMES ; i++) {
		/* if a name is allocated in existing, it should not be reserved in new */
		/* by default via init everything else will go to:
		 *	reserved  = 1
		 *	allocated = 0
		 *	aliased   = 0
		 */
		if (existing->names[i].allocated == 1) {
			new->names[i].reserved = 0;
		}
		/* if a name is reserved (but not allocated) in existing, it should no longer be reserved in existing 
		 * NOTE: this means no further allocations can be made in existing
		 */
		if (existing->names[i].reserved == 1) {
			existing->names[i].reserved = 0;
		}
	}

	return 0;
}

/* 
 * Return the index of the first available ASID name
 * Return -1 if there are none available
 */
static int
crt_asid_available_name(struct crt_ns_asid *asids)
{
	int asid_index = 0;

	while(asid_index < CRT_ASID_NUM_NAMES) {
		if (asids->names[asid_index].reserved == 1 && asids->names[asid_index].allocated == 0) {
			return asid_index;
		}
		asid_index++;
	}
	return -1;
}

/*
 * Initialize a new vas namespace, pulling a name from the `asids`
 * Return values:
 *   0: success
 *  -1: new/asids not set up correctly, or no available ASID names, or pgtbl node allocation failed
 */
int 
crt_ns_vas_init(struct crt_ns_vas *new, struct crt_ns_asid *asids)
{
	int asid_index = 0;
	int i = 0;
	pgtblcap_t top_lvl_pgtbl;
	struct cos_compinfo *ci = cos_compinfo_get(cos_defcompinfo_curr_get());	

	/* find an asid name for new */
	asid_index = crt_asid_available_name(asids);
	if (asid_index == -1) return -1;

	if ((top_lvl_pgtbl = cos_pgtbl_alloc(ci)) == 0) return -1;

	new->asid_name = asid_index;
	asids->names[asid_index].allocated = 1;

	new->top_lvl_pgtbl = top_lvl_pgtbl;
	new->parent = NULL;

	/* initialize the names in new */
	for (i = 0 ; i < CRT_VAS_NUM_NAMES ; i++) {
		new->names[i].reserved = 1;
		new->names[i].allocated = 0;
		new->names[i].aliased = 0;
		new->names[i].comp = NULL;
	}

	/* initialize an MPK NS for new */
	for (i = 0 ; i < CRT_VAS_NUM_NAMES ; i++) {
		new->mpk_names[i].reserved = 1;
		new->mpk_names[i].allocated = 0;
	}

	return 0;

}

/*
 * Create a new vas namespace from the names "left over" in
 * `existing`, i.e. those that have not been `crt_ns_vas_alloc_in`ed
 * 
 * Automatically alias all names from existing into new
 * 
 * Return values:
 *   0: success
 *  -1: new is null/not allocated correctly, or initialization fails
 *  -2: new already has allocations
 * 
 * NOTE: after this call, no further allocations can be made in existing 
 */
int 
crt_ns_vas_split(struct crt_ns_vas *new, struct crt_ns_vas *existing, struct crt_ns_asid *asids)
{
	int i;
	int cons_ret;

	/* verify that `new` has no existing allocations */
	for (i = 0 ; i < CRT_VAS_NUM_NAMES ; i++) {
		if (new->names[i].allocated == 1) {
			return -2;
		} 
	}

	if (crt_ns_vas_init(new, asids)) {
		return -1;
	}

	for (i = 0 ; i < CRT_VAS_NUM_NAMES ; i++) {
		/* if a name is allocated or aliased in existing, the component there should automatically be aliased into new */
		/* by default via init everything else will go to:
		 * 		reserved  = 1
		 *      allocated = 0
		 *      aliased   = 0
		 */
		if (existing->names[i].allocated || existing->names[i].aliased) {
			new->names[i].reserved = 0;
			new->names[i].aliased = 1;
			new->names[i].comp = existing->names[i].comp;

			cons_ret = cos_cons_into_shared_pgtbl(cos_compinfo_get(new->names[i].comp->comp_res), new->top_lvl_pgtbl);
			if (cons_ret != 0) {
				printc("cons failed: %d\n", cons_ret);
				assert(0);
			}

		}
		/* if a name is reserved (but not allocated) in existing, it should no longer be reserved in existing 
		 * NOTE: this means no further allocations can be made in existing
		 */
		if (existing->names[i].reserved == 1 && existing->names[i].allocated == 0) {
			existing->names[i].reserved = 0;
		}
	}

	/* initialize the mpk namespace within new */
	for (i = 0 ; i < CRT_MPK_NUM_NAMES ; i++) {
		if (existing->mpk_names[i].allocated == 1) {
			new->mpk_names[i].reserved = 0;
		}
		else if (existing->mpk_names[i].reserved == 1 && existing->mpk_names[i].allocated == 0) {
			existing->mpk_names[i].reserved = 0;
		}
	}
	new->parent = existing;

	return 0;
}


/* 
 * helper function:
 * returns the first available MPK name within vas, or -1 if none available
 */
static int
crt_mpk_available_name(struct crt_ns_vas *vas)
{
<<<<<<< HEAD
	/* we're looking for an MPK name that's not allocated */
	int i = 1;
=======
	int i = 0;
>>>>>>> f3220f85

	while(i < CRT_MPK_NUM_NAMES) {
		if (vas->mpk_names[i].reserved == 1 && vas->mpk_names[i].allocated == 0) {
			return i;
		}
		i++;
	}

	return -1;
}

/*
 * VAS name mapping/allocation. This function allocates `c` into `vas`
 * by tracking which names (MPK & VAS) are dedicated to `c`. A
 * component can only be allocated into a *single* vas.
 */
int
crt_ns_vas_alloc_in(struct crt_ns_vas *vas, struct crt_comp *c)
{
	/* 
	 * find the name at the entry addr for the elf object for c
	 * is it reserved but unallocated? --> make allocated & assign MPK key w same properties
	 * else --> not possible
	 */
	int name_index = c->entry_addr / CRT_VAS_NAME_SZ;
	int mpk_key = c->mpk_key;
	int cons_ret;

	assert(name_index < CRT_VAS_NUM_NAMES);

	if (vas->names[name_index].allocated || vas->names[name_index].aliased || !vas->names[name_index].reserved) {
		return -1;
	}
	if (mpk_key == 0 && ((mpk_key = crt_mpk_available_name(vas)) == -1)) {
		return -1;
	}
<<<<<<< HEAD
	if(cos_comp_alloc_shared(cos_compinfo_get(c->comp_res), vas->top_lvl_pgtbl, c->entry_addr, cos_compinfo_get(cos_defcompinfo_curr_get()), c->mpk_key) != 0) {
=======
	if (cos_comp_alloc_shared(cos_compinfo_get(c->comp_res), vas->top_lvl_pgtbl, c->entry_addr, cos_compinfo_get(cos_defcompinfo_curr_get())) != 0) {
>>>>>>> f3220f85
		printc("allocate comp cap/cap table cap failed\n");
		return -1;
	}

	cons_ret = cos_cons_into_shared_pgtbl(cos_compinfo_get(c->comp_res), vas->top_lvl_pgtbl);
	if (cons_ret != 0) {
		printc("cons failed: %d\n", cons_ret);
		assert(0);
	}

	vas->names[name_index].allocated = 1;
	vas->names[name_index].comp = c;	
	vas->mpk_names[mpk_key].allocated = 1;
	c->mpk_key = mpk_key;

	return 0;
}

/*
 * A `crt_comp_create` replacement if you want to create a component
 * in a vas directly. 
 */
int
crt_comp_create_in_vas(struct crt_comp *c, char *name, compid_t id, void *elf_hdr, vaddr_t info, struct crt_ns_vas *vas)
{
	/* 
	 * find the name at the entry addr for the elf object for c
	 * is it reserved but unallocated? --> make allocated & assign MPK key w same properties
	 * else --> not possible
	 */
	int name_index =  (elf_hdr ? elf_entry_addr(elf_hdr) : 0) / CRT_VAS_NAME_SZ;
	int mpk_key = 0;
	int cons_ret;

	assert(name_index < CRT_VAS_NUM_NAMES);

	if (vas->names[name_index].allocated || vas->names[name_index].aliased || !vas->names[name_index].reserved) {
		return -1;
	}
	if ((mpk_key = crt_mpk_available_name(vas)) == -1) {
		return -1;
	}

	c->mpk_key = mpk_key;
	crt_comp_create(c, name, id, elf_hdr, info, mpk_key);
	/* FIXME: if these fail, should that component ^ be reset or something? */
<<<<<<< HEAD
	if(cos_comp_alloc_shared(cos_compinfo_get(c->comp_res), vas->top_lvl_pgtbl, c->entry_addr, cos_compinfo_get(cos_defcompinfo_curr_get()), c->mpk_key) != 0) {
=======
	if (cos_comp_alloc_shared(cos_compinfo_get(c->comp_res), vas->top_lvl_pgtbl, c->entry_addr, cos_compinfo_get(cos_defcompinfo_curr_get())) != 0) {
>>>>>>> f3220f85
		printc("allocate comp cap/cap table cap failed\n");
		return -1;
	}

	cons_ret = cos_cons_into_shared_pgtbl(cos_compinfo_get(c->comp_res), vas->top_lvl_pgtbl);
	if (cons_ret != 0) {
		printc("cons failed: %d\n", cons_ret);
		assert(0);
	}

	vas->names[name_index].allocated = 1;
	vas->names[name_index].comp = c;
	vas->mpk_names[mpk_key].allocated = 1;

	return 0;
}

static inline int
crt_refcnt_alive(crt_refcnt_t *r)
{
	return *r > 0;
}

/*
 * Return 0 on success, non-zero on failure (i.e. calling this on a
 * component that is not already active)
 */
static inline void
crt_refcnt_take(crt_refcnt_t *r)
{
	assert(crt_refcnt_alive(r));
	if (ps_faa(r, 1) == 0) BUG();
}

/* return 1 if the last reference is released, 0 otherwise */
static inline int
crt_refcnt_release(crt_refcnt_t *r)
{
	assert(crt_refcnt_alive(r));
	if (ps_faa(r, -1) == 1) return 1;

	return 0;
}

/**
 * Alias a capability into another component, either into a fixed
 * capability, or into one that is bump-pointer allocated.
 *
 * - @cap is the capability to alias into `c`
 * - @type is the type of the capability
 * - @c is the component to alias into
 * - @retcap is set equal to the capability in `c`. If it is passed in
 *   as non-zero with the capability offset to use if we want to map
 *   into a fixed capability. Otherwise, it allocates a new capability
 *   using the normal bump-pointer.
 */
static int
crt_alias_alloc_helper(capid_t cap, cap_t type, struct crt_comp *c, capid_t *retcap)
{
	struct cos_defcompinfo *defci      = cos_defcompinfo_curr_get();
	struct cos_compinfo    *ci         = cos_compinfo_get(defci);
	struct cos_compinfo    *target_ci  = cos_compinfo_get(c->comp_res);
	int ret;

	if (*retcap) {
		/* If we need to expand out the captbls, do so */
		cos_comp_capfrontier_update(target_ci, round_up_to_pow2(*retcap + 1, 4));
		ret = cos_cap_cpy_at(target_ci, *retcap, ci, cap);
		assert(ret == 0);
	} else {
		*retcap = cos_cap_cpy(target_ci, ci, type, cap);
		assert(*retcap != 0);
	}

	return 0;
}


static int
crt_comp_init(struct crt_comp *c, char *name, compid_t id, void *elf_hdr, vaddr_t info)
{
	assert(c && name);

	memset(c, 0, sizeof(struct crt_comp));
	*c = (struct crt_comp) {
		.flags      = CRT_COMP_NONE,
		.name       = name,
		.id         = id,
		.elf_hdr    = elf_hdr,
		.entry_addr = elf_hdr ? elf_entry_addr(elf_hdr) : 0,
		.comp_res   = &c->comp_res_mem,
		.info       = info,
		.refcnt     = CRT_REFCNT_INITVAL,

		.init_state = CRT_COMP_INIT_PREINIT,
		.main_type  = INIT_MAIN_NONE,
		.init_core  = cos_cpuid(),
		.barrier    = SIMPLE_BARRIER_INITVAL
	};
	assert(!elf_hdr || c->entry_addr != 0); /* same as `if elf_hdr then c->entry_addr` */
	simple_barrier_init(&c->barrier, init_parallelism());

	ps_faa(&ncomp, 1);

	return 0;
}

/**
 * Initialize with a specified set of crt_comp_resources
 * (capabilities). This is most often used when a component has
 * *already* been created, and we want to create a crt_comp for
 * it. This happens within, for example, the capmgr.
 *
 * Arguments:
 * - @c the component to initialize.
 * - @name the name (not copied in this function) for debugging.
 * - @id the component's id.
 * - @r the capability resources (and frontiers)
 *
 * @return: 0 on success, != 0 on error.
 */
int
crt_comp_create_with(struct crt_comp *c, char *name, compid_t id, struct crt_comp_resources *r)
{
	assert(c && name && r);

	if (crt_comp_init(c, name, id, NULL, r->info)) BUG();

	cos_compinfo_init(cos_compinfo_get(c->comp_res),
			  r->ptc, r->ctc, r->compc, r->heap_ptr, r->captbl_frontier,
			  cos_compinfo_get(cos_defcompinfo_curr_get()));
	return 0;
}

/**
 * Creates the new component from the checkpoint
 *
 * Arguments:
 * - @c the new component to initialize
 * - @name the name (not copied in this function) for debugging.
 * - @id the component's id.
 * - @chkpt the checkpoint used to create c
 *
 * @return: 0 on success, != 0 on error.
 */
int 
crt_comp_create_from(struct crt_comp *c, char *name, compid_t id, struct crt_chkpt *chkpt)
{
	struct cos_compinfo *ci, *root_ci;
	struct cos_component_information *comp_info;
	unsigned long info_offset;
	size_t  ro_sz,   rw_sz, data_sz, bss_sz;
	char   *ro_src, *data_src, *mem;
	int     ret;
	vaddr_t	info = chkpt->c->info;

	assert(c && name);

	if (crt_comp_init(c, name, id, NULL, chkpt->c->info)) BUG();
	ci      = cos_compinfo_get(c->comp_res);
	root_ci = cos_compinfo_get(cos_defcompinfo_curr_get());

	/* overwrite */
	c->entry_addr = chkpt->c->entry_addr;
	c->ro_addr = chkpt->c->ro_addr;
	c->rw_addr = chkpt->c->rw_addr;

	/* re-work the sinvs with the right IDs */
	memcpy(c->sinvs, chkpt->c->sinvs, sizeof(c->sinvs));
	c->n_sinvs = chkpt->c->n_sinvs;
	for (u32_t i = 0; i < c->n_sinvs; i++) {
		struct crt_sinv inv = chkpt->c->sinvs[i];

		assert(inv.client->id == chkpt->c->id);
		c->sinvs[i].client = c;
		assert(inv.server->id != chkpt->c->id);
	}

	ret = cos_compinfo_alloc(ci, c->ro_addr, BOOT_CAPTBL_FREE, c->entry_addr, root_ci, c->mpk_key);
	assert(!ret);

	mem = cos_page_bump_allocn(root_ci, chkpt->tot_sz_mem);
	if (!mem) return -ENOMEM;
	c->mem = mem;
	c->tot_sz_mem = chkpt->tot_sz_mem;
	c->ro_sz = chkpt->c->ro_sz;

	memcpy(mem, chkpt->mem, round_up_to_page(chkpt->tot_sz_mem));

	info_offset = info - c->rw_addr;
	comp_info   = (struct cos_component_information *)(mem + round_up_to_page(c->ro_sz) + info_offset);
	comp_info->cos_this_spd_id = 0;
	assert(comp_info->cos_this_spd_id == 0);
	comp_info->cos_this_spd_id = id;

	if (c->ro_addr != cos_mem_aliasn(ci, root_ci, (vaddr_t)mem, round_up_to_page(c->ro_sz), COS_PAGE_READABLE)) return -ENOMEM;
	if (c->rw_addr != cos_mem_aliasn(ci, root_ci, (vaddr_t)mem + round_up_to_page(c->ro_sz), c->tot_sz_mem - round_to_page(c->ro_sz), COS_PAGE_READABLE | COS_PAGE_WRITABLE)) return -ENOMEM;

	/* FIXME: cos_time.h assumes we have access to this... */
	ret = cos_cap_cpy_at(ci, BOOT_CAPTBL_SELF_INITHW_BASE, root_ci, BOOT_CAPTBL_SELF_INITHW_BASE);
	assert(ret == 0);

	return 0;
}

/**
 * Create the component from the elf object including all the resource
 * tables, and memory.
 *
 * Notes:
 * - The capability tables in the generated component are empty.
 * - `name` is *not* copied, so it is borrowed from within
 *   `c`. Allocate/copy it manually if you can't guarantee it will
 *   stay alive.
 *
 * Arguments:
 * - @c the component to initialize.
 * - @name the name (not copied in this function) for debugging.
 * - @id the component's id.
 * - @elf_hdr the opaque pointer to the elf header
 * - @info is the address *within* the component to it's cos_comp_info.
 *
 * @return: 0 on success, != 0 on error.
 */
int
crt_comp_create(struct crt_comp *c, char *name, compid_t id, void *elf_hdr, vaddr_t info, u32_t mpk_key)
{
	struct cos_compinfo *ci, *root_ci;
	struct cos_component_information *comp_info;
	unsigned long info_offset;
	size_t  ro_sz,   rw_sz, data_sz, bss_sz, tot_sz;
	char   *ro_src, *data_src, *mem;
	int     ret;

	assert(c && name);

	if (crt_comp_init(c, name, id, elf_hdr, info)) BUG();
	ci      = cos_compinfo_get(c->comp_res);
	root_ci = cos_compinfo_get(cos_defcompinfo_curr_get());

	c->mpk_key = mpk_key;

	if (elf_load_info(c->elf_hdr, &c->ro_addr, &ro_sz, &ro_src, &c->rw_addr, &data_sz, &data_src, &bss_sz)) return -EINVAL;

	printc("\t\t elf obj: ro [0x%lx, 0x%lx), data [0x%lx, 0x%lx), bss [0x%lx, 0x%lx).\n",
	       c->ro_addr, c->ro_addr + ro_sz, c->rw_addr, c->rw_addr + data_sz, c->rw_addr + data_sz, c->rw_addr + data_sz + bss_sz);

	ret = cos_compinfo_alloc(ci, c->ro_addr, BOOT_CAPTBL_FREE, c->entry_addr, root_ci, c->mpk_key);
	assert(!ret);

	tot_sz = round_up_to_page(round_up_to_page(ro_sz) + data_sz + bss_sz);
	mem    = cos_page_bump_allocn(root_ci, tot_sz);
	if (!mem) return -ENOMEM;
	c->mem = mem;
	c->tot_sz_mem = tot_sz;
	c->ro_sz = ro_sz;

	memcpy(mem, ro_src, ro_sz);
	memcpy(mem + round_up_to_page(ro_sz), data_src, data_sz);
	memset(mem + round_up_to_page(ro_sz) + data_sz, 0, bss_sz);

	assert(info >= c->rw_addr && info < c->rw_addr + data_sz);
	info_offset = info - c->rw_addr;
	comp_info   = (struct cos_component_information *)(mem + round_up_to_page(ro_sz) + info_offset);
	assert(comp_info->cos_this_spd_id == 0);
	comp_info->cos_this_spd_id = id;

	c->n_sinvs = 0;
	memset(c->sinvs, 0, sizeof(c->sinvs));

	unsigned long flags = COS_PAGE_READABLE | ((unsigned long)mpk_key << 59);

	if (c->ro_addr != cos_mem_aliasn(ci, root_ci, (vaddr_t)mem, round_up_to_page(ro_sz), flags)) return -ENOMEM;
	if (c->rw_addr != cos_mem_aliasn(ci, root_ci, (vaddr_t)mem + round_up_to_page(ro_sz), round_up_to_page(data_sz + bss_sz), flags | COS_PAGE_WRITABLE)) return -ENOMEM;

	/* FIXME: cos_time.h assumes we have access to this... */
	ret = cos_cap_cpy_at(ci, BOOT_CAPTBL_SELF_INITHW_BASE, root_ci, BOOT_CAPTBL_SELF_INITHW_BASE);
	assert(ret == 0);

	return 0;
}

void
crt_comp_captbl_frontier_update(struct crt_comp *c, capid_t capid)
{
	assert(c);

	cos_comp_capfrontier_update(cos_compinfo_get(c->comp_res), capid);
}

int
crt_booter_create(struct crt_comp *c, char *name, compid_t id, vaddr_t info)
{
	assert(c && name);

	*c = (struct crt_comp) {
		.flags      = CRT_COMP_BOOTER,
		.name       = name,
		.id         = id,
		.comp_res   = cos_defcompinfo_curr_get(),
		.info       = info,
		.refcnt     = CRT_REFCNT_INITVAL,

		.init_state = CRT_COMP_INIT_PREINIT,
		.main_type  = INIT_MAIN_NONE,
		.init_core  = cos_cpuid(),
		.barrier    = SIMPLE_BARRIER_INITVAL,
		.n_sinvs    = 0,
	};
	simple_barrier_init(&c->barrier, init_parallelism());

	return 0;
}

static int
crt_is_booter(struct crt_comp *c)
{
	assert(c);

	return c->flags & CRT_COMP_BOOTER;
}

thdcap_t
crt_comp_thdcap_get(struct crt_comp *c)
{
	thdcap_t ret = 0;

	assert(c);

	if (c->flags & CRT_COMP_INITIALIZE) {
		struct crt_thd *t = c->exec_ctxt.exec.thd;

		if (!t) return 0;

		ret = t->cap;
	} else if (c->flags & CRT_COMP_SCHED) {
		struct crt_rcv *r = c->exec_ctxt.exec.sched.sched_rcv;

		if (!r) return 0;

		ret = r->thd.cap;
	}

	return ret;
}

int
crt_comp_sched_delegate(struct crt_comp *child, struct crt_comp *self, tcap_prio_t prio, tcap_res_t res)
{
	struct cos_aep_info *sched_aep;

	assert(child && self);

	sched_aep = cos_sched_aep_get(self->comp_res);

	return cos_tcap_delegate(child->exec_ctxt.exec.sched.sched_asnd.asnd, sched_aep->tc, res, prio, TCAP_DELEG_YIELD);
}

/**
 * Alias the component, pgtbl, and/or captbl for `c` into `c_in`. Can
 * be placed into specific capability slots as specified in `res`. The
 * capabilities slots they are placed in populate `res`. The `flags`
 * control which of these resources to be aliased.
 */
int
crt_comp_alias_in(struct crt_comp *c, struct crt_comp *c_in, struct crt_comp_resources *res, crt_comp_alias_t flags)
{
	struct cos_compinfo *target_ci;

	assert(c && c_in && res);
	target_ci = cos_compinfo_get(c->comp_res);

	if (flags & CRT_COMP_ALIAS_COMP) {
		if (crt_alias_alloc_helper(target_ci->comp_cap, CAP_COMP, c_in, &res->compc)) BUG();
	}
	if (flags & CRT_COMP_ALIAS_PGTBL) {
		if (crt_alias_alloc_helper(target_ci->pgtbl_cap, CAP_PGTBL, c_in, &res->ptc)) BUG();
	}
	if (flags & CRT_COMP_ALIAS_CAPTBL) {
		if (crt_alias_alloc_helper(target_ci->captbl_cap, CAP_CAPTBL, c_in, &res->ctc)) BUG();
	}
	return 0;
}

static int
crt_jitutils_search(u8_t *src, u8_t *pat, size_t len, size_t max)
{
	unsigned int i, j;

	/* naive pattern search */
	for (i = 0; i < max; i++) {
        for (j = 0; j < len; j++) {
            if (src[i + j] != pat[j]) break;
		}
 
        if (j == len) return i;
	}

	return -1;
}

static int 
crt_jitutils_replace(u8_t *src, u8_t *orig, u8_t *replace, size_t len, size_t max)
{
	unsigned int i;
	int pos;

	pos = crt_jitutils_search(src, orig, len, max);
	if (pos == -1) return 0;

	for (i = 0; i < len; i++) {
		src[pos + i] = replace[i];
	}
	
	return pos;
}

#define CRT_JIT_TOK_PLACEHOLDER 0xdeadbeefdeadbeeful;
#define CRT_JIT_MPK_PLACEHOLDER 0xfffffffeu;

static void
crt_jitcallgate(vaddr_t callgate, u32_t cli_pkey, u32_t srv_pkey, u64_t cli_tok, u64_t srv_tok)
{
	u64_t tok_placeholder = CRT_JIT_TOK_PLACEHOLDER;
	u32_t mpk_placeholder = CRT_JIT_MPK_PLACEHOLDER;
	u32_t pkru_server = ~(0b11 << (2 * srv_pkey)) & ~0b11;
	u32_t pkru_client = ~(0b11 << (2 * cli_pkey)) & ~0b11;

	if (!crt_jitutils_replace((u8_t *)callgate, (u8_t *)&tok_placeholder, (u8_t *)&cli_tok, sizeof(u64_t), 256)) BUG();
	if (!crt_jitutils_replace((u8_t *)callgate, (u8_t *)&tok_placeholder, (u8_t *)&cli_tok, sizeof(u64_t), 256)) BUG();
	if (!crt_jitutils_replace((u8_t *)callgate, (u8_t *)&tok_placeholder, (u8_t *)&srv_tok, sizeof(u64_t), 256)) BUG();
	if (!crt_jitutils_replace((u8_t *)callgate, (u8_t *)&tok_placeholder, (u8_t *)&srv_tok, sizeof(u64_t), 256)) BUG();
	if (!crt_jitutils_replace((u8_t *)callgate, (u8_t *)&mpk_placeholder, (u8_t *)&pkru_server, sizeof(u32_t), 256)) BUG();
	if (!crt_jitutils_replace((u8_t *)callgate, (u8_t *)&mpk_placeholder, (u8_t *)&pkru_client, sizeof(u32_t), 256)) BUG();

}

int
crt_sinv_create_shared(struct crt_sinv *sinv, char *name, struct crt_comp *server, struct crt_comp *client,
		vaddr_t c_fn_addr, vaddr_t c_ucap_addr, vaddr_t s_fn_addr)
{
	struct cos_compinfo *cli;
	struct cos_compinfo *srv;
	unsigned int ucap_off, callgate_off;
	struct usr_inv_cap_shared *ucap;
	u64_t   client_auth_tok, server_auth_tok;
	vaddr_t callgate_addr;
	
	assert(sinv && name && server && client);

	cli = cos_compinfo_get(client->comp_res);
	srv = cos_compinfo_get(server->comp_res);

	assert(crt_refcnt_alive(&server->refcnt) && crt_refcnt_alive(&client->refcnt));
	crt_refcnt_take(&client->refcnt);
	crt_refcnt_take(&server->refcnt);

	assert(cli && cli->memsrc && srv && srv->memsrc && srv->comp_cap);
	assert(!crt_is_booter(client));

	*sinv = (struct crt_sinv) {
		.name        = name,
		.server      = server,
		.client      = client,
		.c_fn_addr   = c_fn_addr,
		.c_ucap_addr = c_ucap_addr,
		.s_fn_addr   = s_fn_addr
	};

	/* values set for debugging; we need to implement a CSPRNG */
	client_auth_tok = 0xfefefefefefefefe; /* = CSPRNG() */
	server_auth_tok = 0xabababababababab; /* = CSPRNG() */

	callgate_off  = s_fn_addr - sinv->server->ro_addr;
	callgate_addr = (vaddr_t)sinv->server->mem + callgate_off;
	crt_jitcallgate(callgate_addr, sinv->client->mpk_key, sinv->server->mpk_key, client_auth_tok, server_auth_tok);
	printc("shared sinv %s\n", name);


	/* poor-mans virtual address translation from client VAS -> our ptrs */
	assert(sinv->c_ucap_addr - sinv->client->ro_addr > 0);
	ucap_off = sinv->c_ucap_addr - sinv->client->ro_addr;
	ucap = (struct usr_inv_cap_shared *)(sinv->client->mem + ucap_off);
	*ucap = (struct usr_inv_cap_shared) {
		.invocation_fn = sinv->c_fn_addr,
		.callgate_addr = sinv->s_fn_addr,
		.data          = NULL
	};

	return 0;
}

int
crt_sinv_create(struct crt_sinv *sinv, char *name, struct crt_comp *server, struct crt_comp *client,
		vaddr_t c_fn_addr, vaddr_t c_ucap_addr, vaddr_t s_fn_addr)
{
	struct cos_compinfo *cli;
	struct cos_compinfo *srv;
	unsigned int ucap_off;
	struct usr_inv_cap *ucap;

	assert(sinv && name && server && client);

	cli = cos_compinfo_get(client->comp_res);
	srv = cos_compinfo_get(server->comp_res);

	assert(crt_refcnt_alive(&server->refcnt) && crt_refcnt_alive(&client->refcnt));
	crt_refcnt_take(&client->refcnt);
	crt_refcnt_take(&server->refcnt);

	assert(cli && cli->memsrc && srv && srv->memsrc && srv->comp_cap);
	assert(!crt_is_booter(client));

	*sinv = (struct crt_sinv) {
		.name        = name,
		.server      = server,
		.client      = client,
		.c_fn_addr   = c_fn_addr,
		.c_ucap_addr = c_ucap_addr,
		.s_fn_addr   = s_fn_addr
	};

	sinv->sinv_cap = cos_sinv_alloc(cli, srv->comp_cap, sinv->s_fn_addr, client->id);
	assert(sinv->sinv_cap);
	printc("sinv %s cap %ld\n", name, sinv->sinv_cap);

	/* poor-mans virtual address translation from client VAS -> our ptrs */
	assert(sinv->c_ucap_addr - sinv->client->ro_addr > 0);
	ucap_off = sinv->c_ucap_addr - sinv->client->ro_addr;
	ucap = (struct usr_inv_cap *)(sinv->client->mem + ucap_off);
	*ucap = (struct usr_inv_cap) {
		.invocation_fn = sinv->c_fn_addr,
		.cap_no        = sinv->sinv_cap,
		.data          = NULL
	};

	return 0;
}

int
crt_sinv_alias_in(struct crt_sinv *s, struct crt_comp *c, struct crt_sinv_resources *res)
{
	assert(s && c && res);

	if (crt_alias_alloc_helper(s->sinv_cap, CAP_SINV, c, &res->sinv_cap)) BUG();

	return 0;
}

/**
 * # Notes on managing the complexity of the thread/rcv API
 *
 * There are five main types of threads that need to be created, thus
 * the complexity of this API. There are a few dimension in which
 * these threads are different:
 *
 * 1. Initialization thread or "thread on request"? Is the thread that
 *    executes the component's main initialization procedure, or is it
 *    one that will execute a requested function/closure? Note that
 *    there can be an initialization thread *per core*.
 * 2. Thread to be created in *us*, or in a *separate component*? In
 *    the former case, we use a higher-level API based on passing a
 *    closure for thread execution. In the latter case, we pass a
 *    closure id to be interpreted within the destination program.
 * 3. The thread is bound to a receive end-point, and associated with
 *    a tcap. This can be because 1. we're creating an asynchronous
 *    communication channel, or 2. because we're creating an initial
 *    thread in a child scheduler.
 * 4. Is the thread simply for normal execution in another component,
 *    or to be controlled by a scheduler other than us (thus requiring
 *    us to delegate its capability)?
 * 5. Threads and rcv end-points must sometimes be created from
 *    pre-existing capabilities. For example, if the loader
 *    auto-matically created some execution resources for the
 *    component, we must create the abstraction from the existing
 *    caps.
 *
 * Not all combinations of the variables in these dimensions make
 * sense. Most notably, it doesn't make sense to create an
 * initialization thread for ourselves. The differing arguments for
 * each variant include:
 *
 * - New thread's control flow initialization: is it a `(fn, data)` or
 *   `closure_id`?
 * - What is the tcap associated with a rcv end-point? Which is its
 *   scheduler tcap?
 * - Which component should the thread be created in? Us, or another?
 * - Do we return a thread or a rcv end-point?
 * - How do we access the thread id, and where do we return it?
 *
 * Thus, a complete set of arguments would include:
 *
 * - (fn, data)
 * - closure id
 * - component in which to create component
 * - receive end-point for scheduler
 * - receive end-point to use for tcap, or NULL (new tcap)
 *
 * We'd want to return:
 *
 * - crt thread structure (thdcap)
 * - receive structure (thdcap, tcap, rcvcap)
 * - the thread id
 * - errors
 *
 * An API based on this would be unreasonable, to put it lightly. (See
 * the proliferation within our previous APIs.) We don't have method
 * overloading, nor simple syntax for variants, so the API has to make
 * very specific trade-offs. We have a number of options:
 *
 * - We can split the API along any dimension. This is likely
 *   reasonable for "create thread in this component" versus, "other
 *   components", as the latter strongly corresponds to conventional
 *   APIs.
 * - We can detect if the thread we're creating a thread in is a
 *   scheduler. If it is, we can do the right thing (e.g. init thread
 *   creation turns into init async end-point creation). This implies
 *   that the component structure must track its scheduler
 *   asynchronous end-points. The scheduler's tcap will be used by
 *   default as the "parent" in the tcap hierarchy.
 * - We can pass arguments in as a structure with many fields. A
 *   separate API can configure the structure appropriately. This has
 *   the benefit of not raising the conceptual complexity of the main
 *   API, and only the "extra features" configured within the
 *   structure.
 *
 * Given these trade-offs, this API includes three variants:
 *
 * 1. `int crt_{thd|rcv}_create(struct crt_{thd|rcv} *, fn_t, void *, struct crt_rcv *parent)`
 *    which creates a thread/rcv end-point to execute in *this*
 *    component. `parent` is only in the `rcv` API and, if non-NULL,
 *    includes the tcap to use.
 * 2. `int crt_{thd|rcv}_create_in(struct crt_{thd|rcv} *, struct crt_comp *c, crt_closure_id_t id, struct crt_rcv *parent)`
 *    where `c` is the component in which to create execution, and
 *    `id` includes the closure id we should execute with in component
 *    `c`. `parent` is only passed in the rcv API, and has the `tcap`
 *    to use, or is NULL.
 * 3. `int crt_{thd|rcv}_create_with(struct crt_{thd|rcv} *, struct crt_exec_resources *r)`
 *    creates a thread using the given capability resources in `r`.
 */

int
crt_thd_create_with(struct crt_thd *t, struct crt_comp *c, struct crt_thd_resources *rs)
{
	assert(t && c && rs);

	*t = (struct crt_thd) {
		.cap = rs->cap,
		.c   = c
	};

	return 0;
}

/*
 * Create a new thread in the component @c in response to a request
 * to create the thread from that component (thus passing in the
 * requested @closure_id).
 */
int
crt_thd_create_in(struct crt_thd *t, struct crt_comp *c, thdclosure_index_t closure_id)
{
	struct cos_defcompinfo *defci = cos_defcompinfo_curr_get();
	struct cos_compinfo    *ci    = cos_compinfo_get(defci);
	struct cos_compinfo    *target_ci;
	struct cos_aep_info    *target_aep;
	thdcap_t thdcap;
	struct crt_thd_resources rs;

	assert(t && c);

	target_ci = cos_compinfo_get(c->comp_res);
	target_aep = cos_sched_aep_get(c->comp_res);

	assert(target_ci->comp_cap);
	if (closure_id == 0) {
		if (target_aep->thd != 0) return -1; /* should not allow double initialization */

		crt_refcnt_take(&c->refcnt);
		assert(target_ci->comp_cap);

		if (target_ci->comp_cap_shared != 0) {
			thdcap = target_aep->thd = cos_initthd_alloc(ci, target_ci->comp_cap_shared);
		}
		else {
			thdcap = target_aep->thd = cos_initthd_alloc(ci, target_ci->comp_cap);
		}
		assert(target_aep->thd);
	} else {
		crt_refcnt_take(&c->refcnt);
		thdcap = cos_thd_alloc_ext(ci, target_ci->comp_cap, closure_id);
		assert(thdcap);
	}

	rs = (struct crt_thd_resources) { .cap = thdcap };
	if (crt_thd_create_with(t, c, &rs)) BUG();
	t->tid = cos_introspect(ci, thdcap, THD_GET_TID);

	return 0;
}

/**
 * Create a new thread in this component to execute fn with the
 * corresponding data.
 *
 * - @t the thread structure to be populated
 * - @self the crt_comp that represents us
 * - @fn/@data the function to be invoked, passed specific data.
 */
int
crt_thd_create(struct crt_thd *t, struct crt_comp *self, crt_thd_fn_t fn, void *data)
{
	int      idx = cos_thd_init_alloc(fn, data);
	thdcap_t ret;

	assert(t && self);
	if (idx < 1) return 0;
	ret = crt_thd_create_in(t, self, idx);
	if (!ret) cos_thd_init_free(idx);

	return ret;
}

int
crt_thd_alias_in(struct crt_thd *t, struct crt_comp *c, struct crt_thd_resources *res)
{
	assert(t && c && res);

	if (crt_alias_alloc_helper(t->cap, CAP_THD, c, &res->cap)) BUG();

	return 0;
}

int
crt_rcv_create_with(struct crt_rcv *r, struct crt_comp *c, struct crt_rcv_resources *rs)
{
	assert(r && c && rs);

	*r = (struct crt_rcv) {
		.thd = (struct crt_thd) {
			.cap = rs->thd,
			.c   = c
		},
		.local_aep = (struct cos_aep_info) {
			.tc   = rs->tc,
			.thd  = rs->thd,
			.tid  = rs->tid,
			.rcv  = rs->rcv,
			.fn   = NULL,
			.data = NULL
		},
		.c         = c,
		.refcnt    = CRT_REFCNT_INITVAL
	};
	r->aep = &r->local_aep;

	return 0;
}

/**
 * Create a new receive end-point in a specific component, complete
 * with an executable thread. We explicitly specify which component is
 * to act as its scheduler (i.e. which component has the scheduler rcv
 * end-point), and if this rcv resource should have its own,
 * independent tcap, or inherit the one from the scheduler.
 *
 * - @r the rcv structure to be populated.
 * - @c the component in which the rcv should be created.
 * - @sched the scheduler component, or NULL if it is "us".
 * - @id the thread closure that contains fn/data in c.
 * - @flags if we should inherit the schedulers tcap, and other options
 *
 * Note: the capabilities returned from here are valid only within the
 * current capability-tables. Should you want to allow the rcv cap to
 * be used in `c`, you must copy the capabilities accordingly.
 */
int
crt_rcv_create_in(struct crt_rcv *r, struct crt_comp *c, struct crt_rcv *sched, thdclosure_index_t closure_id, crt_rcv_flags_t flags)
{
	struct cos_defcompinfo *defci      = cos_defcompinfo_curr_get();
	struct cos_compinfo    *ci         = cos_compinfo_get(defci);
	struct cos_compinfo    *target_ci  = cos_compinfo_get(c->comp_res);
	struct cos_aep_info    *sched_aep;
	struct crt_rcv_resources res;

	tcap_t    tcap;
	thdcap_t  thdcap;
	arcvcap_t rcvcap;

	assert(r && c);

	if (sched) {
		sched_aep = sched->aep;
	} else {
		sched_aep = cos_sched_aep_get(defci);
	}

	/* Note that this increases the component's reference count */
	crt_refcnt_take(&c->refcnt);
	assert(target_ci->comp_cap);
	if (closure_id == 0) {
		thdcap = cos_initthd_alloc(cos_compinfo_get(defci), target_ci->comp_cap);
	} else {
		thdcap = cos_thd_alloc_ext(cos_compinfo_get(defci), target_ci->comp_cap, closure_id);
	}
	assert(thdcap);

	/* Allocate the necessary kernel resources */
	tcap   = cos_tcap_alloc(ci);
	assert(tcap);
	rcvcap = cos_arcv_alloc(ci, thdcap, tcap, target_ci->comp_cap, sched_aep->rcv);
	assert(rcvcap);

	res = (struct crt_rcv_resources) {
		.tc   = tcap,
		.thd  = thdcap,
		.tid  = 0,
		.rcv  = rcvcap,
	};
	if (crt_rcv_create_with(r, c, &res)) BUG();

	if (sched) crt_refcnt_take(&sched->refcnt);

	return 0;
}

/**
 * Create a new rcv end-point in this component to execute fn with the
 * corresponding data.
 *
 * - @r the rcv structure to be populated
 * - @self the crt_comp that represents us
 * - @fn/@data the function to be invoked, passed specific data.
 */
int
crt_rcv_create(struct crt_rcv *r, struct crt_comp *self, crt_thd_fn_t fn, void *data)
{
	int      idx = cos_thd_init_alloc(fn, data);
	thdcap_t ret;

	assert(r && self);

	if (idx < 1) return 0;
	ret = crt_rcv_create_in(r, self, NULL, idx, CRT_RCV_TCAP_INHERIT);
	if (!ret) cos_thd_init_free(idx);
	/* As this rcv is in this component, we need this reference to make an asnd */
	r->child_rcv = r->local_aep.rcv;

	return ret;
}

/**
 * Make aliases for a receive end-point into a component. As with all
 * alias functions, initialize res capabilities to ask the function to
 * alias at those specific capability slots.
 *
 * - @flags controls which parts of the rcv end-point are
 *   aliased. `CRT_RCV_ALIAS_RCV`, `CRT_RCV_ALIAS_THD`, and
 *   `CRT_RCV_ALIAS_TCAP` enable the corresponding resources to be
 *   aliased.
 */
int
crt_rcv_alias_in(struct crt_rcv *r, struct crt_comp *c, struct crt_rcv_resources *res, crt_rcv_alias_t flags)
{
	assert(r && c && res);

	if (flags & CRT_RCV_ALIAS_RCV) {
		if (crt_alias_alloc_helper(r->aep->rcv, CAP_ARCV, c, &res->rcv)) BUG();
		/*
		 * Creating a snd requires that we have the rcv cap
		 * within the owning components captbl
		 */
		r->child_rcv = res->rcv;
	}
	if (flags & CRT_RCV_ALIAS_THD) {
		if (crt_alias_alloc_helper(r->aep->thd, CAP_THD, c, &res->thd)) BUG();
	}
	if (flags & CRT_RCV_ALIAS_TCAP) {
		if (crt_alias_alloc_helper(r->aep->tc, CAP_TCAP, c, &res->tc)) BUG();
	}

	return 0;
}

int
crt_asnd_create(struct crt_asnd *s, struct crt_rcv *r)
{
	struct cos_compinfo    *ci = cos_compinfo_get(cos_defcompinfo_curr_get());
	struct cos_compinfo    *target_ci;
	asndcap_t ascap;

	assert(s && r && r->thd.c && r->thd.c->comp_res);
	assert(r->aep && r->aep->rcv);
	assert(r->child_rcv); 	/* must create in this the current component, or alias first */
	target_ci = cos_compinfo_get(r->thd.c->comp_res);
	assert(target_ci->captbl_cap);
	crt_refcnt_take(&r->refcnt);

	assert(r->aep->rcv && target_ci->captbl_cap);
	ascap = cos_asnd_alloc(ci, r->child_rcv, target_ci->captbl_cap);
	assert(ascap);

	*s = (struct crt_asnd) {
		.asnd = ascap,
		.rcv  = r
	};

	return 0;
}

int
crt_asnd_alias_in(struct crt_asnd *s, struct crt_comp *c, struct crt_asnd_resources *res)
{
	assert(s && c && res);

	if (crt_alias_alloc_helper(s->asnd, CAP_ASND, c, &res->asnd)) BUG();

	return 0;
}

/**
 * Compositional API to configure execution information for a
 * component. Once a component has been created, we often want to
 * create execution in it, and it might need a new thread, or a rcv
 * end-point if it is a scheduler. This API enables initialization
 * data to be added to a context by composing these calls. Finally,
 * they are passed into `crt_comp_exec` to initialize the execution.
 * Scheduler init, and capmgr init can be performed across two
 * `crt_comp_exec` calls.
 *
 * These are the valid compositions:
 *
 * - `crt_comp_exec_capmgr_init(crt_comp_exec_sched_init(&c, r), N)`
 * - `crt_comp_exec_thd_init(&c, t)`
 * - `crt_comp_exec_sched_init(&c, r)`
 *
 * None of these functions return NULL, and assert out if invalid
 * arguments are passed in. Most usage patterns (statically allocated
 * `crt_comp_exec_context` on the stack) will bomb out
 * deterministically if the API is misused, and avoiding the output
 * checks encourages code simplicity.
 */
struct crt_comp_exec_context *
crt_comp_exec_sched_init(struct crt_comp_exec_context *ctxt, struct crt_rcv *r)
{
	assert(ctxt && r);
	assert(!(ctxt->flags & CRT_COMP_INITIALIZE));

	ctxt->flags |= CRT_COMP_SCHED;
	ctxt->exec.sched.sched_rcv = r;

	return ctxt;
}

struct crt_comp_exec_context *
crt_comp_exec_thd_init(struct crt_comp_exec_context *ctxt, struct crt_thd *t)
{
	assert(ctxt && t);
	assert(!(ctxt->flags & CRT_COMP_SCHED));

	ctxt->flags |= CRT_COMP_INITIALIZE;
	ctxt->exec.thd = t;

	return ctxt;
}

struct crt_comp_exec_context *
crt_comp_exec_capmgr_init(struct crt_comp_exec_context *ctxt, size_t untyped_memsz)
{
	assert(ctxt);
	assert(!(ctxt->flags & CRT_COMP_INITIALIZE)); /* capmgrs cannot be normal threads */

	ctxt->flags |= CRT_COMP_CAPMGR;
	ctxt->memsz = untyped_memsz;

	return ctxt;
}

/*
 * `crt_comp_exec_schedthd` can return `NULL` if the component was not
 * initialized as a scheduler. `crt_comp_exec_thd` can return NULL if
 * the component was *not* initialized for execution at all.
 *
 * Note that being a scheduler implies that it has a thread. Being a
 * capability manager implies being a scheduler.
 */
struct crt_rcv *
crt_comp_exec_schedthd(struct crt_comp *comp)
{
	assert(comp);
	assert((comp->exec_ctxt.flags & CRT_COMP_SCHED) && comp->exec_ctxt.exec.sched.sched_rcv != NULL);

	return comp->exec_ctxt.exec.sched.sched_rcv;
}

struct crt_thd *
crt_comp_exec_thd(struct crt_comp *comp)
{
	assert(comp);
	assert((comp->exec_ctxt.flags & (CRT_COMP_INITIALIZE | CRT_COMP_SCHED)));

	return comp->exec_ctxt.exec.thd;
}

/**
 * Modify the component to make it a scheduler and/or a capability
 * manager. This allocates the initial execution and capabilities into
 * the target component. For a scheduler, it creates the rcv endpoint,
 * thread, and tcap for the scheduler. For now, it also maps in the
 * component's capability table. For a capability manager, it does
 * that *and* maps in the page-table and component structure of the
 * component itself. In addition, for a capability manager, a `memsz`
 * amount of untyped memory is mapped into a pgtbl that is mapped into
 * the component.
 *
 * - @c the component to upgrade
 * - @flags in CRT_COMP_SCHED and/or CRT_COMP_CAPMGR
 * - @memsz is the amount of untyped memory to map into the capmgr
 *   (not relevant if you don't pass in CRT_COMP_CAPMGR)
 * - @ret 0 on success
 */
int
crt_comp_exec(struct crt_comp *c, struct crt_comp_exec_context *ctxt)
{
	struct cos_defcompinfo *defci      = cos_defcompinfo_curr_get();
	struct cos_compinfo    *ci         = cos_compinfo_get(defci);
	struct cos_compinfo    *target_ci  = cos_compinfo_get(c->comp_res);
	struct cos_aep_info    *target_aep = cos_sched_aep_get(c->comp_res);
	struct crt_comp_resources compres;
	int ret;

	assert(c && ctxt);

	/* Should only be called if initialization is necessary */
	assert(target_ci->comp_cap);
	if (ctxt->flags & CRT_COMP_CAPMGR && !(c->flags & CRT_COMP_SCHED)) ctxt->flags |= CRT_COMP_SCHED;
	assert(!(ctxt->flags & CRT_COMP_INITIALIZE) || !(ctxt->flags & CRT_COMP_SCHED)); /* choose one */
	assert((c->flags & ctxt->flags) == 0);

	if (ctxt->flags & CRT_COMP_INITIALIZE) {
		assert(!(c->flags & (CRT_COMP_CAPMGR | CRT_COMP_SCHED)) && ctxt->exec.thd);

		c->exec_ctxt = *ctxt;
		c->flags     = ctxt->flags;

		if (crt_thd_create_in(ctxt->exec.thd, c, 0)) BUG();

		return 0;
	}

	if (ctxt->flags & CRT_COMP_SCHED) {
		struct crt_rcv_resources rcvres;
		struct crt_rcv *r;

		assert(!(c->flags & CRT_COMP_SCHED) && ctxt->exec.sched.sched_rcv);
		r = ctxt->exec.sched.sched_rcv;

		if (crt_rcv_create_in(r, c, NULL, 0, 0)) BUG();

		rcvres = (struct crt_rcv_resources) {
			.tc  = BOOT_CAPTBL_SELF_INITTCAP_CPU_BASE,
			.thd = BOOT_CAPTBL_SELF_INITTHD_CPU_BASE,
			.rcv = BOOT_CAPTBL_SELF_INITRCV_CPU_BASE,
		};
		if (crt_rcv_alias_in(r, c, &rcvres, CRT_RCV_ALIAS_RCV | CRT_RCV_ALIAS_THD | CRT_RCV_ALIAS_TCAP)) BUG();

		*target_aep = r->local_aep; /* update the component's structures */
		assert(target_aep->thd && target_aep->tc && target_aep->rcv);

		/*
		 * FIXME:
		 * This is an ugly hack to allow components to do cos_introspect()
		 * - to get thdid
		 * - to get budget on tcap
		 * - other introspect uses
		 *
		 * I don't know a way to get away from this for now!
		 * If it were just thdid, capmgr could have returned the thdids!
		 */
		compres = (struct crt_comp_resources) {
			.ctc = BOOT_CAPTBL_SELF_CT
		};
		if (crt_comp_alias_in(c, c, &compres, CRT_COMP_ALIAS_CAPTBL)) BUG();
		/*
		 * FIXME: should subset the permissions for this
		 * around time management. This should be added back
		 * in and removed above
		 */
		/* ret = cos_cap_cpy_at(target_ci, BOOT_CAPTBL_SELF_INITHW_BASE, ci, BOOT_CAPTBL_SELF_INITHW_BASE); */
		/* assert(ret == 0); */

		/* Update the component's structure */
		c->exec_ctxt.exec.sched.sched_rcv = r;
		/* Make an asnd capability to the child so that we can do tcap delegations */
		if (crt_asnd_create(&c->exec_ctxt.exec.sched.sched_asnd, r)) BUG();

		c->flags |= CRT_COMP_SCHED;
	}
	/* fall-through here */
	if (ctxt->flags & CRT_COMP_CAPMGR) {
		pgtblcap_t utpt;

		assert((c->flags & CRT_COMP_SCHED) && !(c->flags & (CRT_COMP_INITIALIZE | CRT_COMP_CAPMGR)));

		/* assume CT is already mapped in from sched_create */
		compres = (struct crt_comp_resources) {
			.ptc   = BOOT_CAPTBL_SELF_PT,
			.compc = BOOT_CAPTBL_SELF_COMP
		};
		if (crt_comp_alias_in(c, c, &compres, CRT_COMP_ALIAS_PGTBL | CRT_COMP_ALIAS_COMP)) BUG();

		/* Set up the untyped memory in the new component */
		utpt = cos_pgtbl_alloc(ci);
		assert(utpt);
		cos_meminfo_init(&(target_ci->mi), BOOT_MEM_KM_BASE, ctxt->memsz, utpt);
		cos_meminfo_alloc(target_ci, BOOT_MEM_KM_BASE, ctxt->memsz);
		ret = cos_cap_cpy_at(target_ci, BOOT_CAPTBL_SELF_UNTYPED_PT, ci, target_ci->mi.pgtbl_cap);
		assert(ret == 0);

		c->exec_ctxt.memsz = ctxt->memsz;
		c->flags |= CRT_COMP_CAPMGR;
	}

	return 0;
}

void *
crt_page_allocn(struct crt_comp *c, u32_t n_pages)
{
	assert(c);

	return cos_page_bump_allocn(cos_compinfo_get(c->comp_res), n_pages * PAGE_SIZE);
}

int
crt_page_aliasn_aligned_in(void *pages, unsigned long align, u32_t n_pages, struct crt_comp *self, struct crt_comp *c_in, vaddr_t *map_addr)
{
	*map_addr = cos_mem_aliasn_aligned(cos_compinfo_get(c_in->comp_res), cos_compinfo_get(self->comp_res), (vaddr_t)pages, n_pages * PAGE_SIZE, align, COS_PAGE_READABLE | COS_PAGE_WRITABLE);
	if (!*map_addr) return -EINVAL;

	return 0;
}

int
crt_page_aliasn_in(void *pages, u32_t n_pages, struct crt_comp *self, struct crt_comp *c_in, vaddr_t *map_addr)
{
	return crt_page_aliasn_aligned_in(pages, PAGE_SIZE, n_pages, self, c_in, map_addr);
}

/*
 * The functions to automate much of the component initialization
 * logic follow.
 */
void
crt_compinit_execute(comp_get_fn_t comp_get)
{
	struct initargs comps, curr;
	struct initargs_iter i;
	int cont;
	int ret;

	/* Initialize components in order of the pre-computed schedule from mkimg */
	ret = args_get_entry("execute", &comps);
	assert(!ret);
	for (cont = args_iter(&comps, &i, &curr) ; cont ; cont = args_iter_next(&i, &curr)) {
		struct crt_comp  *comp;
		int      keylen;
		compid_t id        = atoi(args_key(&curr, &keylen));
		char    *exec_type = args_value(&curr);
		int      initcore, ret;
		thdcap_t thdcap;

		comp     = comp_get(id);
		assert(comp);
		initcore = comp->init_core == cos_cpuid();
		assert(comp->init_state = CRT_COMP_INIT_COS_INIT);
		thdcap   = crt_comp_thdcap_get(comp);

		if (initcore) {
			printc("Initializing component %lu (executing cos_init).\n", comp->id);
		} else {
			/* wait for the init core's thread to initialize */
			while (ps_load(&comp->init_state) == CRT_COMP_INIT_COS_INIT) ;
			if (ps_load(&comp->init_state) != CRT_COMP_INIT_PAR_INIT) continue;

			/* Lazily allocate parallel threads only when they are required. */
			if (!thdcap) {
				assert(0);
				/* ret = crt_thd_init_create(comp); */
				assert(ret == 0);
				thdcap = crt_comp_thdcap_get(comp);
			}
		}
		assert(thdcap);

		if (comp->flags & CRT_COMP_SCHED) {
			if (crt_comp_sched_delegate(comp, comp_get(cos_compid()), TCAP_PRIO_MAX, TCAP_RES_INF)) BUG();
		} else {
			if ((ret = cos_defswitch(thdcap, TCAP_PRIO_MAX, TCAP_TIME_NIL, cos_sched_sync()))) {
				printc("Switch failure on thdcap %ld, with ret %d\n", thdcap, ret);
				BUG();
			}
		}
		assert(comp->init_state > CRT_COMP_INIT_PAR_INIT);
	}

	/*
	 * Initialization of components (parallel or sequential)
	 * complete. Execute the main in components, FIFO
	 */
	/* Initialize components in order of the pre-computed schedule from mkimg */
	ret = args_get_entry("execute", &comps);
	assert(!ret);
	for (cont = args_iter(&comps, &i, &curr) ; cont ; cont = args_iter_next(&i, &curr)) {
		struct crt_comp  *comp;
		int      keylen;
		compid_t id        = atoi(args_key(&curr, &keylen));
		char    *exec_type = args_value(&curr);
		int initcore;
		thdcap_t thdcap;

		comp = comp_get(id);
		assert(comp);
		initcore = comp->init_core == cos_cpuid();
		thdcap   = crt_comp_thdcap_get(comp);

		/* wait for the initcore to change the state... */
		while (ps_load(&comp->init_state) == CRT_COMP_INIT_COS_INIT || ps_load(&comp->init_state) == CRT_COMP_INIT_PAR_INIT) ;
		/* If we don't need to continue persistent computation... */
		if (ps_load(&comp->init_state) == CRT_COMP_INIT_PASSIVE ||
		    (comp->main_type == INIT_MAIN_SINGLE && !initcore)) continue;

		if (initcore) {
			assert(thdcap);
			printc("Switching to main in component %lu.\n", comp->id);
		} else if (!thdcap) {
			assert(0); /* FIXME: Update once the single core is working */
			/* ret = crt_thd_init_create(comp); */
			/* assert(ret == 0); */
			/* thdcap = crt_comp_create_in(comp); */
			/* assert(thdcap); */
		}

		if (comp->flags & CRT_COMP_SCHED) {
			struct cos_defcompinfo *defci     = comp->comp_res;
			struct cos_aep_info    *child_aep = cos_sched_aep_get(defci);

			if (cos_switch(thdcap, child_aep->tc, TCAP_PRIO_MAX, TCAP_TIME_NIL, child_aep->rcv, cos_sched_sync())) BUG();
		} else {
			if (cos_defswitch(thdcap, TCAP_PRIO_MAX, TCAP_TIME_NIL, cos_sched_sync())) BUG();
		}
	}

	printc("BUG, shutting down...");
	cos_hw_shutdown(BOOT_CAPTBL_SELF_INITHW_BASE);
	while (1) ;

	BUG();

	return;
}

void
crt_compinit_done(struct crt_comp *c, int parallel_init, init_main_t main_type)
{
	assert(c->id != cos_compid());
	assert(c && ps_load(&c->init_state) > CRT_COMP_INIT_PREINIT);

	switch (ps_load(&c->init_state)) {
	case CRT_COMP_INIT_COS_INIT: {
		c->main_type = main_type;

		if (parallel_init) {
			/* This will activate any parallel threads */
			ps_store(&c->init_state, CRT_COMP_INIT_PAR_INIT);
			return; /* we're continuing with initialization, return! */
		}

		if (c->main_type == INIT_MAIN_NONE) ps_store(&c->init_state, CRT_COMP_INIT_PASSIVE);
		else                                ps_store(&c->init_state, CRT_COMP_INIT_MAIN);

		break;
	}
	case CRT_COMP_INIT_PAR_INIT: {
		simple_barrier(&c->barrier);
		if (c->init_core != cos_cpuid()) break;

		if (c->main_type == INIT_MAIN_NONE) ps_store(&c->init_state, CRT_COMP_INIT_PASSIVE);
		else                                ps_store(&c->init_state, CRT_COMP_INIT_MAIN);

		break;
	}
	default:
		/*
		 * We only get here if the client defined cos_init and
		 * main, thus skipped parallel_init, and *already*
		 * notified the system that we're executing main.
		 */
		assert(c->init_state == CRT_COMP_INIT_MAIN || CRT_COMP_INIT_PASSIVE);
		return;
	}

	if (c->init_core == cos_cpuid()) {
		printc("Component %lu initialization complete%s.\n", c->id, (c->main_type > 0 ? ", awaiting main execution": ""));
	}

	/* switch back to the booter's thread in execute() */
	if (cos_defswitch(BOOT_CAPTBL_SELF_INITTHD_CPU_BASE, TCAP_PRIO_MAX, TCAP_RES_INF, cos_sched_sync())) BUG();

	assert(c->init_state != CRT_COMP_INIT_PASSIVE);
	assert(c->init_state != CRT_COMP_INIT_COS_INIT && c->init_state != CRT_COMP_INIT_PAR_INIT);

	if (c->init_state == CRT_COMP_INIT_MAIN && c->init_core == cos_cpuid()) {
		printc("Executing main in component %lu.\n", c->id);
	}

	return;
}

void
crt_compinit_exit(struct crt_comp *c, int retval)
{
	assert(c->id != cos_compid());
	/*
	 * TODO: should likely wait to do this until the exit comes
	 * from all cores.
	 */
	if (c->init_core == cos_cpuid()) {
		c->init_state = CRT_COMP_INIT_TERM;
		printc("Component %lu has terminated with error code %d on core %lu.\n",
		       c->id, retval, cos_cpuid());
	}

	/* switch back to the booter's thread in execute */
	if (cos_defswitch(BOOT_CAPTBL_SELF_INITTHD_CPU_BASE, TCAP_PRIO_MAX, TCAP_RES_INF, cos_sched_sync())) BUG();
	BUG();
	while (1) ;
}
<|MERGE_RESOLUTION|>--- conflicted
+++ resolved
@@ -307,12 +307,7 @@
 static int
 crt_mpk_available_name(struct crt_ns_vas *vas)
 {
-<<<<<<< HEAD
-	/* we're looking for an MPK name that's not allocated */
-	int i = 1;
-=======
 	int i = 0;
->>>>>>> f3220f85
 
 	while(i < CRT_MPK_NUM_NAMES) {
 		if (vas->mpk_names[i].reserved == 1 && vas->mpk_names[i].allocated == 0) {
@@ -349,11 +344,7 @@
 	if (mpk_key == 0 && ((mpk_key = crt_mpk_available_name(vas)) == -1)) {
 		return -1;
 	}
-<<<<<<< HEAD
 	if(cos_comp_alloc_shared(cos_compinfo_get(c->comp_res), vas->top_lvl_pgtbl, c->entry_addr, cos_compinfo_get(cos_defcompinfo_curr_get()), c->mpk_key) != 0) {
-=======
-	if (cos_comp_alloc_shared(cos_compinfo_get(c->comp_res), vas->top_lvl_pgtbl, c->entry_addr, cos_compinfo_get(cos_defcompinfo_curr_get())) != 0) {
->>>>>>> f3220f85
 		printc("allocate comp cap/cap table cap failed\n");
 		return -1;
 	}
@@ -400,11 +391,7 @@
 	c->mpk_key = mpk_key;
 	crt_comp_create(c, name, id, elf_hdr, info, mpk_key);
 	/* FIXME: if these fail, should that component ^ be reset or something? */
-<<<<<<< HEAD
 	if(cos_comp_alloc_shared(cos_compinfo_get(c->comp_res), vas->top_lvl_pgtbl, c->entry_addr, cos_compinfo_get(cos_defcompinfo_curr_get()), c->mpk_key) != 0) {
-=======
-	if (cos_comp_alloc_shared(cos_compinfo_get(c->comp_res), vas->top_lvl_pgtbl, c->entry_addr, cos_compinfo_get(cos_defcompinfo_curr_get())) != 0) {
->>>>>>> f3220f85
 		printc("allocate comp cap/cap table cap failed\n");
 		return -1;
 	}
