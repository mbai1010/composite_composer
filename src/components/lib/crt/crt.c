--- conflicted
+++ resolved
@@ -853,15 +853,8 @@
 		.s_fn_addr   = s_fn_addr
 	};
 
-<<<<<<< HEAD
 	comp_s = (srv->comp_cap_shared) ? srv->comp_cap_shared : srv->comp_cap;
 	sinv->sinv_cap = cos_sinv_alloc(cli, comp_s, sinv->s_fn_addr, client->id);
-=======
-	if (crt_ns_vas_shared(client, server))
-		sinv->sinv_cap = cos_sinv_alloc(cli, srv->comp_cap_shared, sinv->s_fn_addr, client->id);
-	else
-		sinv->sinv_cap = cos_sinv_alloc(cli, srv->comp_cap, sinv->s_fn_addr, client->id);
->>>>>>> 0da657c7
 
 	assert(sinv->sinv_cap);
 	printc("sinv %s cap %ld\n", name, sinv->sinv_cap);
