--- conflicted
+++ resolved
@@ -60,12 +60,4 @@
 	/*unsigned long __ret;
 	__asm__ __volatile__ ("push %6 ; .hidden __vsyscall6 ; call __vsyscall6 ; add $4,%%esp" : "=a"(__ret) : "a"(n), "d"(a1), "c"(a2), "D"(a3), "S"(a4), "g"(0+(long[]){a5, a6}) : "memory");
 	return __ret;*/
-<<<<<<< HEAD
-}
-
-//#define VDSO_USEFUL
-//#define VDSO_CGT_SYM "__vdso_clock_gettime"
-//#define VDSO_CGT_VER "LINUX_2.6"
-=======
-}
->>>>>>> 270b75b5
+}