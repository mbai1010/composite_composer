--- conflicted
+++ resolved
@@ -1,483 +1,6 @@
 #ifndef COS_COMPONENT_H
 #define COS_COMPONENT_H
 
-<<<<<<< HEAD
-#include <consts.h>
-#include <cos_types.h>
-#include <errno.h>
-#include <util.h>
-#include <string.h>
-#include <bitmap.h>
-#include <ps_plat.h>
-
-/*
- * dewarn: strtok_r()
- * reference: feature_test_macro() requirement: _SVID_SOURCE || _BSD_SOURCE || _POSIX_C_SOURCE >= 1 || _XOPEN_SOURCE || _POSIX_SOURCE
- */
-extern char *strtok_r(char *str, const char *delim, char **saveptr);
-void libc_init();
-char *cos_initargs_tar();
-
-/* temporary */
-static inline int
-call_cap_asm(u32_t cap_no, u32_t op, int arg1, int arg2, int arg3, int arg4)
-{
-	long fault = 0;
-	int  ret;
-
-	cap_no = (cap_no + 1) << COS_CAPABILITY_OFFSET;
-	cap_no += op;
-
-	__asm__ __volatile__("pushl %%ebp\n\t"		\
-	                     "movl %%esp, %%ebp\n\t"	\
-	                     "movl $1f, %%ecx\n\t"	\
-	                     "sysenter\n\t"		\
-	                     ".align 8\n\t"		\
-	                     "jmp 2f\n\t"		\
-	                     ".align 8\n\t"		\
-	                     "1:\n\t"			\
-	                     "movl $0, %%ecx\n\t"	\
-	                     "jmp 3f\n\t"		\
-	                     "2:\n\t"			\
-	                     "movl $1, %%ecx\n\t"	\
-	                     "3:\n\t"			\
-	                     "popl %%ebp"		\
-	                     : "=a"(ret), "=c"(fault)
-	                     : "a"(cap_no), "b"(arg1), "S"(arg2), "D"(arg3), "d"(arg4)
-	                     : "memory", "cc");
-
-	return ret;
-}
-
-static inline int
-call_cap_retvals_asm(u32_t cap_no, u32_t op, word_t arg1, word_t arg2, word_t arg3, word_t arg4, word_t *r1, word_t *r2, word_t *r3)
-{
-	long fault = 0;
-	int  ret;
-
-	cap_no = (cap_no + 1) << COS_CAPABILITY_OFFSET;
-	cap_no += op;
-
-	__asm__ __volatile__("pushl %%ebp\n\t"		\
-	                     "movl %%esp, %%ebp\n\t"	\
-	                     "movl $1f, %%ecx\n\t"	\
-	                     "sysenter\n\t"		\
-	                     ".align 8\n\t"		\
-	                     "jmp 2f\n\t"		\
-	                     ".align 8\n\t"		\
-	                     "1:\n\t"			\
-	                     "movl $0, %%ecx\n\t"	\
-	                     "jmp 3f\n\t"		\
-	                     "2:\n\t"			\
-	                     "movl $1, %%ecx\n\t"	\
-	                     "3:\n\t"			\
-	                     "popl %%ebp\n\t"		\
-	                     : "=a"(ret), "=c"(fault), "=S"(*r1), "=D"(*r2), "=b" (*r3)
-	                     : "a"(cap_no), "b"(arg1), "S"(arg2), "D"(arg3), "d"(arg4)
-	                     : "memory", "cc");
-
-	return ret;
-}
-
-static inline word_t
-call_cap_2retvals_asm(u32_t cap_no, u32_t op, word_t arg1, word_t arg2, word_t arg3, word_t arg4, word_t *r1, word_t *r2)
-{
-	long   fault = 0;
-	word_t ret;
-
-	cap_no = (cap_no + 1) << COS_CAPABILITY_OFFSET;
-	cap_no += op;
-
-	__asm__ __volatile__("pushl %%ebp\n\t"		\
-	                     "movl %%esp, %%ebp\n\t"	\
-	                     "movl $1f, %%ecx\n\t"	\
-	                     "sysenter\n\t"		\
-	                     ".align 8\n\t"		\
-	                     "jmp 2f\n\t"		\
-	                     ".align 8\n\t"		\
-	                     "1:\n\t"			\
-	                     "movl $0, %%ecx\n\t"	\
-	                     "jmp 3f\n\t"		\
-	                     "2:\n\t"			\
-	                     "movl $1, %%ecx\n\t"	\
-	                     "3:\n\t"			\
-	                     "popl %%ebp\n\t"		\
-	                     : "=a"(ret), "=c"(fault), "=S"(*r1), "=D"(*r2)
-	                     : "a"(cap_no), "b"(arg1), "S"(arg2), "D"(arg3), "d"(arg4)
-	                     : "memory", "cc");
-
-	return ret;
-}
-
-static inline int
-cap_switch_thd(u32_t cap_no)
-{
-	return call_cap_asm(cap_no, 0, 0, 0, 0, 0);
-}
-
-static inline int
-call_cap(u32_t cap_no, int arg1, int arg2, int arg3, int arg4)
-{
-	return call_cap_asm(cap_no, 0, arg1, arg2, arg3, arg4);
-}
-
-static inline int
-call_cap_op(u32_t cap_no, u32_t op_code, int arg1, int arg2, int arg3, int arg4)
-{
-	return call_cap_asm(cap_no, op_code, arg1, arg2, arg3, arg4);
-}
-
-static void
-cos_print(char *s, int len)
-{
-	// FIXME: casting from a pointer to an int can be lossy
-	call_cap(PRINT_CAP_TEMP, (int) s, len, 0, 0);
-}
-
-/**
- * FIXME: Please remove this since it is no longer needed
- */
-
-extern long stkmgr_stack_space[ALL_TMP_STACKS_SZ];
-extern struct cos_component_information __cosrt_comp_info;
-
-static inline long
-get_stk_data(int offset)
-{
-	unsigned long curr_stk_pointer;
-
-	__asm__("movl %%esp, %0;" : "=r"(curr_stk_pointer));
-	/*
-	 * We save the CPU_ID and thread id in the stack for fast
-	 * access.  We want to find the struct cos_stk (see the stkmgr
-	 * interface) so that we can then offset into it and get the
-	 * cpu_id.  This struct is at the _top_ of the current stack,
-	 * and cpu_id is at the top of the struct (it is a u32_t).
-	 */
-	return *(long *)((curr_stk_pointer & ~(COS_STACK_SZ - 1)) + COS_STACK_SZ - offset * sizeof(u32_t));
-}
-
-#define GET_CURR_CPU cos_cpuid()
-
-static inline long
-cos_cpuid(void)
-{
-#if NUM_CPU == 1
-	return 0;
-#endif
-	/*
-	 * see comments in the get_stk_data above.
-	 */
-	return get_stk_data(CPUID_OFFSET);
-}
-
-static inline coreid_t
-cos_coreid(void)
-{
-	return (coreid_t)cos_cpuid();
-}
-
-static inline unsigned short int
-cos_get_thd_id(void)
-{
-	/*
-	 * see comments in the get_stk_data above.
-	 */
-	return get_stk_data(THDID_OFFSET);
-}
-
-static inline invtoken_t
-cos_inv_token(void)
-{
-	return get_stk_data(INVTOKEN_OFFSET);
-}
-
-typedef u16_t cos_thdid_t;
-
-static thdid_t
-cos_thdid(void)
-{
-	return cos_get_thd_id();
-}
-
-#define PRINT_LOCATION() printc("%s: %s@%d\n", __FILE__, __FUNCTION__, __LINE__)
-
-#define ERR_THROW(errval, label) \
-	do {                     \
-		ret = errval;    \
-		goto label;      \
-	} while (0)
-
-/*
- * Assume there is a variable of the type of the expression called
- * `ret`. This assumes that ret == 0 is success, otherwise jump to the
- * label.
- */
-#define ERR_CHECK(expr, label)			\
-	do {					\
-		ret = (expr);			\
-		if (ret != 0) goto label;	\
-	} while (0)
-
-/*
- * Same as ERR_CHECK, but assumes that `ret` is of a pointer type,
- * thus it errors out on `NULL`. "Returns" the pointer.
- *
- * This is a macro as we want both to enable the jumping to the
- * function's local label, and also return the pointer (using `gcc`
- * statement expressions).
- */
-#define ERR_CHECK_NULL(expr, label)		\
-	({					\
-		ret = (expr);			\
-		if (!ret) goto label;		\
-		ret;				\
-	})
-
-static inline long
-cos_spd_id(void)
-{
-	return __cosrt_comp_info.cos_this_spd_id;
-}
-
-static inline compid_t
-cos_compid(void)
-{
-	return cos_spd_id();
-}
-
-static inline int
-cos_compid_uninitialized(void)
-{
-	return cos_compid() == 0;
-}
-
-static inline void
-cos_compid_set(compid_t cid)
-{
-	__cosrt_comp_info.cos_this_spd_id = cid;
-}
-
-static inline void *
-cos_get_heap_ptr(void)
-{
-	return (void *)__cosrt_comp_info.cos_heap_ptr;
-}
-
-static inline void
-cos_set_heap_ptr(void *addr)
-{
-	__cosrt_comp_info.cos_heap_ptr = (vaddr_t)addr;
-}
-
-static inline char *
-cos_init_args(void)
-{
-	return __cosrt_comp_info.init_string;
-}
-
-#define COS_CPUBITMAP_STARTTOK 'c'
-#define COS_CPUBITMAP_ENDTOK   ","
-#define COS_CPUBITMAP_LEN      (NUM_CPU)
-
-static inline int
-cos_args_cpubmp(u32_t *cpubmp, char *arg)
-{
-	char *tok1 = NULL, *tok2 = NULL;
-	char res[COMP_INFO_INIT_STR_LEN] = { '\0' }, *rs = res;
-	int i, len = 0;
-
-	if (!arg || !cpubmp) return -EINVAL;
-	strncpy(rs, arg, COMP_INFO_INIT_STR_LEN);
-	if (!strlen(arg)) goto allset;
-	while ((tok1 = strtok_r(rs, COS_CPUBITMAP_ENDTOK, &rs)) != NULL) {
-		if (tok1[0] == COS_CPUBITMAP_STARTTOK) break;
-	}
-	/* if "c" tag is not present.. set the component to be runnable on all cores */
-	if (!tok1) goto allset;
-	if (strlen(tok1) != (COS_CPUBITMAP_LEN + 1)) return -EINVAL;
-
-	tok2 = tok1 + 1;
-	len = strlen(tok2);
-	for (i = 0; i < len; i++) {
-		if (tok2[i] == '1') bitmap_set(cpubmp, (len - 1 - i));
-	}
-
-	return 0;
-
-allset:
-	bitmap_set_contig(cpubmp, 0, NUM_CPU, 1);
-
-	return 0;
-}
-
-static inline int
-cos_init_args_cpubmp(u32_t *cpubmp)
-{
-	return cos_args_cpubmp(cpubmp, cos_init_args());
-}
-
-static inline long
-cos_cmpxchg(volatile void *memory, long anticipated, long result)
-{
-	long ret;
-
-	__asm__ __volatile__("call cos_atomic_cmpxchg"
-	                     : "=d"(ret)
-	                     : "a"(anticipated), "b"(memory), "c"(result)
-	                     : "cc", "memory");
-
-	return ret;
-}
-
-/* A uni-processor variant with less overhead but that doesn't
- * guarantee atomicity across cores. */
-static inline int
-cos_cas_up(unsigned long *target, unsigned long cmp, unsigned long updated)
-{
-	char z;
-	__asm__ __volatile__("cmpxchgl %2, %0; setz %1"
-	                     : "+m"(*target), "=a"(z)
-	                     : "q"(updated), "a"(cmp)
-	                     : "memory", "cc");
-	return (int)z;
-}
-
-static inline void *
-cos_get_prealloc_page(void)
-{
-	char *h;
-	long  r;
-	do {
-		h = (char *)__cosrt_comp_info.cos_heap_alloc_extent;
-		if (!h || (char *)__cosrt_comp_info.cos_heap_allocated >= h) return NULL;
-		r = (long)h + PAGE_SIZE;
-	} while (cos_cmpxchg(&__cosrt_comp_info.cos_heap_allocated, (long)h, r) != r);
-
-	return h;
-}
-
-/* allocate and release a page in the vas */
-extern void *cos_get_vas_page(void);
-extern void  cos_release_vas_page(void *p);
-
-/* only if the heap pointer is pre_addr, set it to post_addr */
-static inline void
-cos_set_heap_ptr_conditional(void *pre_addr, void *post_addr)
-{
-	cos_cmpxchg(&__cosrt_comp_info.cos_heap_ptr, (long)pre_addr, (long)post_addr);
-}
-
-/* from linux source in string.h */
-static inline void *
-cos_memcpy(void *to, const void *from, int n)
-{
-	int d0, d1, d2;
-
-	__asm__ __volatile__("rep ; movsl\n\t"
-	                     "movl %4,%%ecx\n\t"
-	                     "andl $3,%%ecx\n\t"
-#if 1 /* want to pay 2 byte penalty for a chance to skip microcoded rep? */
-	                     "jz 1f\n\t"
-#endif
-	                     "rep ; movsb\n\t"
-	                     "1:"
-	                     : "=&c"(d0), "=&D"(d1), "=&S"(d2)
-	                     : "0"(n / 4), "g"(n), "1"((long)to), "2"((long)from)
-	                     : "memory");
-
-	return (to);
-}
-
-static inline void *
-cos_memset(void *s, char c, int count)
-{
-	int d0, d1;
-	__asm__ __volatile__("rep\n\t"
-	                     "stosb"
-	                     : "=&c"(d0), "=&D"(d1)
-	                     : "a"(c), "1"(s), "0"(count)
-	                     : "memory");
-	return s;
-}
-
-/* compiler branch prediction hints */
-#ifndef likely
-#define likely(x) __builtin_expect(!!(x), 1)
-#endif
-#ifndef unlikely
-#define unlikely(x) __builtin_expect(!!(x), 0)
-#endif
-
-#define CFORCEINLINE __attribute__((always_inline))
-#define CWEAKSYMB __attribute__((weak))
-/*
- * Create a weak function alias called "aliasn" which aliases the
- * existing function "name".  Example: COS_FN_WEAKALIAS(read,
- * __my_read) will take your "__my_read" function and create "read" as
- * an a weak alias to it.
- */
-#define COS_FN_WEAKALIAS(weak_alias, name)					\
-	__typeof__(name) weak_alias __attribute__((weak, alias(STR(name))))
-
-/*
- * A composite constructor (deconstructor): will be executed before
- * other component execution (after component execution).  CRECOV is a
- * function that should be called if one of the depended-on components
- * has failed (e.g. the function serves as a callback notification).
- */
-#define CCTOR __attribute__((constructor))
-#define CDTOR __attribute__((destructor)) /* currently unused! */
-#define CRECOV(fnname) long crecov_##fnname##_ptr __attribute__((section(".crecov"))) = (long)fnname
-
-static inline void
-section_fnptrs_execute(long *list)
-{
-	int i;
-
-	for (i = 0; i < list[0]; i++) {
-		typedef void (*ctors_t)(void);
-		ctors_t ctors = (ctors_t)list[i + 1];
-		ctors();
-	}
-}
-
-static void
-constructors_execute(void)
-{
-	extern long __CTOR_LIST__;
-	extern long __INIT_ARRAY_LIST__;
-	section_fnptrs_execute(&__CTOR_LIST__);
-	section_fnptrs_execute(&__INIT_ARRAY_LIST__);
-}
-static void
-destructors_execute(void)
-{
-	extern long __DTOR_LIST__;
-	extern long __FINI_ARRAY_LIST__;
-	section_fnptrs_execute(&__DTOR_LIST__);
-	section_fnptrs_execute(&__FINI_ARRAY_LIST__);
-}
-static void
-recoveryfns_execute(void)
-{
-	extern long __CRECOV_LIST__;
-	section_fnptrs_execute(&__CRECOV_LIST__);
-}
-
-#define FAIL() *(int *)NULL = 0
-
-struct cos_array {
-	char *mem;
-	int   sz;
-}; /* TODO: remove */
-#define prevent_tail_call(ret) __asm__("" : "=r"(ret) : "m"(ret))
-#define rdtscll(val) __asm__ __volatile__("rdtsc" : "=A"(val))
-
-#ifndef STR
-#define STRX(x) #x
-#define STR(x) STRX(x)
-=======
 #if defined(__arm__)
 #include "arch/arm/cos_component.h"
 #elif defined(__x86__)
@@ -486,7 +9,6 @@
 #include "arch/x86_64/cos_component.h"
 #else
 #error "Undefined architecture!"
->>>>>>> 0da657c7
 #endif
 
 #endif /* COS_COMPONENT_H */