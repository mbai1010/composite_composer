--- conflicted
+++ resolved
@@ -49,12 +49,9 @@
 .type  __cosrt_s_##name, @function ;		\
 .align 16 ;					\
 __cosrt_s_##name:				\
-<<<<<<< HEAD
-        COS_ASM_GET_STACK_INVTOKEN              \
+	COS_ASM_GET_STACK_INVTOKEN		\
+	/* 16-byte alignment of rsp*/		\
 	and $~0xf, %rsp;			\
-=======
-	COS_ASM_GET_STACK_INVTOKEN		\
->>>>>>> 5e68126e
 	push $0;				\
 	mov %rsp, %r8;				\
 	push $0;				\
