--- conflicted
+++ resolved
@@ -1076,11 +1076,7 @@
 }
 
 vaddr_t
-<<<<<<< HEAD
-cos_mem_aliasn_aligned(struct cos_compinfo *dstci, struct cos_compinfo *srcci, vaddr_t src, size_t sz, size_t align)
-=======
-cos_mem_aliasn(struct cos_compinfo *dstci, struct cos_compinfo *srcci, vaddr_t src, size_t sz, unsigned long perm_flags)
->>>>>>> 7ac0ab74
+cos_mem_aliasn_aligned(struct cos_compinfo *dstci, struct cos_compinfo *srcci, vaddr_t src, size_t sz, size_t align, unsigned long perm_flags)
 {
 	size_t i;
 	vaddr_t dst, first_dst;
@@ -1101,17 +1097,13 @@
 }
 
 vaddr_t
-<<<<<<< HEAD
-cos_mem_aliasn(struct cos_compinfo *dstci, struct cos_compinfo *srcci, vaddr_t src, size_t sz)
-{
-	return cos_mem_aliasn_aligned(dstci, srcci, src, sz, PAGE_SIZE);
+cos_mem_aliasn(struct cos_compinfo *dstci, struct cos_compinfo *srcci, vaddr_t src, size_t sz, unsigned long perm_flags)
+{
+	return cos_mem_aliasn_aligned(dstci, srcci, src, sz, PAGE_SIZE, perm_flags);
 }
 
 vaddr_t
-cos_mem_alias(struct cos_compinfo *dstci, struct cos_compinfo *srcci, vaddr_t src)
-=======
 cos_mem_alias(struct cos_compinfo *dstci, struct cos_compinfo *srcci, vaddr_t src, unsigned long perm_flags)
->>>>>>> 7ac0ab74
 {
 	return cos_mem_aliasn(dstci, srcci, src, PAGE_SIZE, perm_flags);
 }
