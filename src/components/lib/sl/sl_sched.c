--- conflicted
+++ resolved
@@ -381,17 +381,6 @@
 {
 	assert(t);
 
-<<<<<<< HEAD
-	if (t->schedthd) {
-		sl_parent_notif_wakeup_no_cs(t->schedthd, t);
-
-		return 0;
-	}
-
-	if (unlikely(t->state == SL_THD_RUNNABLE)) return 1;
-
-=======
->>>>>>> 95b15903
 	assert(t->state == SL_THD_BLOCKED || t->state == SL_THD_BLOCKED_TIMEOUT);
 	t->state = SL_THD_RUNNABLE;
 	sl_mod_wakeup(sl_mod_thd_policy_get(t));
@@ -570,7 +559,6 @@
 	struct cos_defcompinfo *dci = cos_defcompinfo_curr_get();
 	struct cos_compinfo    *ci  = cos_compinfo_get(dci);
 	struct sl_global_cpu   *g   = sl__globals_cpu();
-<<<<<<< HEAD
 
 	if (ps_cas(&first, 1, 0)) {
 		sl_global_init(cpubmp);
@@ -582,19 +570,7 @@
 		/* make sure this scheduler is active on this cpu/core */
 		assert(sl_cpu_active());
 	}
-=======
-	u32_t cpu_bmp[(NUM_CPU + 7)/8] = { 0 }; /* TODO! pass from the user! */
->>>>>>> 95b15903
-
-	if (ps_cas(&first, 1, 0)) {
-		bitmap_set_contig(cpu_bmp, 0, NUM_CPU, 1);
-		sl_global_init(cpu_bmp);
-
-		ps_faa(&init_done, 1);
-	} else {
-		/* wait until global ring buffers are initialized correctly! */
-		while (!ps_load(&init_done)) ;
-	}
+
 	/* must fit in a word */
 	assert(sizeof(struct sl_cs) <= sizeof(unsigned long));
 	memset(g, 0, sizeof(struct sl_global_cpu));
@@ -618,10 +594,7 @@
 	g->idle_thd        = sl_thd_alloc(sl_idle, NULL);
 	assert(g->idle_thd);
 
-<<<<<<< HEAD
 	/* all cores that this sched runs on, must be initialized by now so "asnd"s can be created! */
-=======
->>>>>>> 95b15903
 	sl_xcpu_asnd_alloc();
 
 	return;
@@ -643,11 +616,8 @@
 {
 	struct sl_global_cpu *g   = sl__globals_cpu();
 	rcv_flags_t           rfl = (non_block ? RCV_NON_BLOCKING : 0) | RCV_ALL_PENDING;
-<<<<<<< HEAD
 
 	assert(sl_cpu_active());
-=======
->>>>>>> 95b15903
 
 	while (1) {
 		int pending;
