--- conflicted
+++ resolved
@@ -71,11 +71,6 @@
 #	make -C lwip/cos
 #	make -C lua/cos
 # keep the following commands in one line. Same as above.
-<<<<<<< HEAD
-	cd ck; ./configure; cd ..
-	cd ps; ./configure cos x86; cd ..; make -C ps config ; make -C ps all
-=======
->>>>>>> 270b75b5
 	make -C posix
 	make -C libcxx
 
