include Makefile.src Makefile.comp

LIB_OBJS=heap.o cobj_format.o cos_kernel_api.o cos_defkernel_api.o
LIBS=$(LIB_OBJS:%.o=%.a)
MANDITORY=c_stub.o cos_asm_upcall.o cos_asm_ainv.o cos_component.o
MAND=$(MANDITORY_LIB)
SIMPLE_STACKS=c_stub.o cos_asm_upcall_simple_stacks.o cos_asm_ainv.o cos_component.o
SIMPLE_STKLIB=simple_stklib.o

CINC_ENV=$(CINC)
export CINC_ENV

<<<<<<< HEAD
.PHONY: all sl
all: $(LIBS) $(MAND) $(SIMPLE_STKLIB) sl
=======
.PHONY: all sl ck ps
all: $(LIBS) $(MAND) $(SIMPLE_STKLIB) sl 
>>>>>>> 730d68f4

# we have to compile these without dietlibc so that there are not
# symbol conflicts and this is why we have the %.a here and don't
# output a .a file.
%.a:%.c
	$(info |     [CC]   Creating library file $@ from $^)
	@$(CC) $(CFLAGS) $(CINC) -o $(@:%.a=%.o) -c $<
	@$(AR) cr lib$@ $(@:%.a=%.o)

$(MAND): $(MANDITORY)
	@$(LD) $(LDFLAGS) -r -o $@ $^

$(SIMPLE_STKLIB): $(SIMPLE_STACKS)
	@$(LD) $(LDFLAGS) -r -o $@ $^

sl:
	make $(MAKEFLAGS) -C sl

%.o:%.S
	$(info |     [AS]   Compiling assembly file $^ into $@)
	@$(AS) $(ASFLAGS) $(CINC) -c -o $@ $^

%.o:%.c
	$(info |     [CC]   Compiling C file $^ into $@)
	@$(CC) $(CFLAGS) $(CINC) -o $@ -c $^

clean:
	$(info |     [RM]   Cleaning up directory)
	@rm -f a.out *.o *.a *.d *~
	make -C sl clean

distclean:
	make -C musl-1.1.11 distclean
	make -C lwip/cos clean
	make -C lua/cos clean
# keep the following commands in one line. make executes each line
# with a new shell.
#	cd ck; ./configure; cd ..
#	make -C ck distclean
	make -C posix clean
	make -C libcxx clean
#	make -C libccv clean

musl:
	cd musl-1.1.11; ./configure --disable-shared --enable-debug; cd ..
	make -C musl-1.1.11
	make -C musl-1.1.11 install

ck:
	cd ck; ./configure; cd ..

ps:
	cd ps; ./configure cos x86; cd ..; make -C ps config ; make -C ps all


init: clean distclean musl ck ps all
#	make -C lwip/cos
#	make -C lua/cos
# keep the following commands in one line. Same as above.
	make -C posix
	make -C libcxx

#	make -C lwip/cos
#	make -C lua/cos
# keep the following commands in one line. Same as above.
#	make -C ck
#	make -C posix clean
#	make -C libccv clean
#	make -C libccv cos_libccv.a<|MERGE_RESOLUTION|>--- conflicted
+++ resolved
@@ -10,13 +10,8 @@
 CINC_ENV=$(CINC)
 export CINC_ENV
 
-<<<<<<< HEAD
-.PHONY: all sl
-all: $(LIBS) $(MAND) $(SIMPLE_STKLIB) sl
-=======
 .PHONY: all sl ck ps
 all: $(LIBS) $(MAND) $(SIMPLE_STKLIB) sl 
->>>>>>> 730d68f4
 
 # we have to compile these without dietlibc so that there are not
 # symbol conflicts and this is why we have the %.a here and don't
