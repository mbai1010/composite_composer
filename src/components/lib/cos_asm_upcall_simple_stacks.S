--- conflicted
+++ resolved
@@ -12,13 +12,8 @@
 #define RET_CAP ((1<<20)-1)
 #define IPRETURN 4
 
-<<<<<<< HEAD
-.bss
-.align PAGE_SIZE
-=======
 .section .initonce
 .align 32
->>>>>>> 097201ac
 .globl nil
 nil:
 	.rep 1024
