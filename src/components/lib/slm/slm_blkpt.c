#include <slm.h>
#include <slm_blkpt.h>
#include <stacklist.h>

#define NBLKPTS 40960
struct blkpt_mem {
	sched_blkpt_id_t      id;
	sched_blkpt_epoch_t   epoch;
	struct stacklist_head blocked;
};
static struct blkpt_mem __blkpts[NBLKPTS];
static int __blkpt_offset = 1;

#define BLKPT_EPOCH_BLKED_BITS ((sizeof(sched_blkpt_epoch_t) * 8)
#define BLKPT_EPOCH_DIFF       (BLKPT_EPOCH_BLKED_BITS - 2)/2)

/*
 * Is cmp > e? This is more complicated than it seems it should be
 * only because of wrap-around. We have to consider the case that we
 * have, and that we haven't wrapped around.
 * 
 * @return: true if cmp >= e (cmp is newer than e), false otherwise
 */
static int
blkpt_epoch_is_higher(sched_blkpt_epoch_t e, sched_blkpt_epoch_t cmp)
{
	/* FIXME: x86-32 could have wrap-around problem */
	return cmp >= e;
}

static struct blkpt_mem *
blkpt_get(sched_blkpt_id_t id)
{
	if (id - 1 == NBLKPTS) return NULL;

	return &__blkpts[id-1];
}

sched_blkpt_id_t
slm_blkpt_alloc(struct slm_thd *current)
{
	sched_blkpt_id_t id;
	struct blkpt_mem *m;
	sched_blkpt_id_t ret = SCHED_BLKPT_NULL;

	slm_cs_enter(current, SLM_CS_NONE);

	id = (sched_blkpt_id_t)__blkpt_offset;
	m  = blkpt_get(id);
	if (!m) ERR_THROW(SCHED_BLKPT_NULL, unlock);

	m->id    = id;
	ret      = id;
	m->epoch = 0;
	stacklist_init(&m->blocked);
	__blkpt_offset++;
unlock:
	slm_cs_exit(NULL, SLM_CS_NONE);

	return ret;
}

int
slm_blkpt_free(sched_blkpt_id_t id)
{
	/* alloc only for now */
	return 0;
}

int
slm_blkpt_trigger(sched_blkpt_id_t blkpt, struct slm_thd *current, sched_blkpt_epoch_t epoch, int single)
{
	thdid_t tid;
	struct blkpt_mem *m;
	int ret = 0;
	struct stacklist *sl;
	struct slm_thd *t;

	slm_cs_enter(current, SLM_CS_NONE);

	m = blkpt_get(blkpt);
	if (!m) ERR_THROW(-1, unlock);

	/* is the new epoch more recent than the existing? */
	if (!blkpt_epoch_is_higher(ps_load(&m->epoch), epoch)) ERR_THROW(0, unlock);
<<<<<<< HEAD

	m->epoch = epoch;
	ps_mem_fence();
=======

	/* FIXME: If we want parallel triggers, this store should be a CAS, that should only allow increases in epoch. */
	ps_store(&m->epoch, epoch);

>>>>>>> a6f10de4
	while ((sl = stacklist_dequeue(&m->blocked)) != NULL) {
		t = sl->data;
		slm_thd_wakeup(t, 0); /* ignore retval: process next thread */
		if (single) break;
	}
	/* most likely we switch to a woken thread here */
	slm_cs_exit_reschedule(current, SLM_CS_NONE);

	return 0;
unlock:
	slm_cs_exit(NULL, SLM_CS_NONE);

	return ret;
}

int
slm_blkpt_block(sched_blkpt_id_t blkpt, struct slm_thd *current, sched_blkpt_epoch_t epoch, thdid_t dependency)
{
	struct blkpt_mem *m;
	struct stacklist sl; 	/* The stack-based structure we'll use to track ourself */
	struct stacklist *_sl;
	int ret = 0;
<<<<<<< HEAD
	struct stacklist *_sl;
	struct slm_thd *t;
=======
	sched_blkpt_epoch_t pre;
>>>>>>> a6f10de4

	slm_cs_enter(current, SLM_CS_NONE);

	m = blkpt_get(blkpt);
	if (!m) {
		ERR_THROW(-1, unlock);
	}

	/* Outdated event? don't block! */
<<<<<<< HEAD
	if (!blkpt_epoch_is_higher(ps_load(&m->epoch), epoch)) ERR_THROW(0, unlock);
=======
	pre = ps_load(&m->epoch);
	if (!blkpt_epoch_is_higher(pre, epoch)) ERR_THROW(0, unlock);
>>>>>>> a6f10de4

	/* Block! */
	stacklist_add(&m->blocked, &sl, current);

<<<<<<< HEAD
	if (!blkpt_epoch_is_higher(ps_load(&m->epoch), epoch)) {
		// assert(0);
		printc("#");
		// if (stacklist_is_removed(&sl)) {
		// 	ERR_THROW(0, unlock);
		// }
		// if ((_sl = stacklist_dequeue(&m->blocked)) != NULL) {
		// 	assert(_sl == &sl);
		// 	// printc("#\n");
		// 	// assert(0);
		// 	// slm_cs_exit_reschedule(current, SLM_CS_NONE);
		// 	// return 0;
		// }
		_sl = stacklist_dequeue(&m->blocked);
		
		ERR_THROW(0, unlock);
	}
	if (slm_thd_block(current)) {
		ERR_THROW(0, unlock);
	}
=======
	/* To solve a risk condition when a stacklist_dequeue happens before the stacklist_add. */
	if (!blkpt_epoch_is_higher(ps_load(&m->epoch), pre)) {
		if ((_sl = stacklist_dequeue(&m->blocked)) != NULL) {
			/*
			 * FIXME: should dequeue everything from the stacklist and wakeup those are not added by this call.
			 * Then inform slm_blkpt_trigger by using CAS to update the epoch.
			 */
			assert(_sl == &sl);
		}
		assert(stacklist_is_removed(&sl));
		ERR_THROW(0, unlock);
	}

	if (slm_thd_block(current)) ERR_THROW(0, unlock);
>>>>>>> a6f10de4

	slm_cs_exit_reschedule(current, SLM_CS_NONE);
	assert(stacklist_is_removed(&sl));

	return 0;
unlock:
	slm_cs_exit(NULL, SLM_CS_NONE);

	return ret;
}<|MERGE_RESOLUTION|>--- conflicted
+++ resolved
@@ -83,16 +83,10 @@
 
 	/* is the new epoch more recent than the existing? */
 	if (!blkpt_epoch_is_higher(ps_load(&m->epoch), epoch)) ERR_THROW(0, unlock);
-<<<<<<< HEAD
-
-	m->epoch = epoch;
-	ps_mem_fence();
-=======
 
 	/* FIXME: If we want parallel triggers, this store should be a CAS, that should only allow increases in epoch. */
 	ps_store(&m->epoch, epoch);
 
->>>>>>> a6f10de4
 	while ((sl = stacklist_dequeue(&m->blocked)) != NULL) {
 		t = sl->data;
 		slm_thd_wakeup(t, 0); /* ignore retval: process next thread */
@@ -115,12 +109,7 @@
 	struct stacklist sl; 	/* The stack-based structure we'll use to track ourself */
 	struct stacklist *_sl;
 	int ret = 0;
-<<<<<<< HEAD
-	struct stacklist *_sl;
-	struct slm_thd *t;
-=======
 	sched_blkpt_epoch_t pre;
->>>>>>> a6f10de4
 
 	slm_cs_enter(current, SLM_CS_NONE);
 
@@ -130,38 +119,12 @@
 	}
 
 	/* Outdated event? don't block! */
-<<<<<<< HEAD
-	if (!blkpt_epoch_is_higher(ps_load(&m->epoch), epoch)) ERR_THROW(0, unlock);
-=======
 	pre = ps_load(&m->epoch);
 	if (!blkpt_epoch_is_higher(pre, epoch)) ERR_THROW(0, unlock);
->>>>>>> a6f10de4
 
 	/* Block! */
 	stacklist_add(&m->blocked, &sl, current);
 
-<<<<<<< HEAD
-	if (!blkpt_epoch_is_higher(ps_load(&m->epoch), epoch)) {
-		// assert(0);
-		printc("#");
-		// if (stacklist_is_removed(&sl)) {
-		// 	ERR_THROW(0, unlock);
-		// }
-		// if ((_sl = stacklist_dequeue(&m->blocked)) != NULL) {
-		// 	assert(_sl == &sl);
-		// 	// printc("#\n");
-		// 	// assert(0);
-		// 	// slm_cs_exit_reschedule(current, SLM_CS_NONE);
-		// 	// return 0;
-		// }
-		_sl = stacklist_dequeue(&m->blocked);
-		
-		ERR_THROW(0, unlock);
-	}
-	if (slm_thd_block(current)) {
-		ERR_THROW(0, unlock);
-	}
-=======
 	/* To solve a risk condition when a stacklist_dequeue happens before the stacklist_add. */
 	if (!blkpt_epoch_is_higher(ps_load(&m->epoch), pre)) {
 		if ((_sl = stacklist_dequeue(&m->blocked)) != NULL) {
@@ -176,7 +139,6 @@
 	}
 
 	if (slm_thd_block(current)) ERR_THROW(0, unlock);
->>>>>>> a6f10de4
 
 	slm_cs_exit_reschedule(current, SLM_CS_NONE);
 	assert(stacklist_is_removed(&sl));
