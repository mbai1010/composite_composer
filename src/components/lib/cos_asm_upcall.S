/**
 * Copyright 2007 by Boston University, Gabriel Parmer,
 * gabep1@cs.bu.edu, and The George Washington University,
 * Gabriel Parmer, gparmer@gwu.edu
 *
 * Redistribution of this file is permitted under the GNU General
 * Public License v2.
 */

#define __ASM__

#include <cos_asm_stacks.h>
#include <consts.h>

#define RET_CAP ((1<<20)-1)
#define IPRETURN 4

<<<<<<< HEAD
=======
#if ENABLE_STACK_MANAGER!=1
.section .initonce
.align 32
nil:
	.rep 1024
	.long 0
	.endr

.globl cos_static_stack
cos_static_stack:
	.rep ALL_STACK_SZ
	.long 0
	.endr
.globl cos_static_stack_end
cos_static_stack_end:
#endif

.section .initonce
.globl stkmgr_stack_space
stkmgr_stack_space:
	.rep ALL_TMP_STACKS_SZ
	.long 0
	.endr
	
>>>>>>> 097201ac
.text
.globl cos_upcall_entry
.type  cos_upcall_entry, @function
.align 16
cos_upcall_entry:
	COS_ASM_GET_STACK

	xor %ebp, %ebp
	pushl %esi
	pushl %edi
	pushl %ebx
	pushl %ecx /* option */	
	call cos_upcall_fn
	addl $16, %esp

	movl %eax, %ecx
	movl $RET_CAP, %eax /* return capability */
	COS_ASM_RET_STACK

	sysenter
	COS_ASM_REQUEST_STACK
/*
 * %eax = cmpval, %ebx = memaddr, %ecx = newval
 * output %edx, either cmpval: fail, or newval:	success
 */
.weak cos_atomic_cmpxchg
.type cos_atomic_cmpxchg, @function
.align 16
cos_atomic_cmpxchg:
	movl %eax, %edx   /* this resets edx if we rollback after XXX */
	cmpl (%ebx), %eax
	jne cos_atomic_cmpxchg_end
	movl %ecx, %edx   /* XXX */
	movl %ecx, (%ebx)
.weak cos_atomic_cmpxchg_end
cos_atomic_cmpxchg_end:	
	ret

/*
 * %eax = semaphore_addr, %ebx = thread_id, %ecx = count
 */
.weak cos_atomic_user1
.type cos_atomic_user1, @function
cos_atomic_user1:
.weak cos_atomic_user1_end
cos_atomic_user1_end:
.weak cos_atomic_user2
.type cos_atomic_user2, @function
cos_atomic_user2:
.weak cos_atomic_user2_end
cos_atomic_user2_end:
.weak cos_atomic_user3
.type cos_atomic_user3, @function
cos_atomic_user3:
.weak cos_atomic_user3_end
cos_atomic_user3_end:
.weak cos_atomic_user4
.type cos_atomic_user4, @function
cos_atomic_user4:
.weak cos_atomic_user4_end
cos_atomic_user4_end:
	/* crash out as something's wrong */
	movl $0, %eax
	movl (%eax), %eax
<|MERGE_RESOLUTION|>--- conflicted
+++ resolved
@@ -15,8 +15,6 @@
 #define RET_CAP ((1<<20)-1)
 #define IPRETURN 4
 
-<<<<<<< HEAD
-=======
 #if ENABLE_STACK_MANAGER!=1
 .section .initonce
 .align 32
@@ -41,7 +39,6 @@
 	.long 0
 	.endr
 	
->>>>>>> 097201ac
 .text
 .globl cos_upcall_entry
 .type  cos_upcall_entry, @function
