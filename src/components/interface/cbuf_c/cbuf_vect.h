#ifndef CBUF_VECT_H
#define CBUF_VECT_H

/* 
 * Since cbuf uses cvect data structure, reuse the code from cvect.h
 * as much as possible the only difference is in expand when request the
 * page from manager
 */

#include <cbuf_c.h>
#include <cos_debug.h>
#include <cos_component.h>

#include <cos_alloc.h>
#define CVECT_ALLOC() alloc_page()
#define CVECT_FREE(x) free_page(x)
#include <cvect.h>

vaddr_t cbuf_c_register(spdid_t spdid, long cbid);

#define CBUF_VECT_CREATE_STATIC(name)	CVECT_CREATE_STATIC(name)

#define cbid_to_meta_idx(cid) ((cid-1) << 1)
#define meta_to_cbid_idx(mid) ((mid-1) >> 1)

static inline void *
cbuf_vect_lookup(cvect_t *v, long id)
{
	return cvect_lookup(v, id);
}

static inline void *
cbuf_vect_lookup_addr(cvect_t *v, long id)
{
	return cvect_lookup_addr(v, id);
}

static inline int
__cbuf_vect_expand_rec(struct cvect_intern *vi, const long id, const int depth)
{
	struct cvect_intern *new;

	if (depth > 1) {
		long n = id >> (CVECT_SHIFT * (depth-1));
		if (vi[n & CVECT_MASK].c.next == NULL) {
			new = (struct cvect_intern *)cbuf_c_register(cos_spd_id(), id);
			if (!new) return -1;
			vi[n & CVECT_MASK].c.next = new;
		}
		return __cbuf_vect_expand_rec(vi[n & CVECT_MASK].c.next, id, depth-1);
	}
<<<<<<< HEAD
//	printc("222\n");
	/* we must be asking for an index that doesn't have a complete
	 * path through the tree (intermediate nodes) */
//	assert(v->depth == 2);

//	assert(v);
//	printc("id %d\n", id);
//	assert(NULL == __cbuf_vect_lookup(v, id));

	is = (struct cbuf_vect_intern_struct *)cbuf_c_register(cos_spd_id(), id);

	/* printc("extended: [[[[[[ %p ]]]]]]\n",is); */

	if (NULL == is) return -1;
	for (i = 0 ; i < (int)CBUF_VECT_BASE ; i++) is[i].val = (void*)CBUF_VECT_INIT_VAL;

	root = &v->vect[(id >> CBUF_VECT_SHIFT) & CBUF_VECT_MASK];
//	assert(NULL == root->val);
	root->val = is;

	/* printc("cbuf_vect_t v is %p\n",v); */
=======
>>>>>>> bfc9b51b
	return 0;
}

static inline int 
__cbuf_vect_expand(cvect_t *v, long id)
{
	return __cbuf_vect_expand_rec(v->vect, id, CVECT_DEPTH);
}

static inline int 
cbuf_vect_expand(cvect_t *v, long id)
{
	return __cbuf_vect_expand(v, id);
}

#endif /* CBUF_VECT_H */<|MERGE_RESOLUTION|>--- conflicted
+++ resolved
@@ -49,30 +49,6 @@
 		}
 		return __cbuf_vect_expand_rec(vi[n & CVECT_MASK].c.next, id, depth-1);
 	}
-<<<<<<< HEAD
-//	printc("222\n");
-	/* we must be asking for an index that doesn't have a complete
-	 * path through the tree (intermediate nodes) */
-//	assert(v->depth == 2);
-
-//	assert(v);
-//	printc("id %d\n", id);
-//	assert(NULL == __cbuf_vect_lookup(v, id));
-
-	is = (struct cbuf_vect_intern_struct *)cbuf_c_register(cos_spd_id(), id);
-
-	/* printc("extended: [[[[[[ %p ]]]]]]\n",is); */
-
-	if (NULL == is) return -1;
-	for (i = 0 ; i < (int)CBUF_VECT_BASE ; i++) is[i].val = (void*)CBUF_VECT_INIT_VAL;
-
-	root = &v->vect[(id >> CBUF_VECT_SHIFT) & CBUF_VECT_MASK];
-//	assert(NULL == root->val);
-	root->val = is;
-
-	/* printc("cbuf_vect_t v is %p\n",v); */
-=======
->>>>>>> bfc9b51b
 	return 0;
 }
 
