/**
 * Copyright 2010 by The George Washington University.  All rights reserved.
 *
 * Redistribution of this file is permitted under the GNU General
 * Public License v2.
 *
 * Author: Qi Wang, interwq@gwu.edu, 2011
 */
#ifndef MEM_POOL_H_
#define MEM_POOL_H_

#define NUM_TMEM_MGR 2
<<<<<<< HEAD
#define MAX_NUM_MEM 250
=======
#define MAX_NUM_MEM 224
>>>>>>> 42ed182f

int mempool_put_mem(spdid_t d_spdid, void* mgr_addr);
void *mempool_get_mem(spdid_t spdid, int pages);
int mempool_tmem_mgr_event_waiting(spdid_t spdid);
int mempool_clear_glb_blked(spdid_t spdid);
int mempool_set_mgr_desired(spdid_t spdid, int desired);

#endif<|MERGE_RESOLUTION|>--- conflicted
+++ resolved
@@ -10,11 +10,8 @@
 #define MEM_POOL_H_
 
 #define NUM_TMEM_MGR 2
-<<<<<<< HEAD
-#define MAX_NUM_MEM 250
-=======
+
 #define MAX_NUM_MEM 224
->>>>>>> 42ed182f
 
 int mempool_put_mem(spdid_t d_spdid, void* mgr_addr);
 void *mempool_get_mem(spdid_t spdid, int pages);
