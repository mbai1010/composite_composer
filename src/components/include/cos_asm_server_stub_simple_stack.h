--- conflicted
+++ resolved
@@ -9,67 +9,4 @@
 #ifndef COS_ASM_SERVER_STUB_SIMPLE_STACK_H
 #define COS_ASM_SERVER_STUB_SIMPLE_STACK_H
 
-
-
-<<<<<<< HEAD
-=======
-/*
- * The register layout is paired with that in ipc.S, %ecx holding the
- * spdid.  We zero out the %ebp so that is we do a stack trace later,
- * we know that when the %ebp is 0, we are at the end of the stack.
- */
-
-/* clang-format off */
-
-#define cos_asm_server_stub(name)  \
-.globl name##_inv ;                \
-.type  name##_inv, @function ;     \
-.align 16 ;                        \
-name##_inv:                        \
-	COS_ASM_GET_STACK_INVTOKEN \
-	pushl %ebp;                \
-	xor %ebp, %ebp;            \
-	pushl %edi;                \
-	pushl %esi;                \
-	pushl %ebx;                \
-	call name ;                \
-	addl $20, %esp;            \
-	                           \
-	movl %eax, %ecx;           \
-	movl $RET_CAP, %eax;       \
-	COS_ASM_RET_STACK          \
-	                           \
-	sysenter;
-
-#define cos_asm_server_stub_rets(name) \
-.globl name##_rets_inv ;               \
-.type  name##_rets_inv, @function ;    \
-.align 16 ;                            \
-name##_rets_inv:                       \
-	COS_ASM_GET_STACK_INVTOKEN     \
-	pushl $0;                      \
-	pushl $0;                      \
-	pushl %ebp;                    \
-	xor %ebp, %ebp;		       \
-	pushl %edi;                    \
-	pushl %esi;                    \
-	pushl %ebx;                    \
-	movl %esp, %ecx;               \
-	addl $24, %ecx;                \
-	pushl %ecx;                    \
-	subl $4, %ecx;                 \
-	pushl %ecx;                    \
-	call name ;                    \
-	addl $28, %esp;                \
-	popl %esi;                     \
-	popl %edi;                     \
-	                               \
-	movl %eax, %ecx;               \
-	movl $RET_CAP, %eax;           \
-	COS_ASM_RET_STACK              \
-	                               \
-	sysenter;
-/* clang-format on */
-
->>>>>>> 1020cbe2
 #endif /* COS_ASM_SERVER_STUB_H */