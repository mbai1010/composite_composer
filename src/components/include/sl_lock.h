--- conflicted
+++ resolved
@@ -30,14 +30,10 @@
 
 int sl_lock_timed_take(struct sl_lock *lock, microsec_t max_wait_time);
 
-<<<<<<< HEAD
 int sl_lock_try_take(struct sl_lock *lock);
 
-static inline void sl_lock_release(struct sl_lock *lock)
-=======
 static inline void
 sl_lock_release(struct sl_lock *lock)
->>>>>>> 270b75b5
 {
 	sl_cs_enter();
 	assert(lock->holder == sl_thdid());
