--- conflicted
+++ resolved
@@ -41,16 +41,11 @@
 
 /* Default Component information */
 struct cos_defcompinfo {
-<<<<<<< HEAD
 	union {
 		spdid_t id;
 		struct cos_compinfo ci;
 	};
-	struct cos_aep_info sched_aep;
-=======
-	struct cos_compinfo ci;
 	struct cos_aep_info sched_aep[NUM_CPU];
->>>>>>> 0fdb0134
 };
 
 static void
