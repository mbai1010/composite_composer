/**
 * Copyright 2010 by The George Washington University.  All rights reserved.
 *
 * Redistribution of this file is permitted under the GNU General
 * Public License v2.
 *
 * Author: Gabriel Parmer, gparmer@gwu.edu, 2010
 */

#ifndef  CBUF_H
#define  CBUF_H

#include <cos_component.h>
#include <cos_debug.h>
#include <cbuf_c.h>
//#define COS_VECT_ALLOC 
//#define COS_VECT_FREE  
//#include <cos_vect.h>
#include <cbuf_vect.h>
#include <cos_vect.h>
#include <cos_list.h>
#include <bitmap.h>

#include <tmem_conf.h>

extern cbuf_vect_t meta_cbuf;
extern cos_vect_t slab_descs; 

/* static init_flag = 0; */

/* 
 * Shared buffer management for Composite.
 *
 * A delicate dance between cbuf structures.  There are a number of
 * design goals: 1) cbuf_t must be passed between components without
 * shared memory (i.e. it must fit in a register).  2) each component
 * should be able to efficiently allocate memory for a given principal
 * (i.e. thd) that can be accessed by that principal in other
 * components (but not necessarily written).  3) Each component should
 * be able to efficiently and predictably find a buffer referenced by
 * a cbuf_t.  These are brought in to the component on-demand, i.e. if
 * a component has already accessed the page that holds the cbuf, then
 * it will be able to find it only from its own "cache"; however, if
 * it hasn't, it will need to bring in that buffer from another
 * component using shared memory.  Locality of access will ensure that
 * this is the uncommon case.  4) A component given a cbuf_t should
 * not have a chance of crashing when accessing the buffer.  This
 * implies that the cbuf_t does not contain any information that can't
 * be verified as correct from the component's own data-structures.
 *
 * A large assumption I'm making is that buffers can be fragmented and
 * spread around memory.  This relies on a programming model that is
 * scatter-gather.  This assumption enables all buffers to be less
 * than or equal to the size of a page.  Larger "buffers" are a
 * collection of multiple smaller buffers.
 *
 * Given these constraints, the solution we take follows:
 *
 * 1) cbuf_t is 32 bits, and includes a) the id associated with the
 * page containing the buffer.  This id is assigned by a trusted
 * component, and the namespace is shared between components (i.e. the
 * id is meaningful and is the identify mapping between components),
 * and b) the offset into the page for the desired object.  This
 * latter offset is not the byte-offset.  Instead each page is "typed"
 * in that it holds objects only of a certain size, and more
 * specifically, and array of objects of a specific size.  The offset,
 * is the index into this array.
 *
 * 2) cbuf_meta is a data-structure that is stored per-component, thus
 * it is trusted by the component to which it belongs.  A combination
 * of the (principal_id, cbuf page id) is used to lookup the
 * appropriate referenced cbuf_meta structure, and it also fits in 32
 * bits so that it can be held directly in the index structure (it's
 * lookup structure).  It holds a) a pointer to the page in this
 * component, and b) the size of objects held in this page.
 *
 * 3) Any references to buffers via interface invocations pass both
 * the cbuf_t, and the length of the allocation, if it is less than
 * the size associated with the page.  
 *
 * With these three pieces of data we satisfy the constraints because
 * 1) cbuf_t is 32 bits and is passed in a register between
 * components, 2) a component can allocate its own buffers, and share
 * their cid_t with others, 3) cbuf_meta can be found efficiently
 * using cbuf_t, and we get the buffer pointer from the cbuf_meta's
 * data, and the length of the buffer from the argument to the
 * interface function, 4) cbuf_meta information is trusted and not
 * corruptible by other components, and though it is found using
 * information in the untrusted cbuf_t, that data is verified in the
 * cbuf_meta lookup process (i.e. does the page id exist, does the it
 * belong to the principal, etc...).
 */

/* 
 * log2(max slab size) - log2(min slab size) = 
 * log2(PAGE_SIZE) - log2(CACHELINE_SIZE) = 
 * 12 - 6 = 6 thus
 * max obj size = 2^6 = 64
 */
#define N_CBUF_SMALL_SLABS 6 	/* <= PAGE_SIZE */
#define N_CBUF_LARGE_SLABS 10
#define N_CBUF_SLABS (N_CBUF_LARGE_SLABS + N_CBUF_SMALL_SLABS)

#define CBUF_MIN_SLAB_ORDER 6 	/* minimum slab size = 2^6 = 64 */
#define CBUF_MIN_SLAB (1<<CBUF_MIN_SLAB_ORDER)
#define SLAB_MAX_OBJS (PAGE_SIZE/CBUF_MIN_SLAB)

/* #define CBUF_ID_ORDER 26 //(32-CBUF_MIN_SLAB_ORDER) */

#define CBUF_OBJ_SZ_SHIFT 7

typedef u32_t cbuf_t; /* Requirement: gcc will return this in a register */
typedef union {
	cbuf_t v;
	struct {
		/* u32_t id:20, idx:12; */
		u32_t id:32, idx:6;  /*Jiguo: Since min_slab_order is 6, set idx to be 6? */
	} __attribute__((packed)) c;
} cbuf_unpacked_t;

static inline void 
cbuf_unpack(cbuf_t cb, u32_t *cbid, u32_t *idx) 
{
	cbuf_unpacked_t cu = {0};
	
	cu.v  = cb;
	*cbid = cu.c.id;
	*idx  = cu.c.idx;
	return;
}

static inline cbuf_t 
cbuf_cons(u32_t cbid, u32_t idx) 
{
	cbuf_unpacked_t cu;
	assert(idx <= CBUF_MIN_SLAB);
	cu.c.id  = cbid;
	cu.c.idx = idx;
	return cu.v; 
}

static inline cbuf_t cbuf_null(void)      { return 0; }
static inline int cbuf_is_null(cbuf_t cb) { return cb == 0; }


extern int cbuf_cache_miss(int cbid, int idx, int len);
/* 
 * Common case.  This is the most optimized path.  Every component
 * that wishes to access a cbuf created by another component must use
 * this function to map the cbuf_t to the actual buffer.
 */
static inline void * 
cbuf2buf(cbuf_t cb, int len)
{
	int obj_sz, off;
	u32_t id, idx;
	union cbuf_meta cm;

	assert(len);
	/* len = len == 1 ? 1 : len-1; */
	/* len = nlpow2(len); */
	len = nlpow2(len - 1);
	cbuf_unpack(cb, &id, &idx);

	long cbidx;
	cbidx = cbid_to_meta_idx(id);

	printc("buf2buf:: id %x, idx %x  cbidx is %ld\n", id, idx, cbidx);

	printc("cbuf2buf before cache_miss::\n");
	/* int i; */
	/* for(i=0;i<20;i++) */
	/* 	printc("i:%d %p\n",i,cbuf_vect_lookup(&meta_cbuf, i)); */

again:				/* avoid convoluted conditions */
	cm.c_0.v = (u32_t)cbuf_vect_lookup(&meta_cbuf, cbidx);
	if (unlikely(cm.c_0.v == 0)) {
		/* slow path */
		// If there is no 2nd level vector exists, create here!!
		if (cbuf_cache_miss(id, idx, len)) return NULL;
		goto again;
	}

	if (likely(!(cm.c.flags & CBUFM_LARGE))) {
		obj_sz = cm.c.obj_sz << CBUF_OBJ_SZ_SHIFT;
		off    = obj_sz * idx; /* multiplication...ouch */
		printc("len %d obj_sz %d off %d \n",len, obj_sz ,off);
		if (unlikely(len > obj_sz || off + len > PAGE_SIZE )) return NULL;
		/* printc("<<<Not CBUF_LARGE>>> idx: %d off: %d\n", idx, off); */
	} else {
		BUG();
		obj_sz = PAGE_SIZE * (1 << cm.c.obj_sz);
		off    = 0;
		if (unlikely(len > obj_sz)) return NULL;
	}

	printc("After Cache missing here::\n");
	/* int i; */
	/* for(i=0;i<20;i++) */
	/* 	printc("i:%d %p\n",i,cbuf_vect_lookup(&meta_cbuf, i)); */

	/* printc("%p\n",((char*)(cm.c.ptr << PAGE_ORDER)) + off); */
	return ((char*)(cm.c.ptr << PAGE_ORDER)) + off;
}

#define SLAB_BITMAP_SIZE (SLAB_MAX_OBJS/32)

/* 
 * This is really the slab cache, and ->mem points to the slab, but
 * calling this cbuf_cache would not make its association with a slab
 * allocator clear.
 */
struct cbuf_slab_freelist;	/* forward decl */
struct cbuf_slab {
	int cbid;
	char *mem;
	u32_t obj_sz;
	u16_t nfree, max_objs;
	u32_t bitmap[SLAB_BITMAP_SIZE];
	struct cbuf_slab *next, *prev; /* freelist next */
	struct cbuf_slab_freelist *flh; /* freelist head */
};
struct cbuf_slab_freelist {
	struct cbuf_slab *list;
	int npages;
};
extern struct cbuf_slab_freelist slab_freelists[N_CBUF_SLABS];

<<<<<<< HEAD
static inline void printfl(struct cbuf_slab_freelist *fl){
	struct cbuf_slab *p;
	p = fl->list;
	while (p) {
		printc("p->cbid %d @ %p\n", p->cbid, p->mem);
		p = FIRST_LIST(p, next, prev);
		if (p==fl->list) break;
	}
	printc("done print fl\n");
}
=======
static inline void print_free_list (struct cbuf_slab_freelist *fl)
{
	struct cbuf_slab *s;
	s = fl->list;
	while(s){
		printc("[[[[ cbid is %d addr %p ]]]]\n",s->cbid, s->mem);
		s = s->next;
		if (s == fl->list) break;
	}
	return;
}


>>>>>>> 7122ea62
static inline void
slab_rem_freelist(struct cbuf_slab *s, struct cbuf_slab_freelist *fl)
{
	assert(s && fl);

<<<<<<< HEAD
=======
	printc("remove from the freelist now!!!!\n");
>>>>>>> 7122ea62
	if (fl->list == s) {
		if (EMPTY_LIST(s, next, prev)) fl->list = NULL;
		else fl->list = FIRST_LIST(s, next, prev);
	}
	REM_LIST(s, next, prev);
	fl->npages--;
<<<<<<< HEAD

	assert(fl->npages >= 0);
=======
	assert(fl->npages>=0);
	printc("thd %d REM:fl->npages %d cbid is %d\n",cos_get_thd_id(),fl->npages, s->cbid);
	print_free_list(fl);
>>>>>>> 7122ea62
	return;
}

static inline void
slab_add_freelist(struct cbuf_slab *s, struct cbuf_slab_freelist *fl)
{
<<<<<<< HEAD
=======
	printc("add_feelist\n");
>>>>>>> 7122ea62
	assert(s && fl);
	assert(EMPTY_LIST(s, next, prev));
	assert(s != fl->list);
	if (fl->list) {
		if (fl->npages <= 0) {
			printc("s cbid %d @%p; fl cbid %d @%p\n", s->cbid,s->mem, fl->list->cbid,fl->list->mem);
		}
		assert(fl->npages > 0);
		ADD_END_LIST(fl->list, s, next, prev);
	}
	fl->list = s;
	fl->npages++;
<<<<<<< HEAD

	/* printc("after add. print fl!:\n");  */
	/* printfl(fl); */

=======
	printc("thread %d added:fl->npages %d\n",cos_get_thd_id(),fl->npages);
	print_free_list(fl);
>>>>>>> 7122ea62
	return;
}

static int cbuf_vect_del(cos_vect_t *v, long id)
{
	assert(v);
	if (__cbuf_vect_set((cbuf_vect_t *)v, id, (void*)CBUF_VECT_INIT_VAL)) return 1;
	return 0;
}

static void
slab_deallocate(struct cbuf_slab *s, struct cbuf_slab_freelist *fl)
{
	slab_rem_freelist(s, fl);
	cbuf_vect_del(&slab_descs, (u32_t)s->mem >> PAGE_ORDER);
	free(s);

	return;
}

/* static inline void */
/* slab_freelist_lookup(int cbid, struct cbuf_slab_freelist *fl) */
/* { */
/* 	struct cbuf_slab *free = NULL; */

/* 	int ret = 0; */

/* 	printc("look up my freelist\n"); */
/* 	if (!fl) goto done; */
/* 	printc("2\n"); */
/* 	if (!fl->list) goto done; */

/* 	printc("3\n"); */
/* 	/\* if (fl->list->cbid == cbid) return fl->list; *\/ */

/* 	for (free = FIRST_LIST(fl->list, next, prev); */
/* 	     free != fl->list; */
/* 	     free = FIRST_LIST(free, next, prev)) { */
/* 		printc("2\n"); */
/* 		if (free->cbid == cbid) { */
/* 			assert(fl->npages > 0); */
/* 			ret++; */
/* 			if(ret > 1) { */
/* 				slab_rem_freelist(free, fl); */
/* 				ret--; */
/* 			} */
/* 		} */
/* 	} */
/* 	printc("duplics :: %d\n", duplics); */

/* 	return; */

/* } */

extern struct cbuf_slab *cbuf_slab_alloc(int size, struct cbuf_slab_freelist *freelist);
extern void cbuf_slab_free(struct cbuf_slab *s);

static inline void 
__cbuf_free(void *buf)
{
	u32_t p = ((u32_t)buf & PAGE_MASK) >> PAGE_ORDER; /* page id */
	/* printc("page id is %p\n",p); */
	struct cbuf_slab *s = cos_vect_lookup(&slab_descs, p);
	u32_t b   = (u32_t)buf;
	u32_t off = b - (b & PAGE_MASK);
	int idx;
	assert(s);
	/* Argh, division!  Maybe transform into loop? Maybe assume pow2? */
	idx = off/s->obj_sz;
	assert(!bitmap_check(&s->bitmap[0], idx));
	bitmap_set(&s->bitmap[0], idx);
	s->nfree++;
	assert(s->flh);
	printc(">>>  free: nfree is now : %d cbid is %d\n",s->nfree,s->cbid);
	printc("thd %d spd %ld in __cbuf_free\n", cos_get_thd_id(),cos_spd_id());
	if (s->nfree == 1) {
		printc("Add slab_add_freelist cbid is %d\n", s->cbid);
		assert(EMPTY_LIST(s, next, prev));
		slab_add_freelist(s, s->flh);
	}

	if (s->nfree == s->max_objs) {
		/* printc("slab_free(s) is called\n"); */
		cbuf_slab_free(s);
	} 
	
	/* int i; */
	/* for(i=0;i<20;i++) */
	/* 	printc("i:%d %p\n",i,cbuf_vect_lookup(&meta_cbuf, i)); */

	return;
}

static inline void *
__cbuf_alloc(struct cbuf_slab_freelist *slab_freelist, int size, cbuf_t *cb)
{
	struct cbuf_slab *s;
	union cbuf_meta cm;
	int idx;
	u32_t *bm;

	printc("\n***** thd %d spd :: %ld __cbuf_alloc:******\n", cos_get_thd_id(), cos_spd_id());
	/* printc("<<<__cbuf_alloc size %d>>>\n",size); */
again:					/* avoid convoluted conditions */
	if (unlikely(!slab_freelist->list)) {
		printc("..not on free list..\n");
		if (unlikely(!cbuf_slab_alloc(size, slab_freelist))) return NULL;
		if (unlikely(!slab_freelist->list)) return NULL;
	}
	s = slab_freelist->list;
	/* 
	 * This is complicated.
	 *
	 * See cbuf_slab_free for the rest of the story.  
	 *
	 * Assumptions:
	 * 1) The cbuf manager shared the cbuf meta (in the meta_cbuf
	 * vector) information with this component.  It can remove
	 * asynchronously a cbuf from this structure at any time IFF
	 * that cbuf is marked as ~CBUF_IN_USE.  
	 *
	 * 2) The slab descriptors, and the slab_desc vector are _not_
	 * shared with the cbuf manager for complexity reasons.
	 *
	 * Question: How do we reconcile the fact that the cbuf mgr
	 * might remove at any point a cbuf from this component, but
	 * we still have a slab descriptor lying around for it?  How
	 * will we know that the cbuf has been removed, and not to use
	 * the slab data-structure anymore?
	 *
	 * Answer: The slabs are deallocated lazily.  When a slab is
	 * pulled off of the freelist (see the following code), we
	 * check to make sure that the cbuf meta information matches
	 * up with the slab's information (i.e. the cbuf id and the
	 * address in memory of the cbuf.  If they do not, then we
	 * know that the slab is outdated and that the cbuf backing it
	 * has been taken from this component.  In that case (shown in
	 * the following code), we delete the slab descriptor.  Again,
	 * see cbuf_slab_free to see the surprising fact that we do
	 * _not_ deallocate the slab descriptor there to reinforce
	 * that point.
	 */
	long cbidx;
	cbidx = cbid_to_meta_idx(s->cbid);

<<<<<<< HEAD
=======
	/* /\* Lazily remove *\/ */
>>>>>>> 7122ea62
	/* if (unlikely(!(cm.c_0.v = (u32_t)cbuf_vect_lookup(&meta_cbuf, cbidx)))) */
	/* { */
	/* 	if (cm.c.ptr != ((u32_t)s->mem >> PAGE_ORDER)) { */
	/* 		slab_deallocate(s, slab_freelist); */
<<<<<<< HEAD
	/* 		/\* printc("goto again\n"); *\/ */
	/* 		goto again; */
	/* 	} */
	/* } */
	cm.c_0.v = (u32_t)cbuf_vect_lookup(&meta_cbuf, cbidx);
	if (unlikely(!cm.c_0.v || cm.c.ptr != ((u32_t)s->mem >> PAGE_ORDER))) {
		slab_deallocate(s, slab_freelist);
		/* printc("goto again\n"); */
		goto again;
	}

	printc("got slab. s cbid %d @ %p\n", s->cbid, s->mem);
=======
	/* 		printc("goto again\n"); */
	/* 		goto again; */
	/* 	} */
	/* } */

	/* if (unlikely(cm.c.flags & CBUFM_RELINQUISH_TEST)){ */
	/* 	printc("during del.... go back again\n"); */
	/* 	goto again; */
	/* } */

	cm.c_0.v = (u32_t)cbuf_vect_lookup(&meta_cbuf, cbidx);
	/* Lazily remove */
	if (unlikely(!(cm.c_0.v) || (cm.c.ptr != ((u32_t)s->mem >> PAGE_ORDER))))
	{
		slab_deallocate(s, slab_freelist);
		printc("goto again\n");
		goto again;
	}

	printc(">>> alloc: nfree is now : %d cbid is %d\n",s->nfree,s->cbid);
>>>>>>> 7122ea62
	assert(s->nfree);

	if (s->obj_sz <= PAGE_SIZE) {
		bm  = &s->bitmap[0];
		idx = bitmap_one(bm, SLAB_BITMAP_SIZE);
		assert(idx > -1 && idx < SLAB_MAX_OBJS);
		bitmap_unset(bm, idx);
	}
	if (s->nfree == s->max_objs) {
		/* set IN_USE bit and thread info */
		cm.c_0.v = (u32_t)cbuf_vect_lookup(&meta_cbuf, cbidx);
		cm.c.flags |= CBUFM_IN_USE;
		cbuf_vect_add_id(&meta_cbuf, (void*)cm.c_0.v, cbidx);
		cm.c_0.th_id = cos_get_thd_id();
		cbuf_vect_add_id(&meta_cbuf, (void*)cm.c_0.th_id, cbidx+1);
	}

	/* int thd,i; */
	/* thd = cos_get_thd_id(); */
	/* if(thd == 24){ */
	/* 	for(i=0;i<20;i++) */
	/* 		printc("i:%d %p\n",i,cbuf_vect_lookup(&meta_cbuf, i)); */
	/* } */

	s->nfree--;

	/* remove from the freelist */
	printc("after alloc and  nfree %d\n",s->nfree);
	if (!s->nfree) slab_rem_freelist(s, slab_freelist);

	*cb = cbuf_cons(s->cbid, idx);
	return s->mem + (idx * s->obj_sz);  // return correct position of cbuf in this slab
}

/* 
 * Create a slab of a specific size (smaller than or equal to the size
 * of a page).  This relies on the compiler to do proper inlining and
 * consequentially partial evaluation to get the slab allocation
 * benefits in terms of avoiding touching many memory locations.
 */
/*
#define SLAB_BOUND_CHK(sz)					\
	#ifdef sz > PAGE_SIZE					\
	#error "Cannot create slabs larger than a page"		\
	#endif							
*/

#define CBUF_CREATE_SLAB(name, size)				\
	/*SLAB_BOUND_CHK(size)*/				\
struct cbuf_slab *slab_##name##_freelist;			\
								\
static inline void *						\
cbuf_alloc_##name(cbuf_t *cb)					\
{								\
	return __cbuf_alloc(&slab_##name##_freelist, size, cb);	\
}								\
								\
cbuf_free_##name(void *buf)					\
{								\
	return __cbuf_free(&slab_##name##_freelist, buf);	\
}

/* Allocate something of a power of two (order = log(size)) */
static inline void *
cbuf_alloc_pow2(unsigned int order, cbuf_t *cb)
{
	struct cbuf_slab_freelist *sf;
	unsigned int dorder = order - CBUF_MIN_SLAB_ORDER;
	assert(dorder <= N_CBUF_SLABS);
	sf = &slab_freelists[dorder];
	return __cbuf_alloc(sf, 1<<order, cb);
}

/* 
 * Allocate/free memory of a dynamic size (not known statically), up
 * to the size of a page.
 */
static inline void *
cbuf_alloc(unsigned int sz, cbuf_t *cb)
{
	int o;
	sz = sz < 65 ? 63 : sz; /* FIXME: do without branch */
	/* FIXME: find way to avoid making the wrong decision on pow2 values */
	sz = ones(sz) == 1 ? sz-1 : sz;
	o = log32_floor(sz) + 1;
	return cbuf_alloc_pow2(o, cb);
}

static inline void
cbuf_free(void *buf)
{
	__cbuf_free(buf);
}

#endif /* CBUF_H */<|MERGE_RESOLUTION|>--- conflicted
+++ resolved
@@ -226,7 +226,6 @@
 };
 extern struct cbuf_slab_freelist slab_freelists[N_CBUF_SLABS];
 
-<<<<<<< HEAD
 static inline void printfl(struct cbuf_slab_freelist *fl){
 	struct cbuf_slab *p;
 	p = fl->list;
@@ -237,54 +236,27 @@
 	}
 	printc("done print fl\n");
 }
-=======
-static inline void print_free_list (struct cbuf_slab_freelist *fl)
-{
-	struct cbuf_slab *s;
-	s = fl->list;
-	while(s){
-		printc("[[[[ cbid is %d addr %p ]]]]\n",s->cbid, s->mem);
-		s = s->next;
-		if (s == fl->list) break;
-	}
-	return;
-}
-
-
->>>>>>> 7122ea62
+
 static inline void
 slab_rem_freelist(struct cbuf_slab *s, struct cbuf_slab_freelist *fl)
 {
 	assert(s && fl);
 
-<<<<<<< HEAD
-=======
-	printc("remove from the freelist now!!!!\n");
->>>>>>> 7122ea62
 	if (fl->list == s) {
 		if (EMPTY_LIST(s, next, prev)) fl->list = NULL;
 		else fl->list = FIRST_LIST(s, next, prev);
 	}
 	REM_LIST(s, next, prev);
 	fl->npages--;
-<<<<<<< HEAD
 
 	assert(fl->npages >= 0);
-=======
-	assert(fl->npages>=0);
-	printc("thd %d REM:fl->npages %d cbid is %d\n",cos_get_thd_id(),fl->npages, s->cbid);
-	print_free_list(fl);
->>>>>>> 7122ea62
+
 	return;
 }
 
 static inline void
 slab_add_freelist(struct cbuf_slab *s, struct cbuf_slab_freelist *fl)
 {
-<<<<<<< HEAD
-=======
-	printc("add_feelist\n");
->>>>>>> 7122ea62
 	assert(s && fl);
 	assert(EMPTY_LIST(s, next, prev));
 	assert(s != fl->list);
@@ -297,15 +269,6 @@
 	}
 	fl->list = s;
 	fl->npages++;
-<<<<<<< HEAD
-
-	/* printc("after add. print fl!:\n");  */
-	/* printfl(fl); */
-
-=======
-	printc("thread %d added:fl->npages %d\n",cos_get_thd_id(),fl->npages);
-	print_free_list(fl);
->>>>>>> 7122ea62
 	return;
 }
 
@@ -451,19 +414,6 @@
 	long cbidx;
 	cbidx = cbid_to_meta_idx(s->cbid);
 
-<<<<<<< HEAD
-=======
-	/* /\* Lazily remove *\/ */
->>>>>>> 7122ea62
-	/* if (unlikely(!(cm.c_0.v = (u32_t)cbuf_vect_lookup(&meta_cbuf, cbidx)))) */
-	/* { */
-	/* 	if (cm.c.ptr != ((u32_t)s->mem >> PAGE_ORDER)) { */
-	/* 		slab_deallocate(s, slab_freelist); */
-<<<<<<< HEAD
-	/* 		/\* printc("goto again\n"); *\/ */
-	/* 		goto again; */
-	/* 	} */
-	/* } */
 	cm.c_0.v = (u32_t)cbuf_vect_lookup(&meta_cbuf, cbidx);
 	if (unlikely(!cm.c_0.v || cm.c.ptr != ((u32_t)s->mem >> PAGE_ORDER))) {
 		slab_deallocate(s, slab_freelist);
@@ -472,28 +422,7 @@
 	}
 
 	printc("got slab. s cbid %d @ %p\n", s->cbid, s->mem);
-=======
-	/* 		printc("goto again\n"); */
-	/* 		goto again; */
-	/* 	} */
-	/* } */
-
-	/* if (unlikely(cm.c.flags & CBUFM_RELINQUISH_TEST)){ */
-	/* 	printc("during del.... go back again\n"); */
-	/* 	goto again; */
-	/* } */
-
-	cm.c_0.v = (u32_t)cbuf_vect_lookup(&meta_cbuf, cbidx);
-	/* Lazily remove */
-	if (unlikely(!(cm.c_0.v) || (cm.c.ptr != ((u32_t)s->mem >> PAGE_ORDER))))
-	{
-		slab_deallocate(s, slab_freelist);
-		printc("goto again\n");
-		goto again;
-	}
-
-	printc(">>> alloc: nfree is now : %d cbid is %d\n",s->nfree,s->cbid);
->>>>>>> 7122ea62
+
 	assert(s->nfree);
 
 	if (s->obj_sz <= PAGE_SIZE) {
