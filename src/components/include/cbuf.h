--- conflicted
+++ resolved
@@ -393,22 +393,14 @@
 	old_nfo = cm->nfo;
 	assert(!(old_nfo & CBUF_REFCNT_MAX));
 
-<<<<<<< HEAD
 	inconsistent = old_nfo & CBUF_INCONSISTENT;
-=======
-	inconsistent = old_nfo & CBUF_INCONSISENT;
->>>>>>> ce11edd5
 	if (unlikely(inconsistent)) {
 		/*
 		 * It has been or is going to be taken away by the 
 		 * manager. We will not leak cbuf here.
 		 * Do not modify other fields! 
 		 */
-<<<<<<< HEAD
 		CBUF_FLAG_REM(cm, CBUF_INCONSISTENT);
-=======
-		CBUF_FLAG_REM(cm, CBUF_INCONSISENT);
->>>>>>> ce11edd5
 		goto ret;
 	}
 
@@ -423,11 +415,7 @@
 		 * For case 2, this cbuf can be collected later.
 		 * No cbuf leak 
 		 */
-<<<<<<< HEAD
 		if (CBUF_INCONSISTENT(cm)) CBUF_FLAG_REM(cm, CBUF_INCONSISTENT);
-=======
-		if (CBUF_INCONSISENT(cm)) CBUF_FLAG_REM(cm, CBUF_INCONSISENT);
->>>>>>> ce11edd5
 		goto ret;
 	}
 	r = 1;
@@ -511,11 +499,7 @@
 create:
 	/* TODO: Why use len? */
 	cm   = __cbuf_alloc_slow(sz, &len, flag);
-<<<<<<< HEAD
-	if (!cm) return NULL;
-=======
 	assert(cm);
->>>>>>> ce11edd5
 	goto done;
 }
 
@@ -548,11 +532,7 @@
 	cm = cbuf_vect_lookup_addr(id);
 	/* 
 	 * If this assertion triggers, one possibility is that you did
-<<<<<<< HEAD
 	 * not successfully map the cbuf in (cbuf2buf or cbuf_alloc).
-=======
-	 * not successfully map it in (cbuf2buf or cbuf_alloc).
->>>>>>> ce11edd5
 	 */
 	assert(cm && CBUF_REFCNT(cm));
 
