--- conflicted
+++ resolved
@@ -289,11 +289,7 @@
 	 * descriptor 
 	 */
 	assert(!already_used);
-<<<<<<< HEAD
-	if (__cbuf_alloc_meta_inconsistent(d, cm)) {
-=======
 	if (__cbuf_alloc_meta_inconsistent(d, cm) || already_used || mapped_in) {
->>>>>>> 9cd55db0
 		/* 
 		 * This is complicated.
 		 *
@@ -326,11 +322,6 @@
 		 * _not_ deallocate the slab descriptor there to reinforce
 		 * that point.
 		 */
-<<<<<<< HEAD
-		cm->c.flags &= ~CBUFM_IN_USE | CBUFM_TOUCHED; /* should be atomic */
-=======
-
->>>>>>> 9cd55db0
 		__cbuf_desc_free(d);
 		if (likely(!already_used))
 			cm->c.flags &= ~(CBUFM_IN_USE | CBUFM_TOUCHED);
