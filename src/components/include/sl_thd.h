/**
 * Redistribution of this file is permitted under the BSD two clause license.
 *
 * Copyright 2017, The George Washington University
 * Author: Gabriel Parmer, gparmer@gwu.edu
 */

#ifndef SL_THD_H
#define SL_THD_H

typedef enum {
	SL_THD_FREE = 0,
	SL_THD_BLOCKED,
	SL_THD_BLOCKED_TIMEOUT,
	SL_THD_WOKEN, /* if a race causes a wakeup before the inevitable block */
	SL_THD_RUNNABLE,
	SL_THD_DYING,
} sl_thd_state_t;

typedef enum {
	SL_THD_PROPERTY_OWN_TCAP = 1,      /* Thread owns a tcap */
	SL_THD_PROPERTY_SEND     = (1<<1), /* use asnd to dispatch to this thread */
} sl_thd_property_t;

struct sl_thd {
<<<<<<< HEAD
	sl_thd_state_t      state;
	sl_thd_property_t   properties;
	thdid_t             thdid;
	struct cos_aep_info aepinfo;
	asndcap_t           sndcap;
	tcap_prio_t         prio;
	struct sl_thd      *dependency;

	tcap_res_t          budget;        /* budget if this thread has it's own tcap */
	cycles_t            last_replenish;
	cycles_t            period;
	cycles_t            periodic_cycs; /* for implicit periodic timeouts */
	cycles_t            timeout_cycs;  /* next timeout - used in timeout API */
	cycles_t            wakeup_cycs;   /* actual last wakeup - used in timeout API for jitter information, etc */
	int                 timeout_idx;   /* timeout heap index, used in timeout API */
=======
	sl_thd_state   state;
	thdid_t        thdid;
	thdcap_t       thdcap;
	tcap_prio_t    prio;
	struct sl_thd *dependency;

	cycles_t period;
	cycles_t periodic_cycs; /* for implicit periodic timeouts */
	cycles_t timeout_cycs;  /* next timeout - used in timeout API */
	cycles_t wakeup_cycs;   /* actual last wakeup - used in timeout API for jitter information, etc */
	int      timeout_idx;   /* timeout heap index, used in timeout API */
>>>>>>> 270b75b5
};

static inline struct cos_aep_info *
sl_thd_aepinfo(struct sl_thd *t)
{ return &(t->aepinfo); }

static inline thdcap_t
sl_thd_thdcap(struct sl_thd *t)
{ return sl_thd_aepinfo(t)->thd; }

static inline tcap_t
sl_thd_tcap(struct sl_thd *t)
{ return sl_thd_aepinfo(t)->tc; }

static inline arcvcap_t
sl_thd_rcvcap(struct sl_thd *t)
{ return sl_thd_aepinfo(t)->rcv; }

static inline asndcap_t
sl_thd_asndcap(struct sl_thd *t)
{ return t->sndcap; }

#ifndef assert
#define assert(node)                                       \
	do {                                               \
		if (unlikely(!(node))) {                   \
			debug_print("assert error in @ "); \
			*((int *)0) = 0;                   \
		}                                          \
	} while (0)
#define PRINT_FN prints
#define debug_print(str) (PRINT_FN(str __FILE__ ":" STR(__LINE__) ".\n"))
#define BUG()                          \
	do {                           \
		debug_print("BUG @ "); \
		*((int *)0) = 0;       \
	} while (0);
#define SPIN()            \
	do {              \
		while (1) \
			; \
	} while (0)
#endif

#endif /* SL_THD_H */<|MERGE_RESOLUTION|>--- conflicted
+++ resolved
@@ -23,7 +23,6 @@
 } sl_thd_property_t;
 
 struct sl_thd {
-<<<<<<< HEAD
 	sl_thd_state_t      state;
 	sl_thd_property_t   properties;
 	thdid_t             thdid;
@@ -32,26 +31,13 @@
 	tcap_prio_t         prio;
 	struct sl_thd      *dependency;
 
-	tcap_res_t          budget;        /* budget if this thread has it's own tcap */
-	cycles_t            last_replenish;
-	cycles_t            period;
-	cycles_t            periodic_cycs; /* for implicit periodic timeouts */
-	cycles_t            timeout_cycs;  /* next timeout - used in timeout API */
-	cycles_t            wakeup_cycs;   /* actual last wakeup - used in timeout API for jitter information, etc */
-	int                 timeout_idx;   /* timeout heap index, used in timeout API */
-=======
-	sl_thd_state   state;
-	thdid_t        thdid;
-	thdcap_t       thdcap;
-	tcap_prio_t    prio;
-	struct sl_thd *dependency;
-
-	cycles_t period;
-	cycles_t periodic_cycs; /* for implicit periodic timeouts */
-	cycles_t timeout_cycs;  /* next timeout - used in timeout API */
-	cycles_t wakeup_cycs;   /* actual last wakeup - used in timeout API for jitter information, etc */
-	int      timeout_idx;   /* timeout heap index, used in timeout API */
->>>>>>> 270b75b5
+	tcap_res_t budget;        /* budget if this thread has it's own tcap */
+	cycles_t   last_replenish;
+	cycles_t   period;
+	cycles_t   periodic_cycs; /* for implicit periodic timeouts */
+	cycles_t   timeout_cycs;  /* next timeout - used in timeout API */
+	cycles_t   wakeup_cycs;   /* actual last wakeup - used in timeout API for jitter information, etc */
+	int        timeout_idx;   /* timeout heap index, used in timeout API */
 };
 
 static inline struct cos_aep_info *
