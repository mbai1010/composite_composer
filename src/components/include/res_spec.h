#ifndef RES_SPEC_H
#define RES_SPEC_H

#include <cos_types.h>

typedef int res_t;
typedef enum { RESRES_SOFT, RESRES_FIRM, RESRES_HARD } res_hardness_t;
typedef enum { RESRES_MEM, RESRES_CPU, RESRES_IO } res_type_t;
typedef struct {
	/* allocation, and window of that allocation */
	s16_t a, w;
} __attribute__((packed)) res_spec_t;
#define NULL_RSPEC ((res_spec_t){.a = 0, .w = 0})

static inline res_spec_t
resres_spec(s16_t alloc)
{
	return (res_spec_t){.a = alloc, .w = 0};
}

static inline res_spec_t
resres_spec_w(s16_t alloc, s16_t window)
{
	return (res_spec_t){.a = alloc, .w = window};
}

typedef enum {
	SCHEDP_NOOP = 0,
	SCHEDP_PRIO,  /* fixed priority */
	SCHEDP_RPRIO, /* priority relatively higher than current thread */
	/* priority relatively lower (not numerically) than current thread */
	SCHEDP_RLPRIO,
	SCHEDP_DEADLINE,    /* if != window */
	SCHEDP_BUDGET,      /* exec time */
	SCHEDP_WINDOW,      /* period */
	SCHEDP_PROPORTION,  /* percent required */
	SCHEDP_WEIGHT,      /* proportion compared to other */
	SCHEDP_IDLE,        /* idle thread: internal use only */
	SCHEDP_INIT,        /* initialization threads: internal use only */
	SCHEDP_IPI_HANDLER, /* IPI handler thread: internal use only */
	SCHEDP_TIMER,       /* timer thread: internal use only */
	SCHEDP_CORE_ID,     /* create the thread on the target core */
	SCHEDP_MAX          /* maximum value */
} sched_param_type_t;

#define SCHED_PARAM_TYPE_BITS 8
struct sched_param_s {
	sched_param_type_t type : (SCHED_PARAM_TYPE_BITS);
	unsigned int       value : (32 - SCHED_PARAM_TYPE_BITS);
} __attribute__((packed));

<<<<<<< HEAD
union sched_param_union {
	struct sched_param_s c;      /* composite */
	u32_t v;		     /* value     */
=======
union sched_param {
	struct sched_param_s c; /* composite */
	u32_t                v; /* value     */
>>>>>>> 270b75b5
};
typedef u32_t sched_param_t;

static inline sched_param_t
sched_param_pack(sched_param_type_t type, unsigned int value)
<<<<<<< HEAD
{ return ((union sched_param_union){.c = {.type = type, .value = value}}).v; }
=======
{
	return ((union sched_param){.c = {.type = type, .value = value}}).v;
}
>>>>>>> 270b75b5

static inline void
sched_param_get(sched_param_t sp, sched_param_type_t *type, unsigned int *value)
{
	struct sched_param_s s = *(struct sched_param_s *)(void *)&sp;

	*type  = s.type;
	*value = s.value;
}

#endif /* RES_SPEC_H */<|MERGE_RESOLUTION|>--- conflicted
+++ resolved
@@ -49,27 +49,15 @@
 	unsigned int       value : (32 - SCHED_PARAM_TYPE_BITS);
 } __attribute__((packed));
 
-<<<<<<< HEAD
 union sched_param_union {
 	struct sched_param_s c;      /* composite */
 	u32_t v;		     /* value     */
-=======
-union sched_param {
-	struct sched_param_s c; /* composite */
-	u32_t                v; /* value     */
->>>>>>> 270b75b5
 };
 typedef u32_t sched_param_t;
 
 static inline sched_param_t
 sched_param_pack(sched_param_type_t type, unsigned int value)
-<<<<<<< HEAD
 { return ((union sched_param_union){.c = {.type = type, .value = value}}).v; }
-=======
-{
-	return ((union sched_param){.c = {.type = type, .value = value}}).v;
-}
->>>>>>> 270b75b5
 
 static inline void
 sched_param_get(sched_param_t sp, sched_param_type_t *type, unsigned int *value)
