--- conflicted
+++ resolved
@@ -23,57 +23,30 @@
 	cap_no = (cap_no + 1) << COS_CAPABILITY_OFFSET;
 	cap_no += op;
 
-<<<<<<< HEAD
-	__asm__ __volatile__( \
-		"pushl %%ebp\n\t" \
-		"movl %%esp, %%ebp\n\t" \
-		"movl $1f, %%ecx\n\t" \
-		"sysenter\n\t" \
-		".align 8\n\t" \
-		"jmp 2f\n\t" \
-		".align 8\n\t" \
-		"1:\n\t" \
-		"movl $0, %%ecx\n\t" \
-		"jmp 3f\n\t" \
-		"2:\n\t" \
-		"movl $1, %%ecx\n\t" \
-		"3:\n\t" \
-		"popl %%ebp" \
-		: "=a" (ret), "=c" (fault) \
-		: "a" (cap_no), "b" (arg1), "S" (arg2), "D" (arg3), "d" (arg4) \
-		: "memory", "cc");
-=======
-	__asm__ __volatile__("pushl %%ebp\n\t"
-	                     "movl %%esp, %%ebp\n\t"
-	                     "movl $1f, %%ecx\n\t"
-	                     "sysenter\n\t"
-	                     ".align 8\n\t"
-	                     "jmp 2f\n\t"
-	                     ".align 8\n\t"
-	                     "1:\n\t"
-	                     "movl $0, %%ecx\n\t"
-	                     "jmp 3f\n\t"
-	                     "2:\n\t"
-	                     "movl $1, %%ecx\n\t"
-	                     "3:\n\t"
-	                     "popl %%ebp"
+	__asm__ __volatile__("pushl %%ebp\n\t"		\
+	                     "movl %%esp, %%ebp\n\t"	\
+	                     "movl $1f, %%ecx\n\t"	\
+	                     "sysenter\n\t"		\
+	                     ".align 8\n\t"		\
+	                     "jmp 2f\n\t"		\
+	                     ".align 8\n\t"		\
+	                     "1:\n\t"			\
+	                     "movl $0, %%ecx\n\t"	\
+	                     "jmp 3f\n\t"		\
+	                     "2:\n\t"			\
+	                     "movl $1, %%ecx\n\t"	\
+	                     "3:\n\t"			\
+	                     "popl %%ebp"		\
 	                     : "=a"(ret), "=c"(fault)
 	                     : "a"(cap_no), "b"(arg1), "S"(arg2), "D"(arg3), "d"(arg4)
 	                     : "memory", "cc");
->>>>>>> 270b75b5
 
 	return ret;
 }
 
-<<<<<<< HEAD
-static inline
-int call_cap_retvals_asm(u32_t cap_no, u32_t op, int arg1, int arg2, int arg3, int arg4,
+static inline int
+call_cap_retvals_asm(u32_t cap_no, u32_t op, int arg1, int arg2, int arg3, int arg4,
 			 unsigned long *r1, unsigned long *r2, unsigned long *r3)
-=======
-static inline int
-call_cap_retvals_asm(u32_t cap_no, u32_t op, int arg1, int arg2, int arg3, int arg4, unsigned long *r1,
-                     unsigned long *r2)
->>>>>>> 270b75b5
 {
 	long fault = 0;
 	int  ret;
@@ -81,46 +54,23 @@
 	cap_no = (cap_no + 1) << COS_CAPABILITY_OFFSET;
 	cap_no += op;
 
-<<<<<<< HEAD
-	__asm__ __volatile__( \
-		"pushl %%ebp\n\t" \
-		"movl %%esp, %%ebp\n\t" \
-		"movl $1f, %%ecx\n\t" \
-		"sysenter\n\t" \
-		".align 8\n\t" \
-		"jmp 2f\n\t" \
-		".align 8\n\t" \
-		"1:\n\t" \
-		"movl $0, %%ecx\n\t" \
-		"jmp 3f\n\t" \
-		"2:\n\t" \
-		"movl $1, %%ecx\n\t" \
-		"3:\n\t" \
-		"popl %%ebp\n\t" \
-		: "=a" (ret), "=c" (fault), "=S" (*r1), "=D" (*r2), "=b" (*r3) \
-		: "a" (cap_no), "b" (arg1), "S" (arg2), "D" (arg3), "d" (arg4) \
-		: "memory", "cc");
-=======
-	__asm__ __volatile__("pushl %%ebp\n\t"
-	                     "movl %%esp, %%ebp\n\t"
-	                     "movl $1f, %%ecx\n\t"
-	                     "sysenter\n\t"
-	                     ".align 8\n\t"
-	                     "jmp 2f\n\t"
-	                     ".align 8\n\t"
-	                     "1:\n\t"
-	                     "movl $0, %%ecx\n\t"
-	                     "jmp 3f\n\t"
-	                     "2:\n\t"
-	                     "movl $1, %%ecx\n\t"
-	                     "3:\n\t"
-	                     "popl %%ebp\n\t"
-	                     "movl %%esi, %%ebx\n\t"
-	                     "movl %%edi, %%edx\n\t"
-	                     : "=a"(ret), "=c"(fault), "=b"(*r1), "=d"(*r2)
+	__asm__ __volatile__("pushl %%ebp\n\t"		\
+	                     "movl %%esp, %%ebp\n\t"	\
+	                     "movl $1f, %%ecx\n\t"	\
+	                     "sysenter\n\t"		\
+	                     ".align 8\n\t"		\
+	                     "jmp 2f\n\t"		\
+	                     ".align 8\n\t"		\
+	                     "1:\n\t"			\
+	                     "movl $0, %%ecx\n\t"	\
+	                     "jmp 3f\n\t"		\
+	                     "2:\n\t"			\
+	                     "movl $1, %%ecx\n\t"	\
+	                     "3:\n\t"			\
+	                     "popl %%ebp\n\t"		\
+	                     : "=a"(ret), "=c"(fault), "=S"(*r1), "=D"(*r2), "=b" (*r3)
 	                     : "a"(cap_no), "b"(arg1), "S"(arg2), "D"(arg3), "d"(arg4)
 	                     : "memory", "cc");
->>>>>>> 270b75b5
 
 	return ret;
 }
