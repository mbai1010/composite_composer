--- conflicted
+++ resolved
@@ -25,11 +25,7 @@
 #define TEST_CBUF
 
 #define SZ 4096  // size of one cbuf item
-<<<<<<< HEAD
-#define NCBUF 30   // number of cbufs to create each time
-=======
-#define NCBUF 2   // number of cbufs to create each time
->>>>>>> 4e20b57c
+#define NCBUF 10   // number of cbufs to create each time
 
 volatile unsigned long kkk = 0;
 unsigned long loop_cost = 0;
@@ -203,15 +199,12 @@
 				mt[i] = cbuf_alloc(len, &cbt[i]);
 				rdtscll(end);
 				cbuf_unpack(cbt[i], &id, &idx);
-<<<<<<< HEAD
-				/* printc("---- cost Alloc :: %llu  ----\n", end-start); */
-				assert(memset(mt[i], 'a', len));
-=======
-				printc("---- cost Alloc :: %llu in spd %ld\n", end-start, cos_spd_id());
+
+				/* printc("---- cost Alloc :: %llu in spd %ld\n", end-start, cos_spd_id()); */
 				/* printc("Now thd %d create in spd %ld, memid %x, idx %x\n", cos_get_thd_id(), cos_spd_id(), id, idx); */
 				memset(mt[i], 'a', len);
 				/* printc("write sth...\n"); */
->>>>>>> 4e20b57c
+
 				get[i] = 1;
 				mark = 1;
 			}
@@ -255,7 +248,7 @@
 				rdtscll(start);
 				cbuf_free(mt[i]);
 				rdtscll(end);
-				printc("---- cost Freed :: %llu in spd %ld\n", end-start, cos_spd_id());
+				/* printc("---- cost Freed :: %llu in spd %ld\n", end-start, cos_spd_id()); */
 				/* printc("EXECBUF i %lu : thd %d freed in spd %ld\n",i, cos_get_thd_id(), cos_spd_id()); */
 			}
 		}
