--- conflicted
+++ resolved
@@ -206,11 +206,8 @@
 		for (i = 0; i < NCBUF ; i++){
 			rdtscll(t);
 			val = (int)(t & (TOTAL_AMNT-1));
-<<<<<<< HEAD
+
 			if (val >= cbuf_l_to_r) {
-=======
-			if (val >= cbuf_l_to_r){
->>>>>>> 39a3bb2b
 				cbt[i] = cbuf_null();
 				rdtscll(start);
 				mt[i] = cbuf_alloc(len, &cbt[i]);
