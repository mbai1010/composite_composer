--- conflicted
+++ resolved
@@ -16,13 +16,9 @@
 
 #include <stdlib.h>
 
-<<<<<<< HEAD
 #define I7 
 
-=======
-//#define I7 
 #define SUSPENSION 
->>>>>>> 9cd55db0
 #define MAXULONG (~0)
 #define TOTAL_AMNT 128		/* power of 2 */
 
@@ -221,8 +217,6 @@
 #else
 		has_run = ss * 6;//loop_cost;//
 #endif
-<<<<<<< HEAD
-=======
 #ifdef SUSPENSION
 		if (cos_get_thd_id() == 15) {
 			blocked = 1;
@@ -234,7 +228,6 @@
 			sched_wakeup(cos_spd_id(), 15);
 		}
 #endif
->>>>>>> 9cd55db0
 
 		if (has_run > exe_time_left) {
 			return 0;
@@ -269,10 +262,8 @@
 			val = (int)(t & (TOTAL_AMNT-1));
 			if (val >= cbuf_l_to_r) {
 				cbt[i] = cbuf_null();
-				DOUTs("2\n");
 				rdtscll(start);
 				mt[i] = cbuf_alloc(len, &cbt[i]);
-				DOUTs("3\n");
 				rdtscll(end);
 				cbuf_unpack(cbt[i], &id, &idx);
 				DOUTs("alloc cbid done !%ld\n", id);
