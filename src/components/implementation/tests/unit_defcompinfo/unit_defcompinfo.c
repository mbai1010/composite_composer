/*
 * Copyright 2016, Phani Gadepalli and Gabriel Parmer, GWU, gparmer@gwu.edu.
 *
 * This uses a two clause BSD License.
 */

#include <stdio.h>
#include <string.h>
#include <cos_component.h>
#include <cobj_format.h>
#include <cos_defkernel_api.h>

#undef assert
#define assert(node)                                       \
	do {                                               \
		if (unlikely(!(node))) {                   \
			debug_print("assert error in @ "); \
			*((int *)0) = 0;                   \
		}                                          \
	} while (0)
#define PRINT_FN prints
#define debug_print(str) (PRINT_FN(str __FILE__ ":" STR(__LINE__) ".\n"))
#define BUG()                          \
	do {                           \
		debug_print("BUG @ "); \
		*((int *)0) = 0;       \
	} while (0);
#define SPIN()            \
	do {              \
		while (1) \
			; \
	} while (0)

#define CHILD_COMP_COUNT 2
#define CHILD_UNTYPED_SIZE (1 << 24)
#define CHILD_SCHED_ID 0
#define CHILD_SCHED_CYCS TCAP_RES_INF
#define CHILD_SCHED_PRIO TCAP_PRIO_MAX

int                    is_booter = 1;
extern vaddr_t         cos_upcall_entry;
struct cos_defcompinfo child_defci[CHILD_COMP_COUNT];
static cycles_t        cycs_per_usec;

#include <llprint.h>

#define TEST_NAEPS 3
#define TEST_AEP_CYCS 400000
#define TEST_AEP_PRIO TCAP_PRIO_MAX
struct cos_aep_info test_aep[TEST_NAEPS];

static void
aep_thd_fn(arcvcap_t rcv, void *data)
{
	printc("\tSwitched to aep %d\n", (int)data);
	while (1) {
		cos_rcv(rcv, 0, NULL);
	}
}

static void
test_aeps(void)
{
	int                  i, ret;
	int                  blocked;
	cycles_t             cycs;
	thdid_t              tid;
	tcap_time_t          thd_timeout;
	struct cos_compinfo *ci = cos_compinfo_get(cos_defcompinfo_curr_get());

	memset(&test_aep, 0, sizeof(struct cos_aep_info) * TEST_NAEPS);

	printc("Test creating AEPS\n");
	for (i = 0; i < TEST_NAEPS; i++) {
		asndcap_t snd;

		printc("\tCreating AEP [%d]\n", i);
		ret = cos_aep_tcap_alloc(&(test_aep[i]), BOOT_CAPTBL_SELF_INITTCAP_BASE, aep_thd_fn, (void *)i);
		assert(ret == 0);

		snd = cos_asnd_alloc(ci, test_aep[i].rcv, ci->captbl_cap);
		assert(snd);

		ret = cos_tcap_delegate(snd, BOOT_CAPTBL_SELF_INITTCAP_BASE, TEST_AEP_CYCS, TEST_AEP_PRIO,
		                        TCAP_DELEG_YIELD);
		assert(ret == 0);

<<<<<<< HEAD
		while (cos_sched_rcv(BOOT_CAPTBL_SELF_INITRCV_BASE, 0, 0, NULL, &tid, &blocked, &cycs, &thd_timeout));
=======
		while (cos_sched_rcv(BOOT_CAPTBL_SELF_INITRCV_BASE, 0, NULL, &tid, &blocked, &cycs))
			;
>>>>>>> 270b75b5
	}

	printc("Done.\n");
}

static void
test_childcomps(void)
{
	int id, ret;

	printc("Test switching to new components\n");
<<<<<<< HEAD
	for (id = 0 ; id < CHILD_COMP_COUNT ; id ++ ) {
		int         blocked;
		cycles_t    cycs;
		thdid_t     tid;
		tcap_time_t thd_timeout;

		while (cos_sched_rcv(BOOT_CAPTBL_SELF_INITRCV_BASE, 0, 0, NULL, &tid, &blocked, &cycs, &thd_timeout));
=======
	for (id = 0; id < CHILD_COMP_COUNT; id++) {
		int      blocked;
		cycles_t cycs;
		thdid_t  tid;

		while (cos_sched_rcv(BOOT_CAPTBL_SELF_INITRCV_BASE, 0, NULL, &tid, &blocked, &cycs))
			;
>>>>>>> 270b75b5
		printc("\tSwitching to [%d] component\n", id);
		if (id == CHILD_SCHED_ID) {
			ret = cos_switch(child_defci[id].sched_aep.thd, child_defci[id].sched_aep.tc, CHILD_SCHED_PRIO,
			                 TCAP_TIME_NIL, BOOT_CAPTBL_SELF_INITRCV_BASE, cos_sched_sync());
			assert(ret == 0);
		} else {
			cycles_t    now;
			tcap_time_t timer;

			rdtscll(now);
			timer = tcap_cyc2time(now + 100 * cycs_per_usec);

			ret = cos_defswitch(child_defci[id].sched_aep.thd, timer, CHILD_SCHED_PRIO, cos_sched_sync());
			assert(ret == 0);
		}
	}

	printc("Done.\n");
}

void
cos_init(void)
{
	cycs_per_usec = (cycles_t)cos_hw_cycles_per_usec(BOOT_CAPTBL_SELF_INITHW_BASE);

	if (is_booter) {
		int                     id, ret;
		struct cos_defcompinfo *defci = cos_defcompinfo_curr_get();
		struct cos_compinfo *   ci    = cos_compinfo_get(defci);

		is_booter = 0;
		printc("Unit-test for defcompinfo API\n");
		cos_meminfo_init(&(ci->mi), BOOT_MEM_KM_BASE, COS_MEM_KERN_PA_SZ, BOOT_CAPTBL_SELF_UNTYPED_PT);
		cos_defcompinfo_init();

		for (id = 0; id < CHILD_COMP_COUNT; id++) {
			vaddr_t              vm_range, addr;
			pgtblcap_t           child_utpt;
			int                  is_sched = ((id == CHILD_SCHED_ID) ? 1 : 0);
			struct cos_compinfo *child_ci = cos_compinfo_get(&child_defci[id]);

			printc("\tCreating new %s component [%d]\n", is_sched ? "scheduler" : "simple", id);
			child_utpt = cos_pgtbl_alloc(ci);
			assert(child_utpt);

			cos_meminfo_init(&(child_ci->mi), BOOT_MEM_KM_BASE, CHILD_UNTYPED_SIZE, child_utpt);
			cos_defcompinfo_child_alloc(&child_defci[id], (vaddr_t)&cos_upcall_entry,
			                            (vaddr_t)BOOT_MEM_VM_BASE, BOOT_CAPTBL_FREE, is_sched);

			printc("\t\tCopying new capabilities\n");
			ret = cos_cap_cpy_at(child_ci, BOOT_CAPTBL_SELF_CT, ci, child_ci->captbl_cap);
			assert(ret == 0);
			ret = cos_cap_cpy_at(child_ci, BOOT_CAPTBL_SELF_PT, ci, child_ci->pgtbl_cap);
			assert(ret == 0);
			ret = cos_cap_cpy_at(child_ci, BOOT_CAPTBL_SELF_UNTYPED_PT, ci, child_utpt);
			assert(ret == 0);
			ret = cos_cap_cpy_at(child_ci, BOOT_CAPTBL_SELF_COMP, ci, child_ci->comp_cap);
			assert(ret == 0);

			ret = cos_cap_cpy_at(child_ci, BOOT_CAPTBL_SELF_INITTHD_BASE, ci,
			                     child_defci[id].sched_aep.thd);
			assert(ret == 0);
			ret = cos_cap_cpy_at(child_ci, BOOT_CAPTBL_SELF_INITHW_BASE, ci, BOOT_CAPTBL_SELF_INITHW_BASE);
			assert(ret == 0);

			if (is_sched) {
				printc("\t\tCopying scheduler capabilities\n");
				ret = cos_cap_cpy_at(child_ci, BOOT_CAPTBL_SELF_INITTCAP_BASE, ci,
				                     child_defci[id].sched_aep.tc);
				assert(ret == 0);
				ret = cos_cap_cpy_at(child_ci, BOOT_CAPTBL_SELF_INITRCV_BASE, ci,
				                     child_defci[id].sched_aep.rcv);
				assert(ret == 0);

				ret = cos_tcap_transfer(child_defci[id].sched_aep.rcv, BOOT_CAPTBL_SELF_INITTCAP_BASE,
				                        CHILD_SCHED_CYCS, CHILD_SCHED_PRIO);
				assert(ret == 0);
			}

			printc("\t\tMapping in the booter address space\n");
			vm_range = (vaddr_t)cos_get_heap_ptr() - BOOT_MEM_VM_BASE;
			assert(vm_range > 0);
			for (addr = 0; addr < vm_range; addr += PAGE_SIZE) {
				vaddr_t src_pg = (vaddr_t)cos_page_bump_alloc(ci), dst_pg;

				assert(src_pg);
				memcpy((void *)src_pg, (void *)(BOOT_MEM_VM_BASE + addr), PAGE_SIZE);

				dst_pg = cos_mem_alias(child_ci, ci, src_pg);
				assert(dst_pg);
			}

			printc("\t\tReserving untyped memory\n");
			cos_meminfo_alloc(child_ci, BOOT_MEM_KM_BASE, CHILD_UNTYPED_SIZE);

			printc("\tDone.\n");
		}

		/* TEST CREATING AEPS */
		test_aeps();

		/* TEST SWITCHING TO CHILD COMPS */
		test_childcomps();

		printc("Unit-test done.\n");

		SPIN();
	} else {
		struct cos_defcompinfo *defci = cos_defcompinfo_curr_get();
		struct cos_compinfo *   ci    = cos_compinfo_get(defci);

		printc("Component started\n");
		cos_meminfo_init(&(ci->mi), BOOT_MEM_KM_BASE, CHILD_UNTYPED_SIZE, BOOT_CAPTBL_SELF_UNTYPED_PT);
		cos_defcompinfo_init();

		/* TEST BLOCKING */
		/* TODO: Challenge - how does a component know at runtime if can call cos_rcv or not? - It does not at
		 * runtime. */
		cos_rcv(BOOT_CAPTBL_SELF_INITRCV_BASE, 0, NULL);
		printc("\tThis is a simple component\n");

		SPIN();
	}

	return;
}<|MERGE_RESOLUTION|>--- conflicted
+++ resolved
@@ -85,12 +85,8 @@
 		                        TCAP_DELEG_YIELD);
 		assert(ret == 0);
 
-<<<<<<< HEAD
-		while (cos_sched_rcv(BOOT_CAPTBL_SELF_INITRCV_BASE, 0, 0, NULL, &tid, &blocked, &cycs, &thd_timeout));
-=======
-		while (cos_sched_rcv(BOOT_CAPTBL_SELF_INITRCV_BASE, 0, NULL, &tid, &blocked, &cycs))
+		while (cos_sched_rcv(BOOT_CAPTBL_SELF_INITRCV_BASE, 0, 0, NULL, &tid, &blocked, &cycs, &thd_timeout))
 			;
->>>>>>> 270b75b5
 	}
 
 	printc("Done.\n");
@@ -102,23 +98,14 @@
 	int id, ret;
 
 	printc("Test switching to new components\n");
-<<<<<<< HEAD
-	for (id = 0 ; id < CHILD_COMP_COUNT ; id ++ ) {
+	for (id = 0; id < CHILD_COMP_COUNT; id ++ ) {
 		int         blocked;
 		cycles_t    cycs;
 		thdid_t     tid;
 		tcap_time_t thd_timeout;
 
-		while (cos_sched_rcv(BOOT_CAPTBL_SELF_INITRCV_BASE, 0, 0, NULL, &tid, &blocked, &cycs, &thd_timeout));
-=======
-	for (id = 0; id < CHILD_COMP_COUNT; id++) {
-		int      blocked;
-		cycles_t cycs;
-		thdid_t  tid;
-
-		while (cos_sched_rcv(BOOT_CAPTBL_SELF_INITRCV_BASE, 0, NULL, &tid, &blocked, &cycs))
+		while (cos_sched_rcv(BOOT_CAPTBL_SELF_INITRCV_BASE, 0, 0, NULL, &tid, &blocked, &cycs, &thd_timeout))
 			;
->>>>>>> 270b75b5
 		printc("\tSwitching to [%d] component\n", id);
 		if (id == CHILD_SCHED_ID) {
 			ret = cos_switch(child_defci[id].sched_aep.thd, child_defci[id].sched_aep.tc, CHILD_SCHED_PRIO,
