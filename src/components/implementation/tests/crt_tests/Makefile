# Required variables used to drive the compilation process. It is OK
# for many of these to be empty.
#
# The set of interfaces that this component exports for use by other
# components. This is a list of the interface names.
INTERFACE_EXPORTS =
# The interfaces this component is dependent on for compilation (this
# is a list of directory names in interface/)
INTERFACE_DEPENDENCIES = sched
# The library dependencies this component is reliant on for
# compilation/linking (this is a list of directory names in lib/)
<<<<<<< HEAD
LIBRARY_DEPENDENCIES = component crt sl sl_kernel
=======
LIBRARY_DEPENDENCIES = component crt
>>>>>>> 4f113db1
# Note: Both the interface and library dependencies should be
# *minimal*. That is to say that removing a dependency should cause
# the build to fail. The build system does not validate this
# minimality; that's on you!

include Makefile.subsubdir<|MERGE_RESOLUTION|>--- conflicted
+++ resolved
@@ -9,11 +9,7 @@
 INTERFACE_DEPENDENCIES = sched
 # The library dependencies this component is reliant on for
 # compilation/linking (this is a list of directory names in lib/)
-<<<<<<< HEAD
-LIBRARY_DEPENDENCIES = component crt sl sl_kernel
-=======
 LIBRARY_DEPENDENCIES = component crt
->>>>>>> 4f113db1
 # Note: Both the interface and library dependencies should be
 # *minimal*. That is to say that removing a dependency should cause
 # the build to fail. The build system does not validate this
