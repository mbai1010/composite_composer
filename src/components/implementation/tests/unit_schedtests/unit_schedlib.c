/*
 * Copyright 2016, Phani Gadepalli and Gabriel Parmer, GWU, gparmer@gwu.edu.
 *
 * This uses a two clause BSD License.
 */

#include <stdio.h>
#include <string.h>
#include <cos_component.h>
#include <cobj_format.h>
#include <cos_defkernel_api.h>

#include <sl.h>

#undef assert
#define assert(node)                                       \
	do {                                               \
		if (unlikely(!(node))) {                   \
			debug_print("assert error in @ "); \
			*((int *)0) = 0;                   \
		}                                          \
	} while (0)
#define PRINT_FN prints
#define debug_print(str) (PRINT_FN(str __FILE__ ":" STR(__LINE__) ".\n"))
#define BUG()                          \
	do {                           \
		debug_print("BUG @ "); \
		*((int *)0) = 0;       \
	} while (0);
#define SPIN(iters)                                \
	do {                                       \
		if (iters > 0) {                   \
			for (; iters > 0; iters--) \
				;                  \
		} else {                           \
			while (1)                  \
				;                  \
		}                                  \
	} while (0)

#include <llprint.h>

#define N_TESTTHDS 8
#define WORKITERS 10000

void
test_thd_fn(void *data)
{
	while (1) {
		int workiters = WORKITERS * ((int)data);

		printc("%d", (int)data);
		SPIN(workiters);
		sl_thd_yield(0);
	}
}

void
test_yields(void)
{
<<<<<<< HEAD
	int                     i;
	struct sl_thd          *threads[N_TESTTHDS];
	union sched_param_union sp    = {.c = {.type = SCHEDP_PRIO, .value = 10}};
=======
	int               i;
	struct sl_thd *   threads[N_TESTTHDS];
	union sched_param sp = {.c = {.type = SCHEDP_PRIO, .value = 10}};
>>>>>>> 270b75b5

	for (i = 0; i < N_TESTTHDS; i++) {
		threads[i] = sl_thd_alloc(test_thd_fn, (void *)(i + 1));
		assert(threads[i]);
		sl_thd_param_set(threads[i], sp.v);
	}
}

void
test_high(void *data)
{
	struct sl_thd *t = data;

	while (1) {
		sl_thd_yield(t->thdid);
		printc("h");
	}
}

void
test_low(void *data)
{
	while (1) {
		int workiters = WORKITERS * 10;
		SPIN(workiters);
		printc("l");
	}
}

void
test_blocking_directed_yield(void)
{
<<<<<<< HEAD
	struct sl_thd          *low, *high;
	union sched_param_union sph = {.c = {.type = SCHEDP_PRIO, .value = 5}};
	union sched_param_union spl = {.c = {.type = SCHEDP_PRIO, .value = 10}};
=======
	struct sl_thd *   low, *high;
	union sched_param sph = {.c = {.type = SCHEDP_PRIO, .value = 5}};
	union sched_param spl = {.c = {.type = SCHEDP_PRIO, .value = 10}};
>>>>>>> 270b75b5

	low  = sl_thd_alloc(test_low, NULL);
	high = sl_thd_alloc(test_high, low);
	sl_thd_param_set(low, spl.v);
	sl_thd_param_set(high, sph.v);
}

#define TEST_ITERS 1000

void
test_high_wakeup(void *data)
{
	unsigned int   toggle = 0, iters = 0;
	struct sl_thd *t     = data;
	cycles_t       start = sl_now();

	while (1) {
		cycles_t timeout = sl_now() + sl_usec2cyc(100);

		if (toggle % 10 == 0)
			printc(".h:%llums.", sl_cyc2usec(sl_thd_block_timeout(0, timeout)));
		else
			printc(".h:%up.", sl_thd_block_periodic(0));

		toggle++;
		iters++;

		if (iters == TEST_ITERS) {
			printc("\nTest done! (Duration: %llu ms)\n", sl_cyc2usec(sl_now() - start) / 1000);
			printc("Deleting all threads. Idle thread should take over!\n");
			sl_thd_free(t);
			sl_thd_free(sl_thd_curr());

			/* should not be scheduled. */
			assert(0);
		}
	}
}

void
test_timeout_wakeup(void)
{
<<<<<<< HEAD
	struct sl_thd          *low, *high;
	union sched_param_union sph = {.c = {.type = SCHEDP_PRIO, .value = 5}};
	union sched_param_union spl = {.c = {.type = SCHEDP_PRIO, .value = 10}};
	union sched_param_union spw = {.c = {.type = SCHEDP_WINDOW, .value = 1000}};
=======
	struct sl_thd *   low, *high;
	union sched_param sph = {.c = {.type = SCHEDP_PRIO, .value = 5}};
	union sched_param spl = {.c = {.type = SCHEDP_PRIO, .value = 10}};
	union sched_param spw = {.c = {.type = SCHEDP_WINDOW, .value = 1000}};
>>>>>>> 270b75b5

	low = sl_thd_alloc(test_low, NULL);
	sl_thd_param_set(low, spl.v);
	sl_thd_param_set(low, spw.v);

	high = sl_thd_alloc(test_high_wakeup, low);
	sl_thd_param_set(high, sph.v);
	sl_thd_param_set(high, spw.v);
}

void
cos_init(void)
{
	struct cos_defcompinfo *defci = cos_defcompinfo_curr_get();
	struct cos_compinfo *   ci    = cos_compinfo_get(defci);

	printc("Unit-test for the scheduling library (sl)\n");
	cos_meminfo_init(&(ci->mi), BOOT_MEM_KM_BASE, COS_MEM_KERN_PA_SZ, BOOT_CAPTBL_SELF_UNTYPED_PT);
	cos_defcompinfo_init();
	sl_init();

	//	test_yields();
	//	test_blocking_directed_yield();
	test_timeout_wakeup();

	sl_sched_loop();

	assert(0);

	return;
}<|MERGE_RESOLUTION|>--- conflicted
+++ resolved
@@ -58,15 +58,9 @@
 void
 test_yields(void)
 {
-<<<<<<< HEAD
 	int                     i;
 	struct sl_thd          *threads[N_TESTTHDS];
 	union sched_param_union sp    = {.c = {.type = SCHEDP_PRIO, .value = 10}};
-=======
-	int               i;
-	struct sl_thd *   threads[N_TESTTHDS];
-	union sched_param sp = {.c = {.type = SCHEDP_PRIO, .value = 10}};
->>>>>>> 270b75b5
 
 	for (i = 0; i < N_TESTTHDS; i++) {
 		threads[i] = sl_thd_alloc(test_thd_fn, (void *)(i + 1));
@@ -99,15 +93,9 @@
 void
 test_blocking_directed_yield(void)
 {
-<<<<<<< HEAD
 	struct sl_thd          *low, *high;
 	union sched_param_union sph = {.c = {.type = SCHEDP_PRIO, .value = 5}};
 	union sched_param_union spl = {.c = {.type = SCHEDP_PRIO, .value = 10}};
-=======
-	struct sl_thd *   low, *high;
-	union sched_param sph = {.c = {.type = SCHEDP_PRIO, .value = 5}};
-	union sched_param spl = {.c = {.type = SCHEDP_PRIO, .value = 10}};
->>>>>>> 270b75b5
 
 	low  = sl_thd_alloc(test_low, NULL);
 	high = sl_thd_alloc(test_high, low);
@@ -150,17 +138,10 @@
 void
 test_timeout_wakeup(void)
 {
-<<<<<<< HEAD
 	struct sl_thd          *low, *high;
 	union sched_param_union sph = {.c = {.type = SCHEDP_PRIO, .value = 5}};
 	union sched_param_union spl = {.c = {.type = SCHEDP_PRIO, .value = 10}};
 	union sched_param_union spw = {.c = {.type = SCHEDP_WINDOW, .value = 1000}};
-=======
-	struct sl_thd *   low, *high;
-	union sched_param sph = {.c = {.type = SCHEDP_PRIO, .value = 5}};
-	union sched_param spl = {.c = {.type = SCHEDP_PRIO, .value = 10}};
-	union sched_param spw = {.c = {.type = SCHEDP_WINDOW, .value = 1000}};
->>>>>>> 270b75b5
 
 	low = sl_thd_alloc(test_low, NULL);
 	sl_thd_param_set(low, spl.v);
