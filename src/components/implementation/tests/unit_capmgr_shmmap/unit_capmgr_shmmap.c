/*
 * Copyright 2018, Phani Gadepalli and Gabriel Parmer, GWU, gparmer@gwu.edu.
 *
 * This uses a two clause BSD License.
 */

#include <stdio.h>
#include <string.h>

#include <cos_component.h>
#include <cos_defkernel_api.h>
#include <capmgr.h>
#include <memmgr.h>
#include <channel.h>
#include <hypercall.h>

static cycles_t cycs_per_usec;

#define TEST_N_SHMEM_PAGES 64
#define TEST_STR_MAX_LEN 32
#define TEST_STR_NUM 5

char *test_strs[TEST_STR_NUM] = {
	"Hello",
	"Welcome",
	"Hi",
	"Howdy",
	"Goodbye",
};

static int
test_mem_readwrite(vaddr_t addr, unsigned int size)
{
	unsigned int i;

	for (i = 0; i < size; i++) {
		vaddr_t page = addr + i * PAGE_SIZE;
		const char *str = test_strs[i % TEST_STR_NUM];

		memset((void *)page, 0, TEST_STR_MAX_LEN + 1);
		strcpy((char *)page, str);

		if (strcmp((char *)page, str) != 0) return 1;
	}

	return 0;
}

static void
test_shmem(void)
{
	cbuf_t id = 1;
	unsigned long npages = 0, npages2 = 0;
	vaddr_t addr, addr2;
	int failure = 0;

	npages = memmgr_shared_page_map(id, &addr);
	/* know that other comp created this before me. */
	if (id != 1 || npages == 0 || test_mem_readwrite(addr, TEST_N_SHMEM_PAGES)) failure = 1;
	/* mapping again should just return previous addr */
	npages2 = memmgr_shared_page_map(id, &addr2);
	if (npages2 != npages || addr2 != addr) failure = 1;
	PRINTLOG(PRINT_DEBUG, "%s: shared memory map capmgr unit test\n", failure ? "FAILURE" : "SUCCESS");
}

#define SHMCHANNEL_KEY 0xff

static void
test_shmem_channel(void)
{
	cbuf_t id, id2;
	unsigned long npages = 0, npages2 = 0;
	vaddr_t addr, addr2;
	int failure = 0;

	id = channel_shared_page_map(SHMCHANNEL_KEY, &addr, &npages);
	/* know that other comp created this before me. */
	if (id <= 1 || npages == 0 || test_mem_readwrite(addr, TEST_N_SHMEM_PAGES)) failure = 1;
	/* mapping again should just return previous addr */
	id2 = channel_shared_page_map(SHMCHANNEL_KEY, &addr2, &npages2);
	if (id2 != id || npages2 != npages || addr2 != addr) failure = 1;
	PRINTLOG(PRINT_DEBUG, "%s: shared memory channel map capmgr unit test\n", failure ? "FAILURE" : "SUCCESS");
}

void
cos_init(void)
{
	spdid_t child;
	comp_flag_t childflag;

	assert(hypercall_comp_child_next(cos_spd_id(), &child, &childflag) == -1);

	/* assuming this runs (initialization) after unit_capmgr component */
<<<<<<< HEAD
	if (NUM_CPU == 1 || cos_cpuid() == 1) test_shmem(); /* run map on AP */
=======
	test_shmem();
	test_shmem_channel();
>>>>>>> 38bd5a04
	hypercall_comp_init_done();

	PRINTLOG(PRINT_ERROR, "Cannot reach here!\n");
	assert(0);
}<|MERGE_RESOLUTION|>--- conflicted
+++ resolved
@@ -91,12 +91,11 @@
 	assert(hypercall_comp_child_next(cos_spd_id(), &child, &childflag) == -1);
 
 	/* assuming this runs (initialization) after unit_capmgr component */
-<<<<<<< HEAD
-	if (NUM_CPU == 1 || cos_cpuid() == 1) test_shmem(); /* run map on AP */
-=======
-	test_shmem();
-	test_shmem_channel();
->>>>>>> 38bd5a04
+	if (NUM_CPU == 1 || cos_cpuid() == 1) {
+		test_shmem(); /* run map on AP */
+		test_shmem_channel();
+	}
+
 	hypercall_comp_init_done();
 
 	PRINTLOG(PRINT_ERROR, "Cannot reach here!\n");
