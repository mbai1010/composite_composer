#include <cos_component.h>
#include <cos_debug.h>

#include <pong.h>

#include <stdio.h>
#include <string.h>

#include "ops.h"

#define MEAS_MAP

int
prints(char *str)
{
	int len = strlen(str);
	cos_print(str, len);
	return len;
}

int __attribute__((format(printf,1,2))) 
printc(char *fmt, ...)
{
	char s[128];
	va_list arg_ptr;
	int ret, len = 128;

	va_start(arg_ptr, fmt);
	ret = vsnprintf(s, len, fmt, arg_ptr);
	va_end(arg_ptr);
	ret = cos_print(s, ret);

	return ret;
}

unsigned long long tsc_start(void)
{
	unsigned long cycles_high, cycles_low; 
	asm volatile ("movl $0, %%eax\n\t"
		      "CPUID\n\t"
		      "RDTSCP\n\t"
		      "movl %%edx, %0\n\t"
		      "movl %%eax, %1\n\t": "=r" (cycles_high), "=r" (cycles_low) :: 
		      "%eax", "%ebx", "%ecx", "%edx");

	return ((unsigned long long)cycles_high << 32) | cycles_low;
}

static void
tlb_quiescence_wait(void)
{
	u64_t s,e;
	rdtscll(s);
	while (1) {
		rdtscll(e);
		if (QUIESCENCE_CHECK(e, s, TLB_QUIESCENCE_CYCLES)) break;
	}
}

int delay(unsigned long long cycles) {
	unsigned long long s,e;
	volatile int mem = 0;

	s = tsc_start();
	while (1) {
		e = tsc_start();
		if (e - s > cycles) return 0; // x us
		mem++;
	}

	return 0;
}

#define ITER (1024*1024) //(100*1000)

#include <ck_pr.h>
#define N_SYNC_CPU (NUM_CPU_COS)
int synced_nthd = 0;
void sync_all()
{
	int ret;

	ret = ck_pr_faa_int(&synced_nthd, 1);
	ret = (ret/N_SYNC_CPU + 1)*N_SYNC_CPU;
	while (ck_pr_load_int(&synced_nthd) < ret) ;
	
	return;
}

int all_exit = 0;
//#define MEAS_AVG
void pingpong(void)
{
	int i;
	long long diff;
	u64_t s, e, avg, avg2;
	u64_t sum = 0, max = 0, stddev_sum = 0;
	volatile u32_t last_tick, curr_tick;

//#ifdef MEAS_AVG
	printc("core %ld: doing pingpong IPC test\n", cos_cpuid());
	
	avg = 638; /* on the 40-core server.*/
	sum = 0;
	/////////////////
	last_tick = printc("FLUSH!!");
	/* printc("core %ld: doing pingpong w/ flush @tick %u!\n", cos_cpuid(), last_tick); */
	for (i = 0; i < ITER; i++) {
		s = tsc_start();
		call_cap(4, 0, 0, 0, 0);
		rdtscll(e);
//		if (e-s > 20000) printc("large: %llu @ %llu\n", e-s, e);
		curr_tick = printc("FLUSH!!");
		if (unlikely(curr_tick != last_tick)) {
//			printc("timer detected @ %llu, %d, %d, (cost %llu)\n", e, last_tick, curr_tick, e-s);
//			if (last_tick+1 != curr_tick) printc("tick diff > 1: %u, %u\n", last_tick,curr_tick);
			last_tick = curr_tick;
			i--;
			continue;
		}
		diff = e-s;
		sum += diff;

		diff = (diff-avg);
		stddev_sum += (diff*diff);

		if (max < e-s) max = e-s;
	}
	avg2 = sum /ITER;
	stddev_sum /= ITER;
	if (avg != avg2) printc(">>>>Warning: assumed average overhead not consistent with the measured number\n");
	printc("core %ld: @tick %u pingpong done, avg (%llu, %llu), max %llu, stddev^2 %llu\n", 
	       cos_cpuid(), curr_tick, avg, avg2, max, stddev_sum);

	////////////////////////////
	call_cap(4, 0, 0, 0, 0);
	rdtscll(s);
	for (i = 0; i < ITER; i++) {
		call_cap(4, 0, 0, 0, 0);
	}
	rdtscll(e);

	avg = (e-s)/ITER;
	printc("\n core %ld: %d IPCs done, avg cost %llu cycles (no interrupt filtering)\n\n", cos_cpuid(), ITER, avg);

	if (cos_cpuid() == 0) ck_pr_store_int(&all_exit, 1);

	return;
}

int arcv_ready[NUM_CPU];

#include <ck_pr.h>

struct record_per_core {
	int rcv;
	int snd_thd_created;
	char _pad[CACHE_LINE-sizeof(int)*2];
}CACHE_ALIGNED;

struct record_per_core received[NUM_CPU];

void rcv_thd(void)
{
	int ret;
	struct record_per_core *curr_rcv = &received[cos_cpuid()];

//	printc("core %ld: rcv thd %d ready in ping!\n", cos_cpuid(), cos_get_thd_id());

	while (1) {
		ret = call_cap(ACAP_BASE + captbl_idsize(CAP_ARCV)*cos_cpuid(),0,0,0,0);
		if (ret) {
			printc("ERROR: arcv ret %d", ret);
			printc("rcv thd %d switching back to alpha %ld!\n", 
			       cos_get_thd_id(), SCHED_CAPTBL_ALPHATHD_BASE + cos_cpuid()*captbl_idsize(CAP_THD));
			ret = cap_switch_thd(SCHED_CAPTBL_ALPHATHD_BASE + cos_cpuid()*captbl_idsize(CAP_THD));
		}
		ck_pr_store_int(&curr_rcv->rcv, curr_rcv->rcv + 1);
	}
}

char *shmem = (char *)(0x44c00000-PAGE_SIZE);

void ipi_test(void)
{
	volatile int curr_tick, last_tick;

	struct record_per_core *curr_rcv = &received[cos_cpuid()];
	int i, last = 0;
	int target = SND_RCV_OFFSET + cos_cpuid();
	u64_t s, e, s1, e1;
	volatile u64_t *pong_shmem = (u64_t *)&shmem[(target) * CACHE_LINE];
	u64_t sum = 0, sum2 = 0, max = 0, stddev = 0;
	u32_t avg;
	int diff;

	avg = 18122;//6366;//3050;
	while (ck_pr_load_int(&arcv_ready[target]) == 0) ;
//		printc("core %ld: start sending ipi\n", cos_cpuid());
	rdtscll(s);
	for (i = 0; i<ITER; i++) {
//			last = ck_pr_load_int(&curr_rcv->rcv);
		*pong_shmem = 0;
		cos_inst_bar();
		last_tick = printc("FLUSH!!");
		cos_inst_bar();
		s1 = tsc_start();
		call_cap(ACAP_BASE + captbl_idsize(CAP_ASND)*target, 0, 0, 0, 0);
		/* rdtscll(e1); */
		/* sum2 += e1-s1; */

		cos_inst_bar();

		e1 = 0;
		while (e1 == 0) { e1 = *pong_shmem; }
//			while (ck_pr_load_int(&curr_rcv->rcv) == last) ;
//			rdtscll(e1);
//			sum2 += e1-s1;

		e = tsc_start();
		cos_inst_bar();
		curr_tick = printc("FLUSH!!");
		cos_inst_bar();
		if (unlikely(curr_tick != last_tick)) {
			delay(10000);
//				printc("PING: timer detected @ %llu, %d, %d\n", e, last_tick, curr_tick);
			//if (last_tick+1 != curr_tick) printc("tick diff > 1: %u, %u\n", last_tick,curr_tick);
//				last_tick = curr_tick;
			i--;
			continue;
		}

		if (unlikely(e1 < s1)) {
//				printc("e1 %llu < s1 %llu\n", e1, s1);
			i--;
			continue;
		} else {
			diff = e1 < e? e1-s1 : e-s1;
			if (diff>50000) {
				printc("cpu %ld curr_tick %d\n", cos_cpuid(), curr_tick);
				i--; continue;
			}

			if (diff > (int)max) max = diff;

			sum += diff;
			diff -= avg;
			stddev += diff*diff;
		}
		/* wait for receiving side to get ready. */
		/* last = arcv_ready[target]; */
		/* while (ck_pr_load_int(&arcv_ready[target]) == last) ; */
	}
	rdtscll(e);
//		printc("core %ld: ipi avg ( %llu, %llu ): %llu\n", cos_cpuid(), (e-s)/ITER, sum2/ITER, sum/ITER);
	printc("core %ld: ipi avg (sender %llu): %llu, max %llu, stddev^2 %llu\n", cos_cpuid(), sum2/ITER, sum/ITER, max, stddev / ITER);
	if (cos_cpuid() == 0) ck_pr_store_int(&all_exit, 1);
	goto done;
done:
	return;
}

int start_flush, flush_done;

#define PING_MEM_START (0x44800000)

void response_test(void)
{
	volatile int curr_tick, last_tick;

	struct record_per_core *curr_rcv = &received[cos_cpuid()];
	int i, last = 0;
	int target = SND_RCV_OFFSET + cos_cpuid();
	u64_t s, e, s1, e1;
	volatile u64_t *pong_shmem = (u64_t *)&shmem[(target) * CACHE_LINE];
	u64_t sum = 0, sum2 = 0, max = 0, stddev = 0;
	u32_t avg;
	int diff;

	if (cos_cpuid() == 0) {
		int j;
		avg = 3000;//6366;//3050;
//		while (ck_pr_load_int(&arcv_ready[target]) == 0) ;
//		printc("core %ld: start sending ipi\n", cos_cpuid());
		for (i = 0; i<ITER; i++) {
//			last = ck_pr_load_int(&curr_rcv->rcv);
			*pong_shmem = 0;
			j = i%1024;

			ck_pr_store_int(&start_flush, j + 1);
			while (ck_pr_load_int(&flush_done) == j) ;

			cos_inst_bar();
			last_tick = printc("FLUSH!!");
			cos_inst_bar();
			s1 = tsc_start();
			call_cap(ACAP_BASE + captbl_idsize(CAP_ASND)*target, 0, 0, 0, 0);
			/* rdtscll(e1); */
			/* sum2 += e1-s1; */

//			printc("cpu %d sent in ping\n", cos_cpuid());
			cos_inst_bar();

			e1 = 0;
			while (e1 == 0) { 
				/* rdtscll(e); */
				/* if (e - s1 > 5000000) { */
				/* 	printc("i %d....\n", i); */
				/* 	i = ITER + 1; */
				/* 	break; */
				/* } */
				e1 = *pong_shmem; 
			}
//			while (ck_pr_load_int(&curr_rcv->rcv) == last) ;
//			rdtscll(e1);
//			sum2 += e1-s1;

			e = tsc_start();
			cos_inst_bar();
			curr_tick = printc("FLUSH!!");
			cos_inst_bar();
			if (unlikely(curr_tick != last_tick)) {
				delay(10000);
//				printc("PING: timer detected @ %llu, %d, %d\n", e, last_tick, curr_tick);
				//if (last_tick+1 != curr_tick) printc("tick diff > 1: %u, %u\n", last_tick,curr_tick);
//				last_tick = curr_tick;
				i--;
				continue;
			}

			if (unlikely(e1 < s1)) {
//				printc("e1 %llu < s1 %llu\n", e1, s1);
				i--;
				continue;
			} else {
				diff = e1 < e? e1-s1 : e-s1;
				if (diff>50000) {
					printc("Warning SMI?>>>>>> cpu %ld curr_tick %d: %d\n", cos_cpuid(), curr_tick, diff);
					i--; 
					continue;
				}

				if (diff > (int)max) max = diff;

				sum += diff;
				diff -= avg;
				stddev += diff*diff;
			}
			/* wait for receiving side to get ready. */
			/* last = arcv_ready[target]; */
			/* while (ck_pr_load_int(&arcv_ready[target]) == last) ; */
		}

		printc("core %ld: ipi sending to %d avg %llu, max %llu, stddev^2 %llu\n", cos_cpuid(), target, sum/ITER, max, stddev / ITER);
		ck_pr_store_int(&all_exit, 1);
	} else if (1) { //(cos_cpuid() == SND_RCV_OFFSET || cos_cpuid() % 4 <= 1) {
		// doing work to interfere
		while (1) {
			unsigned long my_vaddr, start_vaddr = 0x80000000 - (1+cos_cpuid())*0x400000; /* no false sharing. */
			int curr_cpu = cos_cpuid();
			int j, ret, lid = 64 + 16*curr_cpu;

			for (j = 0; j < 1024; j++) {
				my_vaddr = start_vaddr + j * PAGE_SIZE;

				if (curr_cpu == SND_RCV_OFFSET) {
					while (ck_pr_load_int(&start_flush) == j) ;
					printc("FLUSH!!!__CACHE");
					ck_pr_store_int(&flush_done, j + 1);
				} else {
					while (ck_pr_load_int(&flush_done) == j) ;
				}

				ret = call_cap_op(PING_PGTBL, CAPTBL_OP_CPY,
						  PING_MEM_START, PING_PGTBL, my_vaddr, 0);

				if (unlikely(ret)) {
					printc("ACT failed on core %d>>>>>>>>>>>>>> %d, %d, %x\n", curr_cpu, ret, j, (unsigned int)my_vaddr);
					break;
				}

			}

			for (j = 0; j < 1024; j++) {
				my_vaddr = start_vaddr + j * PAGE_SIZE;
				ret = call_cap_op(PING_PGTBL, CAPTBL_OP_MEMDEACTIVATE,
						   my_vaddr, lid, 0, 0);
				if (unlikely(ret)) {
					printc("mem DEACT failed on core %d>>>>>>>>>>>>>> %d, %d, %x\n", curr_cpu, ret, j, (unsigned int)my_vaddr);
					break;
				}
			}

			last_tick = printc("FLUSH!!");
			while (1) {
				curr_tick = printc("FLUSH!!");
				if (curr_tick != last_tick) {
					delay(KERN_QUIESCENCE_CYCLES);

					break;
				}
			}

			if (ck_pr_load_int(&all_exit)) break;
		}
		printc("core %ld doing response_test done\n", cos_cpuid());
	} else {
		while (1) {
			if (ck_pr_load_int(&all_exit)) break;
		}
	}

	goto done;
done:
	return;
}

void cap_test(void)
{
	int i, curr_cpu, my_cap, ret, ret1, n_valid = 0;
	long long diff;
	u64_t s, e, avg, avg2 = 0;
	u64_t sum = 0, max = 0, stddev_sum = 0;
	volatile u32_t last_tick, curr_tick;
	int lid;

//#ifdef MEAS_AVG
	curr_cpu = cos_cpuid();

#define CAPTBL_LEAFSZ  16

#define FALSE_SHARING
#ifdef FALSE_SHARING
	my_cap = PAGE_SIZE/2/CAPTBL_LEAFSZ*510;
#else	
	/* no false sharing. different pages to avoid prefetching */
	my_cap = PAGE_SIZE/2/CAPTBL_LEAFSZ*510 - curr_cpu*PAGE_SIZE/CAPTBL_LEAFSZ;
#endif
	lid = 64 + 16*curr_cpu;

	printc("core %d: doing cap map/unmap test @ cap %d, lid %d\n", curr_cpu, my_cap, lid);
	
	avg = 800; /* on the 40-core server.*/
	//avg = 404; /* on the 40-core server.*/

	sum = 0;
	/////////////////
	last_tick = printc("FLUSH!!");
	/* printc("core %ld: doing pingpong w/ flush @tick %u!\n", cos_cpuid(), last_tick); */
	for (i = 0; i < ITER; i++) {
		last_tick = printc("FLUSH!!");
		s = tsc_start();
		ret = call_cap_op(PING_CAPTBL, CAPTBL_OP_SINVACTIVATE,
				  my_cap, PING_COMPCAP, 123, 0);
		rdtscll(e);
		///////////////

//		s = tsc_start();
		ret1 = call_cap_op(PING_CAPTBL, CAPTBL_OP_SINVDEACTIVATE,
				  my_cap, lid, 0, 0);
//		rdtscll(e);

//		if (e-s > 20000) printc("large: %llu @ %llu\n", e-s, e);
		delay(KERN_QUIESCENCE_CYCLES);

#ifndef FALSE_SHARING
		if (unlikely(ret || ret1)) printc("ACT/DEACT failed on core %d>>>>>>>>>>>>>> %d %d\n", curr_cpu, ret, ret1);
#endif

		curr_tick = printc("FLUSH!!");
		if (unlikely(curr_tick != last_tick)) {
//			printc("timer detected @ %llu, %d, %d, (cost %llu)\n", e, last_tick, curr_tick, e-s);
//			if (last_tick+1 != curr_tick) printc("tick diff > 1: %u, %u\n", last_tick,curr_tick);
			last_tick = curr_tick;
			i--;
			continue;
		}
		if (ret == 0) {
			n_valid++;
			diff = e-s;
			sum += diff;

			diff = (diff-avg);
			stddev_sum += (diff*diff);

			if (max < e-s) max = e-s;
		}
	}
	if (n_valid) {
		avg2 = sum /n_valid;
		stddev_sum /= n_valid;
	} else 
		printc("cpu %d has n_valid 0!!!\n", curr_cpu);
	if (avg != avg2) 
		printc(">>>>Warning: assumed average overhead not consistent with the measured number %llu, %llu\n", avg, avg2);

	printc("core %ld: @tick %u cap map/unmap done, avg %llu, max %llu, stddev^2 %llu\n", 
	       cos_cpuid(), curr_tick, avg2, max, stddev_sum);

	if (cos_cpuid() == 0) ck_pr_store_int(&all_exit, 1);

	return;
}

void mem_test(void)
{
	int n_loops, ii, j, curr_cpu, ret, ret1, n_valid = 0, n_valid_2 = 0;
	unsigned long my_vaddr, start_vaddr, filter_out = 0, filter_out_b = 0;
	long long diff;
	u64_t s, e, avg, avg_unmap, avg2 = 0, avg2_unmap = 0;
	u64_t sum = 0, max = 0, stddev_sum = 0, sum_unmap = 0, stddev_sum_unmap = 0, max_unmap = 0;
	volatile u32_t last_tick, curr_tick, tlb_tick;
	int lid;

	curr_cpu = cos_cpuid();

//#define FALSE_SHARING
#ifdef FALSE_SHARING
	start_vaddr = 0x80000000 - 0x400000; /* NOTE: WITH FALSE SHARING! */
#else
	start_vaddr = 0x80000000 - (1+cos_cpuid())*0x400000; /* no false sharing. */
#endif
	lid = 64 + 16*curr_cpu;

//	printc("core %d: doing MEM map/unmap test\n", curr_cpu);
	
	avg = 2749;//1360; /* on the 40-core server.*/
	avg_unmap = 3248; 

	sum = 0;
	/////////////////
	/* printc("core %ld: doing pingpong w/ flush @tick %u!\n", cos_cpuid(), last_tick); */
	curr_tick = last_tick = printc("FLUSH!!");

	n_loops = ITER/1024;
	if (ITER % 1024) printc(">>>>>>>>>>>>>>>>ITER (%d) should be multiple of 1024!\n", ITER);
	for (ii = 0; ii < n_loops; ii++) {
//		printc("i %d\n", ii);
		last_tick = printc("FLUSH!!");
		for (j = 0; j < 1024; j++) {
			my_vaddr = start_vaddr + j * PAGE_SIZE;
			s = tsc_start();
			ret = call_cap_op(PING_PGTBL, CAPTBL_OP_CPY,
					  PING_MEM_START, PING_PGTBL, my_vaddr, 0);
			rdtscll(e);

#ifndef FALSE_SHARING
			if (unlikely(ret)) {
				printc("ACT failed on core %d>>>>>>>>>>>>>> %d, %d, %x\n", curr_cpu, ret, j, (unsigned int)my_vaddr);
				break;
			}
#endif
			curr_tick = printc("FLUSH!!");
			if (unlikely(curr_tick != last_tick)) {
//			if (last_tick+1 != curr_tick) printc("tick diff > 1: %u, %u\n", last_tick,curr_tick);
				last_tick = curr_tick;
				filter_out++;
				delay(KERN_QUIESCENCE_CYCLES);
			}
			
			if (ret == 0) {
				n_valid++;

				diff = e-s;
				sum += diff;

				diff = (diff-avg);
				stddev_sum += (diff*diff);

				if (max < e-s) max = e-s;
			}
		}

		last_tick = printc("FLUSH!!");
		for (j = 0; j < 1024; j++) {
			my_vaddr = start_vaddr + j * PAGE_SIZE;
			s = tsc_start();
			ret1 = call_cap_op(PING_PGTBL, CAPTBL_OP_MEMDEACTIVATE,
					   my_vaddr, lid, 0, 0);
			rdtscll(e);
#ifndef FALSE_SHARING
			if (unlikely(ret1)) {
				printc("mem DEACT failed on core %d>>>>>>>>>>>>>> %d, %d, %x\n", curr_cpu, ret1, j, (unsigned int)my_vaddr);
				break;
			}
#endif
			curr_tick = printc("FLUSH!!");
			if (unlikely(curr_tick != last_tick)) {
//			if (last_tick+1 != curr_tick) printc("tick diff > 1: %u, %u\n", last_tick,curr_tick);
				last_tick = curr_tick;
				filter_out_b++;
				delay(KERN_QUIESCENCE_CYCLES);
			} 
			
			if (ret1 == 0) {
				n_valid_2++;
				diff = e-s;
				sum_unmap += diff;

				diff = (diff-avg_unmap);
				stddev_sum_unmap += (diff*diff);

				if (max_unmap < e-s) max_unmap = e-s;
			}

		}

		tlb_tick = printc("FLUSH!!");
		while (1) {
			curr_tick = printc("FLUSH!!");
			if (curr_tick != last_tick) {
				delay(KERN_QUIESCENCE_CYCLES);
//				printc("curr tick %d, last %d\n", curr_tick, last_tick);

				break;
			}
		}
	}

	if (n_valid) {
		avg2 = sum / (n_valid);
		stddev_sum /= (n_valid);
	} else {
		printc("cpu %d n_valid 0\n", curr_cpu);
	}


	if (n_valid_2) {
		avg2_unmap = sum_unmap/(n_valid_2);
		stddev_sum_unmap /= (n_valid_2);
	} else {
		printc("cpu %d n_valid_2 0\n", curr_cpu);
	}

	if (avg != avg2) 
		printc(">>>>Warning: assumed average overhead of map not consistent with the measured number %llu, %llu\n", avg, avg2);
	if (avg_unmap != avg2_unmap) 
		printc(">>>>Warning: assumed average overhead of unmap not consistent with the measured number %llu, %llu\n", avg_unmap, avg2_unmap);


	if (filter_out+filter_out_b > 10) printc("cpu %ld filtered %lu out of %d\n", cos_cpuid(), filter_out+filter_out_b, 2*ITER);

	printc("core %ld: @tick %u MEM map/unmap: avg %llu, max %llu, stddev^2 %llu; avg %llu, max %llu stddev^2 %llu\n", 
	       cos_cpuid(), curr_tick, avg2, max, stddev_sum, avg2_unmap, max_unmap, stddev_sum_unmap);

	if (cos_cpuid() == 0) ck_pr_store_int(&all_exit, 1);

	return;
}

void cons_decons_test(void)
{
	int i, curr_cpu, ret, ret1;
	long long diff;
	u64_t s, e, avg, avg_decons, avg2, avg2_decons;
	u64_t sum = 0, max = 0, stddev_sum = 0, sum_decons = 0, stddev_sum_decons = 0, max_decons = 0;
	volatile u32_t last_tick, curr_tick;

//#ifdef MEAS_AVG
	curr_cpu = cos_cpuid();

//	printc("core %d: doing MEM map/decons test\n", curr_cpu);
	
	//avg = 516;//1360; /* on the 40-core server.*/
	avg = 337;//1360; /* on the 40-core server.*/
	avg_decons = 328; 

	sum = 0;
	/////////////////
	/* printc("core %ld: doing pingpong w/ flush @tick %u!\n", cos_cpuid(), last_tick); */
	curr_tick = last_tick = printc("FLUSH!!");

	last_tick = printc("FLUSH!!");
	for (i = 0; i < ITER; i++) {
		s = tsc_start();
#define CONS_TEST_ADDR (PING_MEM_START + 0x4000000)
		ret = call_cap_op(PING_PGTBL, CAPTBL_OP_CONS,
				  PING_PGTBL2, CONS_TEST_ADDR, 0, 0);
		rdtscll(e);

		/* if (unlikely(ret)) { */
		/* 	printc("CONS failed on core %d>>>>>>>>>>>>>> %d, %d\n", curr_cpu, ret, i); */
		/* 	break; */
		/* } else printc("CONS ret %d\n", ret); */

		curr_tick = printc("FLUSH!!");
		if (unlikely(curr_tick != last_tick)) {
//			if (last_tick+1 != curr_tick) printc("tick diff > 1: %u, %u\n", last_tick,curr_tick);
			ret1 = call_cap_op(PING_PGTBL, CAPTBL_OP_DECONS,
					   PING_PGTBL2, CONS_TEST_ADDR, 1, 0);
			last_tick = curr_tick;
			delay(KERN_QUIESCENCE_CYCLES);
			i--;
			continue;
		} else {
			diff = e-s;
			sum += diff;

			diff = (diff-avg);
			stddev_sum += (diff*diff);

			if (max < e-s) max = e-s;
		}

		s = tsc_start();
		ret1 = call_cap_op(PING_PGTBL, CAPTBL_OP_DECONS,
				   PING_PGTBL2, CONS_TEST_ADDR, 1, 0);
		rdtscll(e);

		/* if (unlikely(ret1)) { */
		/* 	printc("DECONS failed on core %d>>>>>>>>>>>>>> %d, %d\n", curr_cpu, ret1, i); */
		/* 	break; */
		/* } else printc("DECONS ret %d\n", ret); */

		curr_tick = printc("FLUSH!!");
		if (unlikely(curr_tick != last_tick)) {
//			if (last_tick+1 != curr_tick) printc("tick diff > 1: %u, %u\n", last_tick,curr_tick);
			last_tick = curr_tick;
			i--;
			continue;
		} else {
			diff = e-s;
			sum_decons += diff;

			diff = (diff-avg_decons);
			stddev_sum_decons += (diff*diff);

			if (max_decons < e-s) max_decons = e-s;
		}

	}

	avg2 = sum / (ITER);
	avg2_decons = sum_decons/(ITER);
	stddev_sum /= (ITER);
	stddev_sum_decons /= (ITER);
	if (avg != avg2) 
		printc(">>>>Warning: assumed average overhead of cons not consistent with the measured number %llu, %llu\n", avg, avg2);
	if (avg_decons != avg2_decons) 
		printc(">>>>Warning: assumed average overhead of decons not consistent with the measured number %llu, %llu\n", avg_decons, avg2_decons);


	printc("core %ld: @tick %u pgtbl cons/decons: avg %llu, max %llu, stddev^2 %llu; avg %llu, max %llu stddev^2 %llu. \n", cos_cpuid(), curr_tick, avg2, max, stddev_sum, 
	       avg2_decons, max_decons, stddev_sum_decons);

	if (cos_cpuid() == 0) ck_pr_store_int(&all_exit, 1);

	return;
}

void captbl_cons_test(void)
{
	int i, curr_cpu, ret, ret1;
	long long diff;
	u64_t s, e, avg, avg_decons, avg2, avg2_decons;
	u64_t sum = 0, max = 0, stddev_sum = 0, sum_decons = 0, stddev_sum_decons = 0, max_decons = 0;
	volatile u32_t last_tick, curr_tick;

//#ifdef MEAS_AVG
	curr_cpu = cos_cpuid();

//	printc("core %d: doing MEM map/decons test\n", curr_cpu);
	
	//avg = 516;//1360; /* on the 40-core server.*/
	avg = 62518;//1360; /* on the 40-core server.*/
	avg_decons = 48878; 

	sum = 0;
	/////////////////
	/* printc("core %ld: doing pingpong w/ flush @tick %u!\n", cos_cpuid(), last_tick); */
	curr_tick = last_tick = printc("FLUSH!!");

	last_tick = printc("FLUSH!!");
	for (i = 0; i < ITER; i++) {
		s = tsc_start();
#define CONS_TEST_CAP (PAGE_SIZE/2/CAPTBL_LEAFSZ*100)
		ret = call_cap_op(PING_CAPTBL, CAPTBL_OP_CONS,
				  PING_CAPTBL2, CONS_TEST_CAP, 0, 0);
		rdtscll(e);

		/* if (unlikely(ret)) { */
		/* 	printc("CONS failed on core %d>>>>>>>>>>>>>> %d, %d\n", curr_cpu, ret, i); */
		/* 	break; */
		/* } //else printc("CONS ret %d\n", ret); */

		curr_tick = printc("FLUSH!!");
		if (unlikely(curr_tick != last_tick)) {
//			if (last_tick+1 != curr_tick) printc("tick diff > 1: %u, %u\n", last_tick,curr_tick);
			ret1 = call_cap_op(PING_CAPTBL, CAPTBL_OP_DECONS,
					   PING_CAPTBL2, CONS_TEST_CAP, 1, 0);

			last_tick = curr_tick;
			delay(KERN_QUIESCENCE_CYCLES);
			i--;
			continue;
		} else {
			diff = e-s;
			sum += diff;

			diff = (diff-avg);
			stddev_sum += (diff*diff);

			if (max < e-s) max = e-s;
		}

		s = tsc_start();
		ret1 = call_cap_op(PING_CAPTBL, CAPTBL_OP_DECONS,
				   PING_CAPTBL2, CONS_TEST_CAP, 1, 0);
		rdtscll(e);

		/* if (unlikely(ret1)) { */
		/* 	printc("DECONS failed on core %d>>>>>>>>>>>>>> %d, %d\n", curr_cpu, ret1, i); */
		/* 	break; */
		/* } //else printc("DECONS ret %d\n", ret1); */

		curr_tick = printc("FLUSH!!");
		if (unlikely(curr_tick != last_tick)) {
//			if (last_tick+1 != curr_tick) printc("tick diff > 1: %u, %u\n", last_tick,curr_tick);
			last_tick = curr_tick;
			i--;
			continue;
		} else {
			diff = e-s;
			sum_decons += diff;

			diff = (diff-avg_decons);
			stddev_sum_decons += (diff*diff);

			if (max_decons < e-s) max_decons = e-s;
		}

	}

	avg2 = sum / (ITER);
	avg2_decons = sum_decons/(ITER);
	stddev_sum /= (ITER);
	stddev_sum_decons /= (ITER);
	if (avg != avg2) 
		printc(">>>>Warning: assumed average overhead of cons not consistent with the measured number %llu, %llu\n", avg, avg2);
	if (avg_decons != avg2_decons) 
		printc(">>>>Warning: assumed average overhead of decons not consistent with the measured number %llu, %llu\n", avg_decons, avg2_decons);


	printc("core %ld: @tick %u pgtbl cons/decons: avg %llu, max %llu, stddev^2 %llu; avg %llu, max %llu stddev^2 %llu. \n", cos_cpuid(), curr_tick, avg2, max, stddev_sum, 
	       avg2_decons, max_decons, stddev_sum_decons);

	if (cos_cpuid() == 0) ck_pr_store_int(&all_exit, 1);

	return;
}

void retype_test(void)
{
	int i, curr_cpu, ret, ret1, n_valid = 0, n_valid_2 = 0;
	long long diff;
	u64_t s, e, avg_retype2user, avg_2frame, avg2_retype2user=0, avg2_2frame=0;
	u64_t sum = 0, max = 0, stddev_sum = 0, sum_2frame = 0, stddev_sum_2frame = 0, max_2frame = 0;
	volatile u32_t last_tick, curr_tick;

//#ifdef MEAS_AVG
	curr_cpu = cos_cpuid();

//	printc("core %d: doing MEM map/2frame test\n", curr_cpu);
	
	//avg = 516;//1360; /* on the 40-core server.*/
	avg_retype2user = 18753;//1360; /* on the 40-core server.*/
	avg_2frame = 23546; 

	sum = 0;
	/////////////////
	/* printc("core %ld: doing pingpong w/ flush @tick %u!\n", cos_cpuid(), last_tick); */
	curr_tick = last_tick = printc("FLUSH!!");

	last_tick = printc("FLUSH!!");
	for (i = 0; i < ITER; i++) {
		s = tsc_start();
#define RETYPE_ADDR (BOOT_MEM_PM_BASE + COS_MAX_MEMORY*PAGE_SIZE - RETYPE_MEM_SIZE)
		ret = call_cap_op(PING_ROOTPGTBL, CAPTBL_OP_MEM_RETYPE2USER,
				  RETYPE_ADDR, 0, 0, 0);
		rdtscll(e);

		/* if (unlikely(ret)) { */
		/* 	printc("retype2user failed on core %d>>>>>>>>>>>>>> %d, %d\n", curr_cpu, ret, i); */
		/* 	break; */
		/* } */

		curr_tick = printc("FLUSH!!");
		if (unlikely(curr_tick != last_tick)) {
//			if (last_tick+1 != curr_tick) printc("tick diff > 1: %u, %u\n", last_tick,curr_tick);
			ret = call_cap_op(PING_ROOTPGTBL, CAPTBL_OP_MEM_RETYPE2FRAME,
					  RETYPE_ADDR, 0, 0, 0);

			last_tick = curr_tick;
			delay(KERN_QUIESCENCE_CYCLES);
			i--;
			continue;
		} 
		if (ret == 0) {
			n_valid++;
			diff = e-s;
			sum += diff;

			diff = (diff-avg_retype2user);
			stddev_sum += (diff*diff);

			if (max < e-s) max = e-s;
		}

		s = tsc_start();
		ret1 = call_cap_op(PING_ROOTPGTBL, CAPTBL_OP_MEM_RETYPE2FRAME,
				   RETYPE_ADDR, 0, 0, 0);
		rdtscll(e);

		/* if (unlikely(ret1)) { */
		/* 	printc("Retype2Frame failed on core %d>>>>>>>>>>>>>> %d, %d\n", curr_cpu, ret1, i); */
		/* 	break; */
		/* } */

		curr_tick = printc("FLUSH!!");
		if (unlikely(curr_tick != last_tick)) {
//			if (last_tick+1 != curr_tick) printc("tick diff > 1: %u, %u\n", last_tick,curr_tick);
			last_tick = curr_tick;
			i--;
			continue;
		} 
		if (ret1 == 0) {
			n_valid_2++;
			diff = e-s;
			sum_2frame += diff;

			diff = (diff-avg_2frame);
			stddev_sum_2frame += (diff*diff);

			if (max_2frame < e-s) max_2frame = e-s;
		}

	}

	if (n_valid) {
		avg2_retype2user = sum / (n_valid);
		stddev_sum /= (n_valid);
	} else {
		printc("cpu %d n_valid 0\n", curr_cpu);
	}

	if (n_valid_2) {
		avg2_2frame = sum_2frame/(n_valid_2);
		stddev_sum_2frame /= (n_valid_2);
	} else {
		printc("cpu %d n_valid_2 0\n", curr_cpu);
	}

	if (avg_retype2user != avg2_retype2user) 
		printc(">>>>Warning: assumed average overhead of cons not consistent with the measured number %llu, %llu\n", avg_retype2user, avg2_retype2user);
	if (avg_2frame != avg2_2frame) 
		printc(">>>>Warning: assumed average overhead of 2frame not consistent with the measured number %llu, %llu\n", avg_2frame, avg2_2frame);


	printc("cpu%ld: @t %u retype: avg %llu, max %llu, sd %llu; avg %llu, max %llu sd %llu. \n", cos_cpuid(), curr_tick, avg2_retype2user, max, stddev_sum, 
	       avg2_2frame, max_2frame, stddev_sum_2frame);

	if (cos_cpuid() == 0) ck_pr_store_int(&all_exit, 1);

	return;
}

void kobj_test(void)
{
	int i, curr_cpu, ret, ret1;
	long long diff;
	u64_t s, e, avg_kobjact, avg_kobjdeact, avg2_kobjact = 0 , avg2_kobjdeact = 0, n_iter = 0, n_iter_b = 0;
	u64_t sum = 0, max = 0, stddev_sum = 0, sum_kobjdeact = 0, stddev_sum_kobjdeact = 0, max_kobjdeact = 0;
	volatile u32_t last_tick, curr_tick;
	int lid = 64 + cos_cpuid();

#define KOBJ_ID  (PING_CAP_FREE)
#define KMEM_ID  (BOOT_MEM_KM_BASE + 600*PAGE_SIZE)

	curr_cpu = cos_cpuid();

	int my_kobj_cap = KOBJ_ID + curr_cpu*CAP32B_IDSZ;
	int my_kmem = KMEM_ID + curr_cpu*PAGE_SIZE;

//#ifdef MEAS_AVG

//	printc("core %d: doing MEM map/kobjdeact test\n", curr_cpu);
	
	//avg = 516;//1360; /* on the 40-core server.*/
	avg_kobjact = 2426;//1360; /* on the 40-core server.*/
	avg_kobjdeact = 4501; 

	sum = 0;
	/////////////////
	/* printc("core %ld: doing pingpong w/ flush @tick %u!\n", cos_cpuid(), last_tick); */
	curr_tick = last_tick = printc("FLUSH!!");

	last_tick = printc("FLUSH!!");
	for (i = 0; i < ITER; i++) {
		s = tsc_start();
		ret = call_cap_op(PING_CAPTBL, CAPTBL_OP_CAPTBLACTIVATE,
				  my_kobj_cap, PING_ROOTPGTBL, my_kmem, 1);
		rdtscll(e);

		/* if (curr_cpu == 0 && unlikely(ret)) { */
		/* 	printc("kobjact failed on core %d>>>>>>>>>>>>>> %d, %d\n", curr_cpu, ret, i); */
		/* } */

		curr_tick = printc("FLUSH!!");
		if (unlikely(curr_tick != last_tick)) {
//			if (last_tick+1 != curr_tick) printc("tick diff > 1: %u, %u\n", last_tick,curr_tick);

			last_tick = curr_tick;
			delay(KERN_QUIESCENCE_CYCLES);
			i--;
			continue;
		} 

		if (ret == 0) {
			n_iter++;
			diff = e-s;
			sum += diff;

			diff = (diff-avg_kobjact);
			stddev_sum += (diff*diff);

			if (max < e-s) max = e-s;
		}

//		s = tsc_start();
		ret1 = call_cap_op(PING_CAPTBL, CAPTBL_OP_CAPKMEM_FREEZE, 
				  my_kobj_cap, 0, 0, 0);
//		rdtscll(e);
		delay(KERN_QUIESCENCE_CYCLES);

		/* if (curr_cpu == 0 && unlikely(ret1)) { */
		/* 	printc("kobj freeze failed on core %d>>>>>>>>>>>>>> %d, %d\n", curr_cpu, ret1, i); */
		/* } */

		s = tsc_start();
		ret1 = call_cap_op(PING_CAPTBL, CAPTBL_OP_CAPTBLDEACTIVATE_ROOT, 
				   my_kobj_cap, lid, PING_ROOTPGTBL, my_kmem);
		rdtscll(e);

		delay(KERN_QUIESCENCE_CYCLES);
		curr_tick = printc("FLUSH!!");
		if (unlikely(curr_tick != last_tick)) {
//			if (last_tick+1 != curr_tick) printc("tick diff > 1: %u, %u\n", last_tick,curr_tick);
			last_tick = curr_tick;
			i--;
			continue;
		} 

		if (ret1 == 0) {
			n_iter_b++;
			diff = e-s;
			sum_kobjdeact += diff;

			diff = (diff-avg_kobjdeact);
			stddev_sum_kobjdeact += (diff*diff);

			if (max_kobjdeact < e-s) max_kobjdeact = e-s;
		}
	}

	if (n_iter) {
		avg2_kobjact = sum / (n_iter);
		stddev_sum /= (n_iter);
	} else {
		printc("core %ld: ITER is 0!!!!\n", cos_cpuid());
	}

	if (n_iter_b) {
		avg2_kobjdeact = sum_kobjdeact/(n_iter_b);
		stddev_sum_kobjdeact /= (n_iter_b);
	} else {
		printc("core %ld: ITER_b is 0!!!!\n", cos_cpuid());
	}

	if (avg_kobjact != avg2_kobjact) 
		printc(">>>>Warning: assumed average overhead of kobjact not consistent with the measured number %llu, %llu\n", avg_kobjact, avg2_kobjact);
	if (avg_kobjdeact != avg2_kobjdeact) 
		printc(">>>>Warning: assumed average overhead of kobjdeact not consistent with the measured number %llu, %llu\n", avg_kobjdeact, avg2_kobjdeact);


	printc("%ld: @tick %u kobjact/deact: i %llu avg %llu, max %llu sd %llu; i %llu avg %llu, max %llu sd %llu \n", cos_cpuid(), curr_tick, n_iter, avg2_kobjact, max, stddev_sum, 
	       n_iter_b, avg2_kobjdeact, max_kobjdeact, stddev_sum_kobjdeact);

	if (cos_cpuid() == 0) ck_pr_store_int(&all_exit, 1);

	return;
}

void thd_test(void)
{
	int i, curr_cpu, my_cap, ret, ret1;
	long long diff;
	u64_t s, e, avg, avg2;
	u64_t sum = 0, max = 0, stddev_sum = 0;
	volatile u32_t last_tick, curr_tick;
	volatile u64_t *pong_shmem;

	curr_cpu = cos_cpuid();
	pong_shmem = (u64_t *)&shmem[(curr_cpu) * CACHE_LINE];
	my_cap = RCV_THD_CAP_BASE + captbl_idsize(CAP_THD)*cos_cpuid();

	printc("core %d: doing thd switch test @ cap %d\n", curr_cpu, my_cap);
	
	avg = 463; /* on the 40-core server.*/

	sum = 0;

	/////////////////
	last_tick = printc("FLUSH!!");
	/* printc("core %ld: doing pingpong w/ flush @tick %u!\n", cos_cpuid(), last_tick); */
	for (i = 0; i < ITER; i++) {
//		printc("PING: core %d switching to thd %d\n", cos_cpuid(), my_cap);

		s = tsc_start();
		ret = cap_switch_thd(my_cap);
		e = *pong_shmem;

		if (unlikely(ret)) printc("ACT/DEACT failed on core %d>>>>>>>>>>>>>> %d\n", curr_cpu, ret);

		curr_tick = printc("FLUSH!!");
		if (unlikely(curr_tick != last_tick)) {
//			printc("timer detected @ %llu, %d, %d, (cost %llu)\n", e, last_tick, curr_tick, e-s);
//			if (last_tick+1 != curr_tick) printc("tick diff > 1: %u, %u\n", last_tick,curr_tick);
			last_tick = curr_tick;
			i--;
			continue;
		}

		diff = e-s;
		sum += diff;

		diff = (diff-avg);
		stddev_sum += (diff*diff);

		if (max < e-s) max = e-s;
	}
	avg2 = sum /ITER;
	stddev_sum /= ITER;
	if (avg != avg2) 
		printc(">>>>Warning: assumed average overhead not consistent with the measured number %llu, %llu\n", avg, avg2);

	printc("core %ld: @tick %u thd_switch done, avg %llu, max %llu, stddev^2 %llu\n", 
	       cos_cpuid(), curr_tick, avg2, max, stddev_sum);

	if (cos_cpuid() == 0) ck_pr_store_int(&all_exit, 1);

	return;
}

void wcet_test(void)
{
	int i, curr_cpu, my_cap, ret = 0, ret1;
	long long diff;
	u64_t s, e, avg, avg2;
	u64_t sum = 0, max = 0, stddev_sum = 0;
	volatile u32_t last_tick, curr_tick;
	volatile u64_t *pong_shmem;

	curr_cpu = cos_cpuid();
	pong_shmem = (u64_t *)&shmem[(curr_cpu) * CACHE_LINE];
	my_cap = RCV_THD_CAP_BASE + captbl_idsize(CAP_THD)*cos_cpuid();

	printc("core %d: doing thd switch test @ cap %d\n", curr_cpu, my_cap);
	
	avg = 463; /* on the 40-core server.*/

	sum = 0;

	/////////////////
	last_tick = printc("FLUSH!!");
	/* printc("core %ld: doing pingpong w/ flush @tick %u!\n", cos_cpuid(), last_tick); */
	for (i = 0; i < ITER; i++) {
//		printc("PING: core %d switching to thd %d\n", cos_cpuid(), my_cap);

		s = tsc_start();

		/* ret = cap_switch_thd(my_cap); */
		/* e = *pong_shmem; */

		call_cap(4, 0, 0, 0, 0);
		rdtscll(e);

		if (unlikely(ret)) printc("ACT/DEACT failed on core %d>>>>>>>>>>>>>> %d\n", curr_cpu, ret);

		curr_tick = printc("FLUSH!!");
		if (unlikely(curr_tick != last_tick)) {
//			printc("timer detected @ %llu, %d, %d, (cost %llu)\n", e, last_tick, curr_tick, e-s);
//			if (last_tick+1 != curr_tick) printc("tick diff > 1: %u, %u\n", last_tick,curr_tick);
			last_tick = curr_tick;
			i--;
			continue;
		}

		diff = e-s;
		sum += diff;

		diff = (diff-avg);
		stddev_sum += (diff*diff);

		if (max < e-s) max = e-s;
	}
	avg2 = sum /ITER;
	stddev_sum /= ITER;
	if (avg != avg2) 
		printc(">>>>Warning: assumed average overhead not consistent with the measured number %llu, %llu\n", avg, avg2);

	printc("core %ld: @tick %u thd_switch done, avg %llu, max %llu, stddev^2 %llu\n", 
	       cos_cpuid(), curr_tick, avg2, max, stddev_sum);

	if (cos_cpuid() == 0) ck_pr_store_int(&all_exit, 1);

	return;
}

#include <mem_mgr.h>
	/* hack.... Gotta fix this ASAP after the deadline. */
#define MMAN_VALLOC 6
#define MMAN_GET    8
#define MMAN_ALIAS  10
#define MMAN_REVOKE 12
#define MMAN_RELEASE 14

void
memmgr_unit_test(void)
{
	int i, ret; 
#define N_OPS 16
	vaddr_t vas[N_OPS], mem[N_OPS];
	
	for (i = 0; i < N_OPS; i++) {
//		printc("cpu %d: i %d\n", cos_cpuid(), i);
		ret = call_cap(MMAN_VALLOC, cos_spd_id(), cos_spd_id(), 1, 0);
		vas[i] = (vaddr_t)ret;
		if (!ret) {
			printc("cpu %ld: i %d>>> comp %ld called valloc cap %d, ret %x\n", 
			       cos_cpuid(), i, cos_spd_id(), MMAN_VALLOC, ret);
			goto done;
		}
	}
	for (i = 0; i < N_OPS; i++) {
		ret = call_cap(MMAN_GET, cos_spd_id(), 0, 1 << 16, 0);
		mem[i] = (vaddr_t)ret;
		if (!ret) { printc("%d >>> comp %ld called mman_get cap %d, ret %x\n", i, cos_spd_id(), MMAN_GET, ret); goto done;}
	}

	for (i = 0; i < N_OPS; i++) {
		ret = call_cap(MMAN_ALIAS, cos_spd_id(), mem[i], cos_spd_id()<<16, vas[i]);
		if (!ret) { printc("comp %ld called alias cap %d, ret %x\n", cos_spd_id(), MMAN_ALIAS, ret); goto done;}
	}
	/* alias validation */
	for (i = 0; i < N_OPS; i++) {
		int *test = (int*)(vas[i]);
		*test = i;
	}
	for (i = 0; i < N_OPS; i++) {
		int *test = (int*)(mem[i]);
		if (*test != i) {
			printc("test failded! %d: %d @ %p\n", i, *test, test); 
			goto done;
		}
	}
	printc("CPU %ld: VALLOC, GET_PAGE, ALIAS test done!\n", cos_cpuid());

	for (i = 0; i < N_OPS; i++) {
		ret = call_cap(MMAN_REVOKE, cos_spd_id(), vas[i], 0, 0);
		if (ret) { printc("comp %ld called revoke cap %d, ret %x\n", cos_spd_id(), MMAN_REVOKE, ret); goto done; }
	}
	for (i = 0; i < N_OPS; i++) {
		ret = call_cap(MMAN_REVOKE, cos_spd_id(), mem[i], 0, 0);
		if (ret) { printc("comp %ld called revoke cap %d, ret %x\n", cos_spd_id(), MMAN_REVOKE, ret); goto done; }
	}
	for (i = 0; i < N_OPS; i++) {
		ret = call_cap(MMAN_RELEASE, cos_spd_id(), mem[i], 0, 0);
		if (ret) { printc("comp %ld called release cap %d, ret %x\n", cos_spd_id(), MMAN_RELEASE, ret); goto done; }
	}
	printc("CPU %ld: MM_REVOKE / _RELEASE test done!\n", cos_cpuid());

	ret = call_cap(MMAN_GET, cos_spd_id(), 0, 256 << 16, 0);
	mem[0] = (vaddr_t)ret;
	if (!ret) {
		printc("multipage >>> comp %ld called mman_get cap %d, ret %x\n", cos_spd_id(), MMAN_GET, ret); 
		goto done;
	}
	memset((void *)ret, 0, (256)*PAGE_SIZE);
	ret = call_cap(MMAN_RELEASE, cos_spd_id(), mem[0], 0, 0);
	if (ret) { printc("comp %ld release 1MB ret %x\n", cos_spd_id(), ret); goto done; }

	printc("CPU %ld: Multi-page allocation / free tests done!\n", cos_cpuid());

//	if (cos_cpuid() == 0) {
	{
		int tot_mb = 0;
		while (1) {
			ret = call_cap(MMAN_GET, cos_spd_id(), 0, 256 << 16, 0);
//			printc("%d: got a 1mb page @ %x!\n", tot_mb, ret);
			if (ret == 0) break;
			memset((void *)ret, 0, (256)*PAGE_SIZE);
			tot_mb += 1;
		}
		printc("CPU %ld: MM allocation test: %d MBs allocated in total\n", cos_cpuid(), tot_mb);
	}
#undef N_OPS
done:
	return;
}

#define N_OPS 1024
unsigned long allmem[NUM_CPU][N_OPS+16];

int mm_meas(void)
{
	int i, cpu, ret;
	cpu = cos_cpuid();

	for (i = 0; i < N_OPS; i++) {
		ret = call_cap(MMAN_GET, cos_spd_id(), 0, 1 << 16, 0);
		allmem[cpu][i] = ret;
		if (!ret) { 
			printc("cpu %d, %d >>> comp %ld called mman_get cap %d, ret %x\n", cpu, i, cos_spd_id(), MMAN_GET, ret); 
			ret = -1;
			goto done;
		}
//		memset((void *)ret, 0, PAGE_SIZE);
	}
	for (i = 0; i < N_OPS; i++) {
		ret = call_cap(MMAN_RELEASE, cos_spd_id(), allmem[cpu][i], 0, 0);
		if (ret) { 
			printc("comp %ld called release cap %d, ret %x\n", cos_spd_id(), MMAN_RELEASE, ret); 
			ret = -1;
			goto done; 
		}
	}
	ret = 0;
done:
	return ret;
}

void mm_stress(void)
{
	unsigned long long s, e, tot = 0;
	int i, cpu = cos_cpuid();

	for (i = 0; i < 1024; i++) {
		s = tsc_start();
		if (mm_meas()) {
			printc("cpu %d failed when iter %d\n", cpu, i);
			goto done;
		}
		e = tsc_start();
		tot += e-s;
	}
	printc("cpu %d, avg cost %llu\n", cpu, (tot)/N_OPS/1024);
done:
	return;
}

//only record core 0
unsigned long logs[10000], nlog = 0;
unsigned long logs_large[1000], nlog_large = 0;

void play_trace(unsigned long *npage_alloc, unsigned long long *tot, unsigned long *npage_1024, unsigned long long *tot_1024)
{
	int i, ret, cpu = cos_cpuid(); 
	unsigned long long s,e;

	int npages, j, nmaps = 0;

	for (i = 0; i < NOPS; i++) {
		allmem[cpu][i] = 0;
		if (ops[cpu][i] == 1) {
			npages = 1;
		} else if (ops[cpu][i] == 2) {
			npages = 1024;
		} else 
			break;
		s = tsc_start();
		ret = call_cap(MMAN_GET, cos_spd_id(), 0, npages << 16, 0);
		if (!ret) {
			printc("cpu %d, i %d >>> comp %ld called mman_get cap %d, ret %x, allocated %d pages already.\n", 
			       cpu, i, cos_spd_id(), MMAN_GET, ret, *npage_alloc); 
			ret = -1;
			goto done;
		}
		e = tsc_start();
#ifdef MEAS_MAP
		if (ops[cpu][i] == 1) {
			*tot = *tot + (e-s);
			if (cpu == 0) logs[nlog++] = (unsigned long)(e-s);
		} else {
			*tot_1024 = *tot_1024 + (e-s);
			if (cpu == 0) logs_large[nlog_large++] = (unsigned long)(e-s);
		}
#endif
		allmem[cpu][i] = ret;
		memset((void *)ret, 0, PAGE_SIZE*npages);

		if (ops[cpu][i] == 1) *npage_alloc = *npage_alloc + 1;
		else *npage_1024 = *npage_1024 + 1;
	}

	if (!nmaps)
		nmaps = i;
	else
		assert(nmaps == i);

	for (i = 0; i < nmaps; i++) {
		s = tsc_start();
		ret = call_cap(MMAN_RELEASE, cos_spd_id(), allmem[cpu][i], 0, 0);
		e = tsc_start();
#ifndef MEAS_MAP
		if (ops[cpu][i] == 1) {
			*tot = *tot + (e-s);
			if (cpu == 0) logs[nlog++] = (unsigned long)(e-s);
		} else {
			*tot_1024 = *tot_1024 + (e-s);
			if (cpu == 0) logs_large[nlog_large++] = (unsigned long)(e-s);
		}
#endif
		if (ret) {
			printc("cpu %d release error %d\n", cpu, ret);
			goto done;
		}
	}
done:
	return;
}

void cos_init(void)
{
	/* if (received[cos_cpuid()].snd_thd_created) { */
	/* 	rcv_thd(); */
	/* 	BUG(); */
	/* 	return; */
	/* } */
	/* received[cos_cpuid()].snd_thd_created = 1; */

	/* cap_switch_thd(RCV_THD_CAP_BASE + captbl_idsize(CAP_THD)*cos_cpuid()); */

	//init rcv thd first.

	/* if (cos_cpuid() == 0) { */
	/* 	pingpong(); */
	/* 	goto done; */
	/* } */

	arcv_ready[cos_cpuid()] = 1;
/* #if NUM_CPU <= 2 */
/* 	pingpong(); */
/* #else */
	int ret, cpu = cos_cpuid(); 
	unsigned long i;
	unsigned long long s,e, tot = 0, tot2 = 0;

	if (cos_cpuid() == 0) {
		printc(">>>>> calling mm init\n");
		call_cap(4, 0, 0, 0, 0);
		printc(">>>>> done mm init\n");
	}
	sync_all();

<<<<<<< HEAD
	if (cos_cpuid()) goto done;
	if (mm_meas()) goto done;
=======
	if (mm_meas()) goto done;

	int repeat;
	unsigned long nops = 0, nops2 = 0;

	play_trace(&nops, &tot, &nops2, &tot2);
	/* workaround for the liveness id issue */
	tlb_quiescence_wait();
	sync_all();

	if (cos_cpuid() % 4) goto done;
>>>>>>> 183e9192

	if (cos_cpuid() == 0) nlog = 0;

	nops = tot = 0;
	nops2 = tot2 = 0;
	for (repeat = 0; repeat < 10; repeat++) {
		play_trace(&nops, &tot, &nops2, &tot2);
	}

<<<<<<< HEAD
	if (i) {
		printc("nops %d cpu %d avg cost %llu \n", NOPS, cpu, (e-s)/(i));
		int n = i;
		for (i = 0; i < n; i++) {
//			printc("cpu %d: %d vas %x\n", cpu, i, allmem[cpu][i]);
		}
=======
	if (nops) {
		printc("nops %d cpu %d avg cost %llu (%lu ops), avg2 cost %llu (%lu ops)\n", NOPS, cpu, (tot)/(nops), nops, tot2/nops2, nops2);
>>>>>>> 183e9192

	} else
		printc("cpu %d no ops\n", cpu);

	if (cos_cpuid() == 0) {
		unsigned long j, temp;
		for (i = 0; i < nlog; i++) {
			for (j = i + 1; j < nlog; j++) {
				if (logs[i] < logs[j]) {
					temp = logs[i];
					logs[i] = logs[j];
					logs[j] = temp;
				}
			}
		}

		for (i = 0; i < nlog_large; i++) {
			for (j = i + 1; j < nlog_large; j++) {
				if (logs_large[i] < logs_large[j]) {
					temp = logs_large[i];
					logs_large[i] = logs_large[j];
					logs_large[j] = temp;
				}
			}
		}

		printc("nlog %lu on core 0, SINGLE PAGE 99p (%lu) is %lu , 1024 page (%lu ops) 99p is %lu\n", 
		       nlog, nlog/100, logs[nlog/100], nlog_large, logs_large[nlog_large/100]);
#ifdef MEAS_MAP
		printc("Op: mmap on %d cores\n", NUM_CPU);
#else
		printc("Op: munmap on %d cores\n", NUM_CPU);
#endif
	}
/* #endif */
done:
	sync_all();
	cap_switch_thd(SCHED_CAPTBL_ALPHATHD_BASE + cos_cpuid()*captbl_idsize(CAP_THD));

	/* help linking. hack for now. */
	mman_get_page(0,0,0);
	mman_valloc(0,0,0);
	mman_revoke_page(0,0,0);
	mman_release_page(0,0,0);
	mman_alias_page(0,0,0,0,0);

	call();

	return;
}<|MERGE_RESOLUTION|>--- conflicted
+++ resolved
@@ -1380,7 +1380,7 @@
 		s = tsc_start();
 		ret = call_cap(MMAN_GET, cos_spd_id(), 0, npages << 16, 0);
 		if (!ret) {
-			printc("cpu %d, i %d >>> comp %ld called mman_get cap %d, ret %x, allocated %d pages already.\n", 
+			printc("cpu %d, i %d >>> comp %ld called mman_get cap %d, ret %x, allocated %lu pages already.\n", 
 			       cpu, i, cos_spd_id(), MMAN_GET, ret, *npage_alloc); 
 			ret = -1;
 			goto done;
@@ -1462,10 +1462,6 @@
 	}
 	sync_all();
 
-<<<<<<< HEAD
-	if (cos_cpuid()) goto done;
-	if (mm_meas()) goto done;
-=======
 	if (mm_meas()) goto done;
 
 	int repeat;
@@ -1476,8 +1472,7 @@
 	tlb_quiescence_wait();
 	sync_all();
 
-	if (cos_cpuid() % 4) goto done;
->>>>>>> 183e9192
+	if (cos_cpuid()) goto done;
 
 	if (cos_cpuid() == 0) nlog = 0;
 
@@ -1487,18 +1482,9 @@
 		play_trace(&nops, &tot, &nops2, &tot2);
 	}
 
-<<<<<<< HEAD
-	if (i) {
-		printc("nops %d cpu %d avg cost %llu \n", NOPS, cpu, (e-s)/(i));
-		int n = i;
-		for (i = 0; i < n; i++) {
-//			printc("cpu %d: %d vas %x\n", cpu, i, allmem[cpu][i]);
-		}
-=======
 	if (nops) {
-		printc("nops %d cpu %d avg cost %llu (%lu ops), avg2 cost %llu (%lu ops)\n", NOPS, cpu, (tot)/(nops), nops, tot2/nops2, nops2);
->>>>>>> 183e9192
-
+		printc("nops %d cpu %d avg cost %llu (%lu ops), avg2 cost %llu (%lu ops)\n", 
+		       NOPS, cpu, (tot)/(nops), nops, tot2/nops2, nops2);
 	} else
 		printc("cpu %d no ops\n", cpu);
 
