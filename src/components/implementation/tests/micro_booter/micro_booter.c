--- conflicted
+++ resolved
@@ -22,9 +22,6 @@
 {
 	int cycs, i;
 	static int first_init = 1, init_done = 0;
-	static int cpu_counter = 0;
-
-	cos_faa(&cpu_counter, 1);
 
 	cycs = cos_hw_cycles_per_usec(BOOT_CAPTBL_SELF_INITHW_BASE);
 	printc("\t%d cycles per microsecond\n", cycs);
@@ -35,7 +32,6 @@
 		cos_compinfo_init(&booter_info, BOOT_CAPTBL_SELF_PT, BOOT_CAPTBL_SELF_CT, BOOT_CAPTBL_SELF_COMP,
 				(vaddr_t)cos_get_heap_ptr(), BOOT_CAPTBL_FREE, &booter_info);
 		init_done = 1;
-
 	}
 
 	while (!init_done) ;
@@ -47,11 +43,7 @@
 
 	/* NOTE: This is just to make sense of the output on HW! To understand that microbooter runs to completion on all cores! */
 	test_done[cos_cpuid()] = 1;
-<<<<<<< HEAD
 	for (i = 0; i < NUM_CPU; i++) {
-=======
-	for (i = 0; i < cpu_counter; i++) {
->>>>>>> 3165ab3b
 		while (!test_done[i]) ;
 	}
 
