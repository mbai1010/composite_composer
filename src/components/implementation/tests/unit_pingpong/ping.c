--- conflicted
+++ resolved
@@ -24,44 +24,14 @@
 	printc("Ping component %ld: cos_init execution\n", cos_compid());
 
 	pong_call();
-<<<<<<< HEAD
 
-	unsigned long * a = pong_arg();
-	printc("ping (client), received %lu from server\n", *a);
+	unsigned long * shared = pong_arg();
+	printc("ping (client), received %lu from server\n", *shared);
 
-	// void (*pong_ptr)(void) = pong_ret();
-	// printc("pong ptr in ping = %p\n", pong_ptr);
-	// (*pong_ptr)();
-	// printc("after (non sinv?) pong call\n");
-
-	
-	// assert(pong_ret() == 42);
-	// assert(pong_arg(1024) == 1024);
-	// assert(pong_args(1, 2, 3, 4) == 10);
-	// assert(pong_argsrets(4, 3, 2, 1, &r0, &r1) == 3);
-	// assert(r0 == 4 && r1 == 3);
-	// assert(pong_subset(8, 16, &r3) == -24 && r3 == 24);
-	// tid = pong_ids(&us, &them);
-	// assert(cos_thdid() == tid && us != them && us == cos_compid());
-
-	// begin = ps_tsc();
-	// for (i = 0; i < ITER; i++) {
-	// 	pong_call();
-	// }
-	// end = ps_tsc();
-	// fast_path = (end - begin)/ITER;
-
-	// begin = ps_tsc();
-	// for (i = 0; i < ITER; i++) {
-	// 	pong_argsrets(0, 0, 0, 0, &r0, &r1);
-	// }
-	// end = ps_tsc();
-	// all_args = (end - begin)/ITER;
-=======
 	ret = pong_ret();
 	assert(ret == 42);
-	ret = pong_arg(1024);
-	assert(ret == 1024);
+	// ret = pong_arg(1024);
+	// assert(ret == 1024);
 	ret = pong_args(1, 2, 3, 4);
 	assert(ret == 10);
 	ret = pong_argsrets(4, 3, 2, 1, &r0, &r1);
@@ -95,7 +65,6 @@
 	}
 	end = ps_tsc();
 	all_args = (end - begin)/ITER;
->>>>>>> 5a0b3238
 
 	return;
 }
