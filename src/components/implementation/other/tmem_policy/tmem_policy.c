--- conflicted
+++ resolved
@@ -44,15 +44,9 @@
 /* ALGORITHM: 1 for minimize AVG tardiness, otherwise minimize MAX tardiness*/
 #define ALGORITHM MAX
  
-<<<<<<< HEAD
-#define THD_POOL MAX_NUM_MEM
-//#define THD_POOL 1
-#define CBUF_UNIT 10
-=======
 //#define THD_POOL MAX_NUM_MEM
 //#define THD_POOL 1
 #define CBUF_UNIT 5
->>>>>>> e9fe59eb
 
 #define POLICY_PERIODICITY 100
 
