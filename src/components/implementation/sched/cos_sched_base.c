--- conflicted
+++ resolved
@@ -42,7 +42,7 @@
 #include <sched_timing.h>
 
 /* should be per_core >>>>>>>> *//////////////////////////////////////
-struct sched_per_core {
+struct sched_base_per_core {
 	volatile u64_t ticks;
 
         /* When the wakeup thread (in charge of higher-level timing) should be woken */
@@ -63,7 +63,7 @@
 	struct sched_thd graveyard;
 } CACHE_ALIGNED;
 
-static struct sched_per_core per_core[MAX_NUM_CPU];
+static struct sched_base_per_core per_core_sched_base[MAX_NUM_CPU];
 /* <<<<<<<<<<< should be per_core *//////////////////////////////////
 
 //////////////not sure...
@@ -219,16 +219,16 @@
 	runqueue_print();
 
 	if (sched_is_child()) {
-		struct sched_accounting *sa = sched_get_accounting(per_core[cos_cpuid()].timer);
+		struct sched_accounting *sa = sched_get_accounting(per_core_sched_base[cos_cpuid()].timer);
 
 		printc("\nChild timer thread (thd, ticks):\n");		
-		printc("\t%d, %ld\n", per_core[cos_cpuid()].timer->id, sa->ticks - sa->prev_ticks);
+		printc("\t%d, %ld\n", per_core_sched_base[cos_cpuid()].timer->id, sa->ticks - sa->prev_ticks);
 		sa->prev_ticks = sa->ticks;
 	}
 
 	printc("\nBlocked threads (thd, prio, ticks):\n");
-	for (t = FIRST_LIST(&per_core[cos_cpuid()].blocked, prio_next, prio_prev) ; 
-	     t != &per_core[cos_cpuid()].blocked ;
+	for (t = FIRST_LIST(&per_core_sched_base[cos_cpuid()].blocked, prio_next, prio_prev) ; 
+	     t != &per_core_sched_base[cos_cpuid()].blocked ;
 	     t = FIRST_LIST(t, prio_next, prio_prev)) {
 		struct sched_accounting *sa = sched_get_accounting(t);
 		unsigned long diff = sa->ticks - sa->prev_ticks;
@@ -242,8 +242,8 @@
 		}
 	}
 	printc("\nInactive upcalls (thd, prio, ticks):\n");
-	for (t = FIRST_LIST(&per_core[cos_cpuid()].upcall_deactive, prio_next, prio_prev) ; 
-	     t != &per_core[cos_cpuid()].upcall_deactive ;
+	for (t = FIRST_LIST(&per_core_sched_base[cos_cpuid()].upcall_deactive, prio_next, prio_prev) ; 
+	     t != &per_core_sched_base[cos_cpuid()].upcall_deactive ;
 	     t = FIRST_LIST(t, prio_next, prio_prev)) {
 		struct sched_accounting *sa = sched_get_accounting(t);
 		unsigned long diff = sa->ticks - sa->prev_ticks;
@@ -285,7 +285,7 @@
 	REM_LIST(t, prio_next, prio_prev);
 	/* child threads aren't reported to the scheduler */
 	if (!sched_thd_member(t)) {
-		assert(sched_is_root() || (t != per_core[cos_cpuid()].timer && !sched_thd_phantom(t)));
+		assert(sched_is_root() || (t != per_core_sched_base[cos_cpuid()].timer && !sched_thd_phantom(t)));
 		thread_wakeup(t);
 	} 
 	/* Is the member _not_ already on the list for the group? */
@@ -305,7 +305,7 @@
 		uc->flags &= ~THD_UC_READY;
 		uc->flags |= THD_READY;
 		REM_LIST(uc, prio_next, prio_prev); //done in move_end_runnable
-		assert(sched_is_root() || (uc != per_core[cos_cpuid()].timer && !sched_thd_phantom(uc)));
+		assert(sched_is_root() || (uc != per_core_sched_base[cos_cpuid()].timer && !sched_thd_phantom(uc)));
 		thread_wakeup(uc);
 	}
 }
@@ -316,7 +316,7 @@
 	uc->flags |= THD_UC_READY;
 	thread_block(uc);
 	assert(EMPTY_LIST(uc, prio_next, prio_prev));
-	ADD_LIST(&per_core[cos_cpuid()].upcall_deactive, uc, prio_next, prio_prev);
+	ADD_LIST(&per_core_sched_base[cos_cpuid()].upcall_deactive, uc, prio_next, prio_prev);
 }
 
 /* scheduler lock should already be taken */
@@ -442,14 +442,14 @@
 				timer_start(&tfp);
 				next = schedule(current);
 				timer_end(&tfp);
-				assert(sched_is_root() || per_core[cos_cpuid()].timer != next);
+				assert(sched_is_root() || per_core_sched_base[cos_cpuid()].timer != next);
 				assert(next != current);
 				assert(!sched_thd_member(next));
 			} else {
 				timer_start(&tfp);
 				next = schedule(NULL);
 				timer_end(&tfp);
-				assert(sched_is_root() || per_core[cos_cpuid()].timer != next);
+				assert(sched_is_root() || per_core_sched_base[cos_cpuid()].timer != next);
 				assert(!sched_thd_member(next));
 				/* if we are the next thread and no
 				 * dependencies have been introduced (i.e. we
@@ -463,26 +463,23 @@
 		}
 		next = resolve_dependencies(next);
 		if (next == current) goto done;
-		if (sched_is_child() && unlikely(next == per_core[cos_cpuid()].idle)) {
+		if (sched_is_child() && unlikely(next == per_core_sched_base[cos_cpuid()].idle)) {
 			/* This is a kludge: child schedulers don't
 			 * have idle threads...instead they just use
 			 * the event/timer thread */
 			/* We are in the timer/child event thread! */
-			if (current == per_core[cos_cpuid()].timer) goto done;
-			next = per_core[cos_cpuid()].timer;
+			if (current == per_core_sched_base[cos_cpuid()].timer) goto done;
+			next = per_core_sched_base[cos_cpuid()].timer;
 		}
 		if (sched_thd_grp(next)) flags |= COS_SCHED_CHILD_EVT;
 		assert(!sched_thd_blocked(next));
 		report_event(SWITCH_THD);
 		timer_end(&t);
-		printc("1.\n");
+
 		cos_sched_pending_event();
 		ret = cos_switch_thread_release(next->id, flags);
-		printc("2.\n");
+
 		cos_sched_pending_event();
-		if (ret == COS_SCHED_RET_ERROR) {
-			printc("core %ld, thd %d...\n", cos_cpuid(), cos_get_thd_id());
-		}
 		assert(ret != COS_SCHED_RET_ERROR);
 		if (COS_SCHED_RET_CEVT == ret) { report_event(CEVT_RESCHED); }
 
@@ -515,15 +512,15 @@
 	u64_t lowest_child = 0;
 
 	/* Wakeup the event thread? */
-	if (per_core[cos_cpuid()].wakeup_time && per_core[cos_cpuid()].ticks >= per_core[cos_cpuid()].wakeup_time && likely(per_core[cos_cpuid()].wakeup_thd)) {
-		if (per_core[cos_cpuid()].wakeup_thd->wake_cnt < 2) {
-			per_core[cos_cpuid()].wakeup_time = 0;
-			fp_pre_wakeup(per_core[cos_cpuid()].wakeup_thd);
+	if (per_core_sched_base[cos_cpuid()].wakeup_time && per_core_sched_base[cos_cpuid()].ticks >= per_core_sched_base[cos_cpuid()].wakeup_time && likely(per_core_sched_base[cos_cpuid()].wakeup_thd)) {
+		if (per_core_sched_base[cos_cpuid()].wakeup_thd->wake_cnt < 2) {
+			per_core_sched_base[cos_cpuid()].wakeup_time = 0;
+			fp_pre_wakeup(per_core_sched_base[cos_cpuid()].wakeup_thd);
 			/* If the event thread has not blocked yet, then don't
 			 * wake it fully */
-			if (sched_thd_blocked(per_core[cos_cpuid()].wakeup_thd)) fp_wakeup(per_core[cos_cpuid()].wakeup_thd, 0);
+			if (sched_thd_blocked(per_core_sched_base[cos_cpuid()].wakeup_thd)) fp_wakeup(per_core_sched_base[cos_cpuid()].wakeup_thd, 0);
 		} else {
-			assert(!sched_thd_blocked(per_core[cos_cpuid()].wakeup_thd));
+			assert(!sched_thd_blocked(per_core_sched_base[cos_cpuid()].wakeup_thd));
 		}
 	}
 
@@ -533,13 +530,13 @@
 	 * list instead of using a linear walk through all blocked
 	 * threads here.
 	 */
-	for (t = FIRST_LIST(&per_core[cos_cpuid()].blocked, prio_next, prio_prev) ;
-	     t != &per_core[cos_cpuid()].blocked ;
+	for (t = FIRST_LIST(&per_core_sched_base[cos_cpuid()].blocked, prio_next, prio_prev) ;
+	     t != &per_core_sched_base[cos_cpuid()].blocked ;
 	     t = next) {
 		next = FIRST_LIST(t, prio_next, prio_prev);
 		/* child scheduler requested wakeup */
 		if (sched_thd_grp(t) && t->wakeup_tick) {
-			if (t->wakeup_tick <= per_core[cos_cpuid()].ticks) {
+			if (t->wakeup_tick <= per_core_sched_base[cos_cpuid()].ticks) {
 				/* if the child thread has not been executed
 				 * since the wakeup expired */
 				if (t->wakeup_tick > t->tick) {
@@ -553,7 +550,7 @@
 			}
 		}
 	}
-	per_core[cos_cpuid()].child_wakeup_time = lowest_child;
+	per_core_sched_base[cos_cpuid()].child_wakeup_time = lowest_child;
 }
 
 static void sched_timer_tick(void)
@@ -563,17 +560,15 @@
 		printc("timer thread (id %d) running on core %ld...\n", cos_get_thd_id(), cos_cpuid());
 		report_event(TIMER_TICK);
 
-		printc("1\n");
-		if (unlikely((per_core[cos_cpuid()].ticks % (REPORT_FREQ*TIMER_FREQ)) == ((REPORT_FREQ*TIMER_FREQ)-1))) {
+		if (unlikely((per_core_sched_base[cos_cpuid()].ticks % (REPORT_FREQ*TIMER_FREQ)) == ((REPORT_FREQ*TIMER_FREQ)-1))) {
 			report_thd_accouting();
 			//cos_stats();
 		}
 		/* are we done running? */
-		printc("2\n");
-		if (unlikely(per_core[cos_cpuid()].ticks >= RUNTIME_SEC*TIMER_FREQ+1)) {
+		if (unlikely(per_core_sched_base[cos_cpuid()].ticks >= RUNTIME_SEC*TIMER_FREQ+1)) {
 			sched_exit();
 			while (COS_SCHED_RET_SUCCESS !=
-			       cos_switch_thread_release(per_core[cos_cpuid()].init->id, COS_SCHED_BRAND_WAIT)) {
+			       cos_switch_thread_release(per_core_sched_base[cos_cpuid()].init->id, COS_SCHED_BRAND_WAIT)) {
 				cos_sched_lock_take();
 				if (cos_sched_pending_event()) {
 					cos_sched_clear_events();
@@ -581,13 +576,10 @@
 				}
 			}
 		}
-		printc("3\n");
-		per_core[cos_cpuid()].ticks++;
-		printc("4\n");
+		per_core_sched_base[cos_cpuid()].ticks++;
 		sched_process_wakeups();
-		printc("5\n");
 		timer_tick(1);
-		printc("timer thread (id %d)going to sleep, core %ld...\n", cos_get_thd_id(), cos_cpuid());
+		printc("timer thread (id %d) going to sleep, core %ld...\n", cos_get_thd_id(), cos_cpuid());
 		sched_switch_thread(COS_SCHED_BRAND_WAIT, TIMER_SWITCH_LOOP);
 		/* Tailcall out of the loop */
 	}
@@ -613,9 +605,9 @@
 {
 	cos_sched_pending_event();
 	printc("Core %ld: Starting timer thread (thread id %d)\n", cos_cpuid(), cos_get_thd_id());
-	per_core[cos_cpuid()].ticks = 0;
-	per_core[cos_cpuid()].wakeup_time = 0;
-	per_core[cos_cpuid()].child_wakeup_time = 0;
+	per_core_sched_base[cos_cpuid()].ticks = 0;
+	per_core_sched_base[cos_cpuid()].wakeup_time = 0;
+	per_core_sched_base[cos_cpuid()].child_wakeup_time = 0;
 
 	sched_timer_tick();
 	BUG();
@@ -689,13 +681,13 @@
 	thd = sched_get_mapping(cos_get_thd_id());
 	assert(thd);
 
-	abs_timeout = per_core[cos_cpuid()].ticks + amnt;
-
-	if (0 == per_core[cos_cpuid()].wakeup_time || abs_timeout < per_core[cos_cpuid()].wakeup_time) {
-		per_core[cos_cpuid()].wakeup_time = abs_timeout;
+	abs_timeout = per_core_sched_base[cos_cpuid()].ticks + amnt;
+
+	if (0 == per_core_sched_base[cos_cpuid()].wakeup_time || abs_timeout < per_core_sched_base[cos_cpuid()].wakeup_time) {
+		per_core_sched_base[cos_cpuid()].wakeup_time = abs_timeout;
 	}
 	/* If we're the timer thread, lets block, otherwise return */
-	if (thd != per_core[cos_cpuid()].wakeup_thd) {
+	if (thd != per_core_sched_base[cos_cpuid()].wakeup_thd) {
 		cos_sched_lock_release();
 		return;
 	}
@@ -726,7 +718,7 @@
 		cos_sched_lock_release();
 		return -1;
 	}
-	per_core[cos_cpuid()].wakeup_thd = thd;
+	per_core_sched_base[cos_cpuid()].wakeup_thd = thd;
 
 	cos_sched_lock_release();
 	return 0;
@@ -834,7 +826,7 @@
 	assert(thd->wake_cnt <= 2);
 	thd->wake_cnt--;
 	/* printc("thd %d wake cnt %d -> %d \n",thd->id,thd->wake_cnt+1, thd->wake_cnt); */
-	thd->block_time = per_core[cos_cpuid()].ticks;
+	thd->block_time = per_core_sched_base[cos_cpuid()].ticks;
 }
 
 static inline void fp_block_thd(struct sched_thd *t)
@@ -854,7 +846,7 @@
 		ADD_LIST(g, t, cevt_next, cevt_prev);
 		activate_child_sched(g);
 	}
-	ADD_LIST(&per_core[cos_cpuid()].blocked, t, prio_next, prio_prev);
+	ADD_LIST(&per_core_sched_base[cos_cpuid()].blocked, t, prio_next, prio_prev);
 }
 
 /* Really block the thread (inc. queue manipulation) */
@@ -982,7 +974,7 @@
 	}
 	assert(thd->wake_cnt == 1);
 	/* The amount of time we've blocked */
-	ret = per_core[cos_cpuid()].ticks - thd->block_time - 1;
+	ret = per_core_sched_base[cos_cpuid()].ticks - thd->block_time - 1;
 	ret = ret > 0 ? ret : 0;
 done:
 	assert(thd->wake_cnt == 1);
@@ -1086,7 +1078,7 @@
 	REM_LIST(t, cevt_next, cevt_prev);
 	REM_LIST(t, prio_next, prio_prev);
 	REM_LIST(t, next, prev);
-	ADD_LIST(&per_core[cos_cpuid()].graveyard, t, prio_next, prio_prev);
+	ADD_LIST(&per_core_sched_base[cos_cpuid()].graveyard, t, prio_next, prio_prev);
 
 	sched_switch_thread(0, NULL_EVT);
 
@@ -1126,10 +1118,10 @@
 	struct sched_thd *new;
 
 	/* can we reuse an already created (but since killed) thread? */
-	if (!EMPTY_LIST(&per_core[cos_cpuid()].graveyard, prio_next, prio_prev)) {
+	if (!EMPTY_LIST(&per_core_sched_base[cos_cpuid()].graveyard, prio_next, prio_prev)) {
 		assert(fn == fp_create_spd_thd); /* can't do the timer here */
 		assert(d != NULL);
-		new = FIRST_LIST(&per_core[cos_cpuid()].graveyard, prio_next, prio_prev);
+		new = FIRST_LIST(&per_core_sched_base[cos_cpuid()].graveyard, prio_next, prio_prev);
 		assert(new->flags & THD_DYING);
 		REM_LIST(new, prio_next, prio_prev);
 		sched_init_thd(new, new->id, THD_READY);
@@ -1223,18 +1215,15 @@
 	struct sched_thd *new;
 	vaddr_t t = spdid;
 
-	if (sched_param_2 == 9876) return cos_sched_pending_event();
+//	if (sched_param_2 == 9876) return cos_sched_pending_event();
 	sp[0] = ((union sched_param)sched_param_0).c;
 	sp[1] = ((union sched_param)sched_param_1).c;
 	sp[2] = ((union sched_param)sched_param_2).c;
 	sp[3] = (union sched_param){.c = {.type = SCHEDP_NOOP}}.c;
 	
 	cos_sched_lock_take();
-	printc("create_thread_default<<1>>\n");
 	new = sched_setup_thread_arg(&sp, fp_create_spd_thd, (void*)t, 1);
-	printc("create_thread_default<<2>>\n");
 	sched_switch_thread(0, NULL_EVT);
-	printc("create_thread_default<<3>>\n");
 	if (!new) return -1;
 	printc("sched %d: created default thread %d in spdid %d (requested by %d from %d)\n",
 	       (unsigned int)cos_spd_id(), new->id, spdid, sched_get_current()->id, spdid);
@@ -1292,7 +1281,7 @@
 	if (cos_sched_cntl(COS_SCHED_PROMOTE_CHLD, 0, spdid)) BUG();
 	if (cos_sched_cntl(COS_SCHED_GRANT_SCHED, c->id, spdid)) BUG();
 
-	c->tick = per_core[cos_cpuid()].ticks;
+	c->tick = per_core_sched_base[cos_cpuid()].ticks;
 
 	return 0;
 }
@@ -1338,7 +1327,7 @@
 static int child_ticks_stale(struct sched_thd *t) 
 {
 	assert(sched_thd_grp(t));
-	return t->tick != per_core[cos_cpuid()].ticks;
+	return t->tick != per_core_sched_base[cos_cpuid()].ticks;
 }
 
 /* return 1 if the child's time is updated, 0 if not */
@@ -1347,7 +1336,7 @@
 	u64_t ts, lticks;
 
 	ts = t->tick;
-	lticks = per_core[cos_cpuid()].ticks;
+	lticks = per_core_sched_base[cos_cpuid()].ticks;
 	if (lticks > ts) {
 		e->time_elapsed = lticks - ts;
 		t->tick = lticks;
@@ -1453,11 +1442,11 @@
 		u64_t te = e->time_elapsed;
 		static u64_t prev_print = 0;
 
-		per_core[cos_cpuid()].ticks += te;
+		per_core_sched_base[cos_cpuid()].ticks += te;
 		timer_tick(te);
 		
 		report_event(TIMER_TICK);
-		if ((per_core[cos_cpuid()].ticks - prev_print) >= (CHLD_REPORT_FREQ*TIMER_FREQ)) {
+		if ((per_core_sched_base[cos_cpuid()].ticks - prev_print) >= (CHLD_REPORT_FREQ*TIMER_FREQ)) {
 			report_thd_accouting();
 			prev_print += CHLD_REPORT_FREQ*TIMER_FREQ;
 		}
@@ -1486,11 +1475,11 @@
 			struct sched_thd *n = schedule(NULL);
 			unsigned long wake_diff = 0;
 
-			assert(n != per_core[cos_cpuid()].timer);
+			assert(n != per_core_sched_base[cos_cpuid()].timer);
 			/* If there isn't a thread to schedule, and
 			 * there are no events, this child scheduler
 			 * should idle */
-			should_idle = (n == per_core[cos_cpuid()].idle);
+			should_idle = (n == per_core_sched_base[cos_cpuid()].idle);
 			if (should_idle) {
 				/* locally cache the volatile value */
 				u64_t wake_tm, wt, cwt;
@@ -1498,14 +1487,14 @@
 				/* check for new timeouts */
 				sched_process_wakeups();
 
-				wt = per_core[cos_cpuid()].wakeup_time;
-				cwt = per_core[cos_cpuid()].child_wakeup_time;
+				wt = per_core_sched_base[cos_cpuid()].wakeup_time;
+				cwt = per_core_sched_base[cos_cpuid()].child_wakeup_time;
 				if (cwt == 0)     wake_tm = wt;
 				else if (wt == 0) wake_tm = cwt;
 				else              wake_tm = (wt < cwt) ? wt : cwt;
 
-				assert(!wake_tm || wake_tm >= per_core[cos_cpuid()].ticks);
-				wake_diff = wake_tm ? (unsigned long)(wake_tm - per_core[cos_cpuid()].ticks) : 0;
+				assert(!wake_tm || wake_tm >= per_core_sched_base[cos_cpuid()].ticks);
+				wake_diff = wake_tm ? (unsigned long)(wake_tm - per_core_sched_base[cos_cpuid()].ticks) : 0;
 			}
 			cos_sched_clear_cevts();
 			cos_sched_lock_release();
@@ -1521,7 +1510,7 @@
 		report_event(CHILD_SWITCH_THD);
 		/* When there are no more events, schedule */
 		sched_switch_thread(0, NULL_EVT);
-		assert(EMPTY_LIST(per_core[cos_cpuid()].timer, prio_next, prio_prev));
+		assert(EMPTY_LIST(per_core_sched_base[cos_cpuid()].timer, prio_next, prio_prev));
 	} /* no return */
 	cos_argreg_free(e);
 }
@@ -1555,7 +1544,7 @@
 
 unsigned long sched_timestamp(void)
 {
-	return (unsigned long)per_core[cos_cpuid()].ticks;
+	return (unsigned long)per_core_sched_base[cos_cpuid()].ticks;
 }
 
 int sched_create_net_brand(spdid_t spdid, unsigned short int port)
@@ -1585,12 +1574,12 @@
 extern void parent_sched_exit(void);
 void sched_exit(void)
 {
-	printc("Switching to %d\n", per_core[cos_cpuid()].init->id);
+	printc("Switching to %d\n", per_core_sched_base[cos_cpuid()].init->id);
 	cos_sched_clear_events();
-//	cos_switch_thread_release(per_core[cos_cpuid()].init->id, 0);
+//	cos_switch_thread_release(per_core_sched_base[cos_cpuid()].init->id, 0);
 	while (1) {
 		cos_sched_clear_events();
-		cos_switch_thread(per_core[cos_cpuid()].init->id, 0);
+		cos_switch_thread(per_core_sched_base[cos_cpuid()].init->id, 0);
 	}
 	BUG();
 }
@@ -1603,15 +1592,15 @@
 
 	bid = sched_setup_brand(cos_spd_id());
 	assert(sched_is_root());
-	per_core[cos_cpuid()].timer = sched_setup_thread_arg(&sp, fp_timer, (void*)bid, 1);
-
-	if (NULL == per_core[cos_cpuid()].timer) BUG();
-	if (0 > sched_add_thd_to_brand(cos_spd_id(), bid, per_core[cos_cpuid()].timer->id)) BUG();
-	printc("Core %ld: Timer thread has id %d with priority %s.\n", cos_cpuid(), per_core[cos_cpuid()].timer->id, "t");
+	per_core_sched_base[cos_cpuid()].timer = sched_setup_thread_arg(&sp, fp_timer, (void*)bid, 1);
+
+	if (NULL == per_core_sched_base[cos_cpuid()].timer) BUG();
+	if (0 > sched_add_thd_to_brand(cos_spd_id(), bid, per_core_sched_base[cos_cpuid()].timer->id)) BUG();
+	printc("Core %ld: Timer thread has id %d with priority %s.\n", cos_cpuid(), per_core_sched_base[cos_cpuid()].timer->id, "t");
 	cos_sched_pending_event();
 	cos_brand_wire(bid, COS_HW_TIMER, 0);
 
-	return per_core[cos_cpuid()].timer;
+	return per_core_sched_base[cos_cpuid()].timer;
 }
 
 /* Iterate through the configuration and create threads for
@@ -1626,8 +1615,8 @@
 				   {.c = {.type = SCHEDP_NOOP}}};
 
 	/* create the idle thread */
-	per_core[cos_cpuid()].idle = sched_setup_thread_arg(&sp, fp_idle_loop, NULL, 1);
-	printc("Idle thread has id %d with priority %s.\n", per_core[cos_cpuid()].idle->id, "i");
+	per_core_sched_base[cos_cpuid()].idle = sched_setup_thread_arg(&sp, fp_idle_loop, NULL, 1);
+	printc("Idle thread has id %d with priority %s.\n", per_core_sched_base[cos_cpuid()].idle->id, "i");
 
 	if (!boot_threads) return;
 
@@ -1649,9 +1638,9 @@
 	assert(first);
 	first = 0;
 
-	sched_init_thd(&per_core[cos_cpuid()].blocked, 0, THD_FREE);
-	sched_init_thd(&per_core[cos_cpuid()].upcall_deactive, 0, THD_FREE);
-	sched_init_thd(&per_core[cos_cpuid()].graveyard, 0, THD_FREE);
+	sched_init_thd(&per_core_sched_base[cos_cpuid()].blocked, 0, THD_FREE);
+	sched_init_thd(&per_core_sched_base[cos_cpuid()].upcall_deactive, 0, THD_FREE);
+	sched_init_thd(&per_core_sched_base[cos_cpuid()].graveyard, 0, THD_FREE);
 	sched_ds_init();
 	sched_initialization();
 
@@ -1667,19 +1656,13 @@
 {
 	/* Child scheduler */
 	sched_type = SCHED_CHILD;
-<<<<<<< HEAD
-	if (parent_sched_child_cntl_thd(cos_spd_id())) BUG();
-	if (cos_sched_cntl(COS_SCHED_EVT_REGION, 0, (long)&cos_sched_notifications[cos_cpuid()])) BUG();
-	sched_init();
-=======
 	__sched_init();
->>>>>>> 089e63ac
 
 	/* Don't involve the scheduler policy... */
-	per_core[cos_cpuid()].timer = __sched_setup_thread_no_policy(cos_get_thd_id());
-	assert(per_core[cos_cpuid()].timer);
-	sched_set_thd_urgency(per_core[cos_cpuid()].timer, 0); /* highest urgency */
-	per_core[cos_cpuid()].timer->flags |= THD_PHANTOM;
+	per_core_sched_base[cos_cpuid()].timer = __sched_setup_thread_no_policy(cos_get_thd_id());
+	assert(per_core_sched_base[cos_cpuid()].timer);
+	sched_set_thd_urgency(per_core_sched_base[cos_cpuid()].timer, 0); /* highest urgency */
+	per_core_sched_base[cos_cpuid()].timer->flags |= THD_PHANTOM;
 
 	sched_init_create_threads(0);
 
@@ -1708,46 +1691,43 @@
 int sched_root_init(void)
 {
 	struct sched_thd *new;
-<<<<<<< HEAD
-	static volatile int test[MAX_NUM_CPU] = { 0, 0 };
-
-	printc("core %d: pending_event @ addr %p\n", cos_cpuid(), &(cos_sched_notifications[cos_cpuid()].cos_evt_notif.pending_event));
+//	static volatile int test[MAX_NUM_CPU] = { 0, 0 };
+	int ret;
+
+//	printc("core %d: pending_event @ addr %p\n", cos_cpuid(), &(cos_sched_notifications[cos_cpuid()].cos_evt_notif.pending_event));
 	if (cos_sched_cntl(COS_SCHED_EVT_REGION, 0, (long)&cos_sched_notifications[cos_cpuid()])) BUG();
 
-	test[cos_cpuid()]++;
-
-	if (cos_cpuid() == 1) {
-//		cos_sched_cntl(1111, 0, 0);
-
-		while (test[0] + test[1] < 2) ;
-
-		printc("core %ld: both test flags are set!!\n", cos_cpuid());
-
-		/* while (cos_sched_notifications[1].cos_evt_notif.pending_event < 2) ; */
-		/* printc("core %ld: pending event is set!!\n", cos_cpuid()); */
-
-		/* while(1); */
-
-		printc("Total number of CPUs: %d. Composite runs on core 0 - %d. ", MAX_NUM_CPU, (MAX_NUM_CPU - 2) >= 0 ? (MAX_NUM_CPU - 2) : 0);
-		printc("Linux runs on core %d.\n", MAX_NUM_CPU - 1);
-//		initialized++;
-	} else {
-		//core 0 here.
-		while (cos_sched_notifications[1].cos_evt_notif.pending_event == 0) ;
-		printc("core 0: core 1 pending_event detected @ %p !\n", &(cos_sched_notifications[1].cos_evt_notif.pending_event));
-
-//		while (cos_sched_notifications[0].cos_evt_notif.pending_event + cos_sched_notifications[1].cos_evt_notif.pending_event < 2) ;
-//		printc("core %ld: both pending events are set!!\n", cos_cpuid());
-
-		while (initialized == 0) ;
+//	test[cos_cpuid()]++;
+
+/* 	if (cos_cpuid() == 1) { */
+/* //		cos_sched_cntl(1111, 0, 0); */
+
+/* 		while (test[0] + test[1] < 2) ; */
+
+/* 		printc("core %ld: both test flags are set!!\n", cos_cpuid()); */
+
+/* 		/\* while (cos_sched_notifications[1].cos_evt_notif.pending_event < 2) ; *\/ */
+/* 		/\* printc("core %ld: pending event is set!!\n", cos_cpuid()); *\/ */
+
+/* 		/\* while(1); *\/ */
+
+/* 		printc("Total number of CPUs: %d. Composite runs on core 0 - %d. ", MAX_NUM_CPU, (MAX_NUM_CPU - 2) >= 0 ? (MAX_NUM_CPU - 2) : 0); */
+/* 		printc("Linux runs on core %d.\n", MAX_NUM_CPU - 1); */
+/* //		initialized++; */
+/* 	} else { */
+/* 		//core 0 here. */
+/* 		while (cos_sched_notifications[1].cos_evt_notif.pending_event == 0) ; */
+/* 		printc("core 0: core 1 pending_event detected @ %p !\n", &(cos_sched_notifications[1].cos_evt_notif.pending_event)); */
+
+/* //		while (cos_sched_notifications[0].cos_evt_notif.pending_event + cos_sched_notifications[1].cos_evt_notif.pending_event < 2) ; */
+/* //		printc("core %ld: both pending events are set!!\n", cos_cpuid()); */
+
+/* 		while (initialized == 0) ; */
 		
-		while (1);
-	}
+/* 		while (1); */
+/* 	} */
 	printc("<<< CPU %ld, in root init, thd %d going to run.>>>\n", cos_cpuid(), cos_get_thd_id());
 	assert(initialized <= 1);
-=======
-	int ret;
->>>>>>> 089e63ac
 
 	print_config_info();
 
@@ -1755,8 +1735,8 @@
 	__sched_init();
 
 	/* switch back to this thread to terminate the system. */
-	per_core[cos_cpuid()].init = sched_alloc_thd(cos_get_thd_id());
-	assert(per_core[cos_cpuid()].init);
+	per_core_sched_base[cos_cpuid()].init = sched_alloc_thd(cos_get_thd_id());
+	assert(per_core_sched_base[cos_cpuid()].init);
 
 	sched_init_create_threads(1);
 	/* Create the clock tick (timer) thread */
