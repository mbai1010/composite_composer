--- conflicted
+++ resolved
@@ -507,12 +507,6 @@
 
 static void sched_timer_tick(void)
 {
-<<<<<<< HEAD
-	//QW: to remove
-	int *detector = (int *)0x44bf0000;
-
-=======
->>>>>>> 72d11560
 	while (1) {
 		cos_sched_lock_take();
 		report_event(TIMER_TICK);
