--- conflicted
+++ resolved
@@ -1791,7 +1791,7 @@
 	/* Promote us to a scheduler! */
 	if (parent_sched_child_cntl_thd(cos_spd_id())) BUG();
 
-	if (cos_sched_cntl(COS_SCHED_EVT_REGION, 0, (long)&cos_sched_notifications[cos_cpuid()])) BUG();
+	if (cos_sched_cntl(COS_SCHED_EVT_REGION, 0, (long)PERCPU_GET(cos_sched_notifications))) BUG();
 
 	/* Are we root? */
 	if (parent_sched_isroot()) sched_root_init();
@@ -1810,10 +1810,6 @@
 		sched_init();
 		break;
 	case COS_UPCALL_CREATE:
-<<<<<<< HEAD
-//		cos_argreg_init();
-=======
->>>>>>> 097201ac
 		((crt_thd_fn_t)arg1)(arg2);
 		break;
 	case COS_UPCALL_DESTROY:
