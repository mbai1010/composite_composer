/**
 * Redistribution of this file is permitted under the GNU General
 * Public License v2.
 *
 * Copyright 2008 by Boston University.
 * Author: Gabriel Parmer, gabep1@cs.bu.edu
 * 
 * Copyright 2009, The George Washington University
 * Author: Gabriel Parmer, gparmer@gwu.edu
 */

#include <cos_config.h>
#ifdef LINUX_ON_IDLE
#define IDLE_TO_LINUX
#endif

//#define UPCALL_TIMING 1

#define COS_FMT_PRINT

#include <cos_component.h>
#include <cos_scheduler.h>
#include <cos_time.h>
#include <print.h>

#include <cos_sched_tk.h>

#include <sched.h>

//#define TIMER_ACTIVATE
#include <timer.h>
#include <errno.h>

//#define SCHED_DEBUG
#ifdef SCHED_DEBUG
#define PRINTD(s, args...) printc(s, args);
#else
#define PRINTD(s, args...) 
#endif

#include <sched_timing.h>

static volatile u64_t ticks = 0;

/* When the wakeup thread (in charge of higher-level timing) should be woken */
static volatile u64_t wakeup_time = 0;
static volatile u64_t child_wakeup_time = 0;
static struct sched_thd *wakeup_thd;

/* 
 * timer is the timer tick thread for a root scheduler, or the child
 * event thread for a child scheduler.  init is the initial bootup
 * thread for a root scheduler.  init is meaningless for a child
 * scheduler.  idle is the idle thread, again only meaningful for root
 * schedulers.
 */
static struct sched_thd *timer, *init, *idle;
static struct sched_thd blocked;
static struct sched_thd upcall_deactive;
static struct sched_thd graveyard;

static enum {SCHED_CHILD, SCHED_ROOT} sched_type = SCHED_ROOT;
static inline int sched_is_root(void) { return sched_type == SCHED_ROOT; }
static inline int sched_is_child(void) { return !sched_is_root(); } 

//#define FPRR_REPORT_EVTS

typedef enum {
	NULL_EVT = 0,
	SWITCH_THD,
	BRAND_ACTIVE,
	BRAND_READY,
	BRAND_PENDING,
	BRAND_CYCLE,
	SCHED_DEPENDENCY,
	THD_BLOCK,
	THD_WAKE,
	COMP_TAKE,
	COMP_TAKE_ATTEMPT,
	COMP_TAKE_CONTENTION,
	COMP_RELEASE,
	TIMER_TICK,
	TIMER_SWITCH_LOOP,
	IDLE_SCHED,
	IDLE_SCHED_SWITCH,
	EVT_CMPLETE,
	BLOCK_LOOP,
	WAKE_LOOP,
	TIMER_LOOP,
	COMP_TAKE_LOOP,
	EVT_CMPLETE_LOOP,
	TIMEOUT_LOOP,
	IDLE_SCHED_LOOP,
	BLOCKED_DEP_RETRY,
	RETRY_BLOCK,
	BLOCKED_W_DEPENDENCY,
	DEPENDENCY_BLOCKED_THD,
	SCHED_TARGETTED_DEPENDENCY,
	PARENT_BLOCK_CHILD,
	PARENT_CHILD_EVT_OTHER,
	PARENT_CHILD_EVT_THD,
	PARENT_CHILD_DEACTIVATE,
	PARENT_CHILD_RESUME,
	PARENT_CHILD_REDUNDANT_RESUME,
	CHILD_PROCESS_EVT_IDLE,
	CHILD_PROCESS_EVT_PEND,
	CHILD_EVT_BLOCK,
	CHILD_EVT_WAKE,
	CHILD_EVT_OTHER,
	CHILD_SWITCH_THD,
	CEVT_RESCHED,
	REVT_LAST
} report_evt_t;

#ifdef FPRR_REPORT_EVTS

static char *revt_names[] = {
	"null event",
	"switch threads",
	"brand active event",
	"brand ready event",
	"brand pending event",
	"event cycle update",
	"scheduling using a dependency",
	"thread blocking",
	"thread waking",
	"component lock take (call)",
	"component lock take (actual attempt)",
	"component lock take contention",
	"component lock release",
	"timer tick",
	"timer tick switch thread loop",
	"idle loop interpreting event",
	"idle loop trying to schedule event",
	"event completion, uc into sched",
	"iterations through the block loop",
	"iterations through the wake loop",
	"iterations through the timer loop",
	"iterations through the component_take loop",
	"iterations through the event completion loop",
	"iterations through the timeout loop",
	"iterations through the idle loop",
	"re-asserting dependency",
	"premature unblock, retrying block",
	"block with dependency",
	"dependency on blocked thread",
	"schedule will explicit target (via dependency)",
	"parent scheduler blocking child scheduler",
	"parent scheduler sending non-thread block/wake event",
	"parent scheduler sending thread block/wake event",
	"parent scheduler deactivating child sched thread",
	"parent scheduler resuming thread for child sched",
	"parent scheduler has redundant resume for child sched",
	"child scheduler processing event with possible idle",
	"child scheduler processing event with pending work",
	"child scheduler processing event: block thread",
	"child scheduler processing event: wake thread",
	"child scheduler processing event: other (e.g. evt thd)",
	"child scheduler calls switch_thread",
	"child scheduler reschedules due to pending cevt",
	""
};
static long long report_evts[REVT_LAST];

/* Timers */
enum {
	TIMER_SCHED = 0,
	TIMER_FPRR,
	TIMER_SWTCH,
	TIMER_MAX
};
STATIC_TIMER_RECORDS(recs, TIMER_MAX);

static void report_event(report_evt_t evt)
{
	if (unlikely(evt >= REVT_LAST)) return;

	report_evts[evt]++;
}

static void report_output(void)
{
	int i;

	prints("All counters:\n");
	for (i = 0 ; i < REVT_LAST ; i++) {
		printc("\t%s: %lld\n", revt_names[i], report_evts[i]);
		report_evts[i] = 0;
	}

//	mman_print_stats();
}
#else
#define report_event(e)
#define report_output()
#endif

static void report_thd_accouting(void)
{
	struct sched_thd *t;

	runqueue_print();

	if (sched_is_child()) {
		struct sched_accounting *sa = sched_get_accounting(timer);

		printc("\nChild timer thread (thd, ticks):\n");		
		printc("\t%d, %ld\n", timer->id, sa->ticks - sa->prev_ticks);
		sa->prev_ticks = sa->ticks;
	}

	printc("\nBlocked threads (thd, prio, ticks):\n");
	for (t = FIRST_LIST(&blocked, prio_next, prio_prev) ; 
	     t != &blocked ;
	     t = FIRST_LIST(t, prio_next, prio_prev)) {
		struct sched_accounting *sa = sched_get_accounting(t);
		unsigned long diff = sa->ticks - sa->prev_ticks;
		
		if (diff || sa->cycles) {
			printc("\t%d, %d, %ld+%ld/%ld\n", t->id, 
			       sched_get_metric(t)->priority, diff, 
			       (unsigned long)sa->cycles, (unsigned long)CYC_PER_TICK);
			sa->prev_ticks = sa->ticks;
			sa->cycles = 0;
		}
	}
	printc("\nInactive upcalls (thd, prio, ticks):\n");
	for (t = FIRST_LIST(&upcall_deactive, prio_next, prio_prev) ; 
	     t != &upcall_deactive ;
	     t = FIRST_LIST(t, prio_next, prio_prev)) {
		struct sched_accounting *sa = sched_get_accounting(t);
		unsigned long diff = sa->ticks - sa->prev_ticks;
		
		if (diff || sa->cycles) {
			printc("\t%d, %d, %ld+%ld/%ld\n", t->id, 
			       sched_get_metric(t)->priority, diff, 
			       (unsigned long)sa->cycles, (unsigned long)CYC_PER_TICK);
			sa->prev_ticks = sa->ticks;
			sa->cycles = 0;
		}
	}
	printc("\n");
	report_output();

#ifdef TIMER_ACTIVATE
	{
		int i;
		
		for (i = 0 ; i < TIMER_MAX ; i++) {
			unsigned long avg = 0, max = 0, min = 0;
			timer_report(recs, i, &avg, &max, &min);
			printc("avg: %ld, min: %ld, max: %ld\n", avg, min, max);
		}
	}
#endif
}

static void activate_child_sched(struct sched_thd *g);

static inline void fp_resume_thd(struct sched_thd *t)
{
	assert(sched_thd_blocked(t));
	assert(!sched_thd_free(t));
	assert(!sched_thd_ready(t));

	t->flags &= ~THD_BLOCKED;
	t->flags |= THD_READY;
	REM_LIST(t, prio_next, prio_prev);
	/* child threads aren't reported to the scheduler */
	if (!sched_thd_member(t)) {
		assert(sched_is_root() || (t != timer && !sched_thd_phantom(t)));
		thread_wakeup(t);
	} 
	/* Is the member _not_ already on the list for the group? */
	else if (EMPTY_LIST(t, cevt_next, cevt_prev) /* && is member */) {
		struct sched_thd *g = sched_get_grp(t);
		ADD_LIST(g, t, cevt_next, cevt_prev);
		activate_child_sched(g);
		report_event(PARENT_CHILD_RESUME);
	} else {
		report_event(PARENT_CHILD_REDUNDANT_RESUME);
	}
}

static void fp_activate_upcall(struct sched_thd *uc)
{
	if (sched_thd_inactive_evt(uc)) {
		uc->flags &= ~THD_UC_READY;
		uc->flags |= THD_READY;
		REM_LIST(uc, prio_next, prio_prev); //done in move_end_runnable
		assert(sched_is_root() || (uc != timer && !sched_thd_phantom(uc)));
		thread_wakeup(uc);
	}
}

static void fp_deactivate_upcall(struct sched_thd *uc)
{
	uc->flags &= ~THD_READY;
	uc->flags |= THD_UC_READY;
	thread_block(uc);
	assert(EMPTY_LIST(uc, prio_next, prio_prev));
	ADD_LIST(&upcall_deactive, uc, prio_next, prio_prev);
}

/* scheduler lock should already be taken */
static void evt_callback(struct sched_thd *t, u8_t flags, u32_t cpu_usage)
{
	assert(!sched_thd_member(t));

	if (sched_thd_free(t) || sched_thd_dying(t)) return;

	if (flags & (COS_SCHED_EVT_BRAND_ACTIVE|COS_SCHED_EVT_BRAND_READY|COS_SCHED_EVT_BRAND_PEND)) {
		if (sched_thd_grp(t)) {
			activate_child_sched(t);
			t->cevt_flags |= SCHED_CEVT_OTHER;
		} else if (flags & COS_SCHED_EVT_BRAND_ACTIVE) {
			report_event(BRAND_ACTIVE);
			fp_activate_upcall(t);
		} else if (flags & COS_SCHED_EVT_BRAND_READY) {
			assert(sched_get_current() != t);
			report_event(BRAND_READY);
			fp_deactivate_upcall(t);
		} else if (flags & COS_SCHED_EVT_BRAND_PEND) {
			BUG();
		}
	} else {
		report_event(BRAND_CYCLE);
	}
	if (!sched_thd_phantom(t)) time_elapsed(t, cpu_usage);

	return;
}

static void evt_callback_print(struct sched_thd *t, u8_t flags, u32_t cpu_usage)
{
	PRINTD("evt callback (curr %d): thd %d, flags %x, usage %d\n", sched_get_current()->id, t->id, flags, cpu_usage);
	evt_callback(t, flags, cpu_usage);
}

static struct sched_thd *resolve_dependencies(struct sched_thd *next)
{
	struct sched_thd *dep;

	/* Take dependencies into account */
	if ((dep = sched_thd_dependency(next))) {
		assert(!(next->flags & (COS_SCHED_BRAND_WAIT|COS_SCHED_TAILCALL)));
		assert(!sched_thd_blocked(dep) && sched_thd_ready(dep));
		assert(!sched_thd_free(dep));
		assert(dep != next);
		report_event(SCHED_DEPENDENCY);
		next = dep;

		/* At this point it's possible that next == current.
		 * If we hold the component lock requested by the
		 * highest prio thread, then we are the depended on
		 * thread and should continue executing. */
	}
	return next;
}

/* 
 * Important: assume that cos_sched_lock_take() has been called.  The
 * reason for this assumption is so that outer (calling) code can
 * execute instructions within the same critical sections as the code
 * that switches the thread.  flags are to be passed to
 * cos_switch_thread, and if they include tailcall, or brand wait,
 * this function will ensure that the current head isn't chosen to
 * run.  evt is the event number that will be used to increment for
 * each iteration of the loop, or if it is -1, no event will be
 * incremented.
 */
static int sched_switch_thread_target(int flags, report_evt_t evt, struct sched_thd *target)
{
	/* Current can be NULL if the current thread is being killed */
	struct sched_thd *current = sched_get_current();
	int ret;

	do {
		struct sched_thd *next;
		TIMER_INIT(t, recs, TIMER_SCHED);
		TIMER_INIT(tfp, recs, TIMER_FPRR);

		timer_start(&t);

		assert(cos_sched_lock_own());
		/* 
		 * This is subtle: an event might happen _after_ we
		 * check the pending flag here.  If so, then when we
		 * invoke switch_thread, the kernel will return
		 * COS_SCHED_RET_AGAIN, and this will be run again.
		 * In this way, we never miss an event for a
		 * scheduling decision.  Also, we are trying to keep
		 * accurate counts of the number of cycles executed
		 * for the previous thread.  Doing so means knowing
		 * how many cycles were consumed by interrupt/upcall
		 * execution.  We have the loop here so that if there
		 * is an event that happens between when events are
		 * processed (getting a count of cycles spent for
		 * upcalls), and when the time stamp is taken (to find
		 * the amount of cycles since we last explicitly
		 * scheduled.
		 */
		if (cos_sched_pending_event()) {
			cos_sched_clear_events();
			cos_sched_process_events(evt_callback, 0);
		}
		
		if (likely(!target)) {
			/* 
			 * If current is an upcall that wishes to terminate
			 * its execution upon switching to the next thread,
			 * then it will pass in one of the following flags.
			 * If that is the case, then we wish to ask the
			 * scheduler to return a thread that is _not_, even if
			 * current is the highest priority thread because
			 * current will terminate execution with the switch.
			 */
			if (flags & (COS_SCHED_BRAND_WAIT|COS_SCHED_TAILCALL)) {
				/* we don't want next to be us! We are an
				 * upcall completing execution */
				timer_start(&tfp);
				next = schedule(current);
				timer_end(&tfp);
				assert(sched_is_root() || timer != next);
				assert(next != current);
				assert(!sched_thd_member(next));
			} else {
				timer_start(&tfp);
				next = schedule(NULL);
				timer_end(&tfp);
				assert(sched_is_root() || timer != next);
				assert(!sched_thd_member(next));
				/* if we are the next thread and no
				 * dependencies have been introduced (i.e. we
				 * are waiting on a component-lock for
				 * another thread), then we're done */
				if (next == current && !sched_thd_dependency(current)) goto done;
			}
		} else {
			report_event(SCHED_TARGETTED_DEPENDENCY);
			next = target;
		}
		next = resolve_dependencies(next);
		if (next == current) goto done;

		if (sched_is_child() && unlikely(next == idle)) {
			/* This is a kludge: child schedulers don't
			 * have idle threads...instead they just use
			 * the event/timer thread */
			/* We are in the timer/child event thread! */
			if (current == timer) goto done;
			next = timer;
		}
		if (sched_thd_grp(next)) flags |= COS_SCHED_CHILD_EVT;

		assert(!sched_thd_blocked(next));
		report_event(SWITCH_THD);
		timer_end(&t);

		ret = cos_switch_thread_release(next->id, flags);
		assert(ret != COS_SCHED_RET_ERROR);
		if (COS_SCHED_RET_CEVT == ret) { report_event(CEVT_RESCHED); }

		/* success, or we need to check for more child events:
		 * exit the loop! */
		if (likely(COS_SCHED_RET_SUCCESS == ret) || COS_SCHED_RET_CEVT == ret) break;

		cos_sched_lock_take();
		if (evt != NULL_EVT) { report_event(evt); }
		/* keep looping if we were scheduling using old info */
	} while (unlikely(COS_SCHED_RET_SUCCESS != ret));

	return 0;
done:
	cos_sched_lock_release();
	return 0;
}

static inline int sched_switch_thread(int flags, report_evt_t evt)
{
	return sched_switch_thread_target(flags, evt, NULL);
}

static void fp_pre_wakeup(struct sched_thd *t);
static void fp_wakeup(struct sched_thd *thd, spdid_t spdid);

static void sched_process_wakeups(void)
{
	struct sched_thd *t, *next;
	u64_t lowest_child = 0;

	/* Wakeup the event thread? */
	if (wakeup_time && ticks >= wakeup_time && likely(wakeup_thd)) {
		if (wakeup_thd->wake_cnt < 2) {
			wakeup_time = 0;
			fp_pre_wakeup(wakeup_thd);
			/* If the event thread has not blocked yet, then don't
			 * wake it fully */
			if (sched_thd_blocked(wakeup_thd)) fp_wakeup(wakeup_thd, 0);
		} else {
			assert(!sched_thd_blocked(wakeup_thd));
		}
	}

	/* 
	 * Find child scheduler threads and monitor for timeouts
	 * FIXME: should organize child schedulers into sorted wakeup
	 * list instead of using a linear walk through all blocked
	 * threads here.
	 */
	for (t = FIRST_LIST(&blocked, prio_next, prio_prev) ;
	     t != &blocked ;
	     t = next) {
		next = FIRST_LIST(t, prio_next, prio_prev);
		/* child scheduler requested wakeup */
		if (sched_thd_grp(t) && t->wakeup_tick) {
			if (t->wakeup_tick <= ticks) {
				/* if the child thread has not been executed
				 * since the wakeup expired */
				if (t->wakeup_tick > t->tick) {
					activate_child_sched(t);
					t->cevt_flags |= SCHED_CEVT_OTHER;
				}
				t->wakeup_tick = 0;
			}
			if (t->wakeup_tick && (0 == lowest_child || t->wakeup_tick < lowest_child)) {
				lowest_child = t->wakeup_tick;
			}
		}
	}
	child_wakeup_time = lowest_child;
}

static void sched_timer_tick(void)
{
	while (1) {
		cos_sched_lock_take();
		
		report_event(TIMER_TICK);
		
		if (unlikely((ticks % (REPORT_FREQ*TIMER_FREQ)) == ((REPORT_FREQ*TIMER_FREQ)-1))) {
			report_thd_accouting();
			//cos_stats();
		}
		
		/* are we done running? */
<<<<<<< HEAD
		if (unlikely(ticks >= RUNTIME_SEC*TIMER_FREQ+1)) {
=======
		if (ticks >= RUNTIME_SEC*TIMER_FREQ+1) {
			sched_exit();
>>>>>>> f5f6fead
			while (COS_SCHED_RET_SUCCESS !=
			       cos_switch_thread_release(init->id, COS_SCHED_BRAND_WAIT)) {
				cos_sched_lock_take();
				if (cos_sched_pending_event()) {
					cos_sched_clear_events();
					cos_sched_process_events(evt_callback, 0);
				}
			}
		}
		
		ticks++;
		sched_process_wakeups();

		timer_tick(1);
		sched_switch_thread(COS_SCHED_BRAND_WAIT, TIMER_SWITCH_LOOP);
		/* Tailcall out of the loop */
	}
}

static void fp_event_completion(struct sched_thd *e)
{
	report_event(EVT_CMPLETE);

	cos_sched_lock_take();
	sched_switch_thread(COS_SCHED_TAILCALL, EVT_CMPLETE_LOOP);
	BUG();

	return;
}

/* type of newly created thread functions */
typedef void (*crt_thd_fn_t)(void *data);

static void fp_timer(void *d)
{
	printc("Starting timer\n");
	sched_timer_tick();
	BUG();
}

static void fp_create_spd_thd(void *d)
{
	int spdid = (int)d;

	if (cos_upcall(spdid)) {
		prints("fprr: error making upcall into spd.\n");
	}
	BUG();
}

static void fp_idle_loop(void *d)
{
	assert(sched_is_root());
	while(1) {
		/* Unfortunately, we can't make this strong an
		 * assertion.  Instead, we really can only assert that
		 * non-upcall-complete events shouldn't happen
		assert(!cos_sched_pending_event());  */
		if (cos_sched_pending_event()) {
			report_event(IDLE_SCHED);
 			cos_sched_lock_take();
			sched_switch_thread(0, IDLE_SCHED_SWITCH);
		}
		report_event(IDLE_SCHED_LOOP);
#ifdef IDLE_TO_LINUX
		cos_idle();
#endif
	}
}

extern unsigned long parent_sched_timer_stopclock(void);
unsigned long sched_timer_stopclock(void)
{
#ifdef UPCALL_TIMING
	if (sched_is_child()) return parent_sched_timer_stopclock();
	return cos_sched_timer_cyc();
#else 
	return 0;
#endif	
}

unsigned int sched_tick_freq(void)
{
	return TIMER_FREQ;
}

unsigned long sched_cyc_per_tick(void)
{
	return CYC_PER_TICK;
}

static void fp_pre_block(struct sched_thd *thd);
static void fp_block(struct sched_thd *thd, spdid_t spdid);

/* used to set a timeout for the timer thread */
void sched_timeout(spdid_t spdid, unsigned long amnt)
{
	unsigned long long abs_timeout;
	struct sched_thd *thd;

	cos_sched_lock_take();
	
	if (0 == amnt) {
		cos_sched_lock_release();
		return;
	}

	thd = sched_get_mapping(cos_get_thd_id());
	assert(thd);

	abs_timeout = ticks + amnt;

	if (0 == wakeup_time || abs_timeout < wakeup_time) {
		wakeup_time = abs_timeout;
	}
	/* If we're the timer thread, lets block, otherwise return */
	if (thd != wakeup_thd) {
		cos_sched_lock_release();
		return;
	}

	fp_pre_block(thd);
	/* If we've already been woken up, so be it! */
	if (thd->wake_cnt) {
		assert(thd->wake_cnt == 1);
		cos_sched_lock_release();
		return;
	}
	fp_block(thd, cos_spd_id());
	sched_switch_thread(0, TIMEOUT_LOOP);	

	return;
}

/* Assign a timeout thread that will be executed and woken up in
 * accordance to the nearest timeout */
int sched_timeout_thd(spdid_t spdid)
{
	struct sched_thd *thd;

	cos_sched_lock_take();

	thd = sched_get_mapping(cos_get_thd_id());
	if (!thd) {
		cos_sched_lock_release();
		return -1;
	}
	wakeup_thd = thd;

	cos_sched_lock_release();
	return 0;
}

/* increment the wake count and do sanity checking*/
static void fp_pre_wakeup(struct sched_thd *t)
{
	assert(t->wake_cnt >= 0 && t->wake_cnt <= 2);
	if (2 == t->wake_cnt) return;
	t->wake_cnt++;
	//printc("thd %d cnt++ %d ->%d\n", t->id, t->wake_cnt-1, t->wake_cnt);
	/* if (sched_get_current() != t && /\* Hack around comment "STKMGR: self wakeup" *\/ */
	/*     !sched_thd_dependent(t) && */
	/*     !(sched_thd_blocked(t) || t->wake_cnt == 2)) { */
	/* 	printc("thread %d (from thd %d) has wake_cnt %d\n", */
	/* 	       t->id, cos_get_thd_id(), t->wake_cnt); */
	/* 	BUG(); */
	/* } */
}

/* Assuming the thread is asleep, this will actually wake it (change
 * queues, etc...) */
static void fp_wakeup(struct sched_thd *thd, spdid_t spdid)
{
	if (thd->wake_cnt != 1) {
		printc("fp_wakeup: thd %d waking %d, wake count %d\n", 
		       cos_get_thd_id(), thd->id, thd->wake_cnt);
	}
	// this is triggering with wake_cnt == 2
	assert(thd->wake_cnt == 1);
	/* resume thread, thus no blocking component */
	thd->blocking_component = 0;

	fp_resume_thd(thd);
	report_event(THD_WAKE);
}

/* 
 * FIXME: should verify that the blocks and wakes come from the same
 * component.  This is the external interface.
 */
int sched_wakeup(spdid_t spdid, unsigned short int thd_id)
{
	struct sched_thd *thd;
	
	cos_sched_lock_take();
		
	//printc("thread %d waking up thread %d. %d", cos_get_thd_id(), thd_id, 0);
	
	thd = sched_get_mapping(thd_id);
	if (!thd) goto error;
	
	/* only increase the count once */
	fp_pre_wakeup(thd);
	
	if (thd->dependency_thd) {
		assert(sched_thd_dependent(thd));
		assert(thd->ncs_held == 0 || thd->id == cos_get_thd_id());
		thd->flags &= ~THD_DEPENDENCY;
		thd->dependency_thd = NULL;
	} else {
		/* If the thd isn't blocked yet (as it was probably preempted
		 * before it could complete the call to block), no reason to
		 * wake it via scheduling.
		 */
		if (!sched_thd_blocked(thd)) goto cleanup;
		/* 
		 * We are waking up a thread, which means that if we
		 * are an upcall, we don't want composite to
		 * automatically switch to the preempted thread (which
		 * might be of lower priority than the woken thread).
		 *
		 * TODO: This could be much more complicated: We could
		 * only call this if indeed we did wake up a thread
		 * that has a higher priority than the currently
		 * executing one (upcall excluded).
		 */
		/* FIXME: instead of this explicit call, instead do a
		 * flag to switch_thread */
		cos_sched_cntl(COS_SCHED_BREAK_PREEMPTION_CHAIN, 0, 0);
		fp_wakeup(thd, spdid);
	}

	sched_switch_thread(0, WAKE_LOOP);
done:
	return 0;
cleanup:
	cos_sched_lock_release();
	goto done;
error:
	cos_sched_lock_release();
	return -1;
}

/* decrement the wake count, do sanity checking, and record at what
 * time the thread has been woken */
static void fp_pre_block(struct sched_thd *thd)
{
	/* A blocked thread can't block... */
	assert(thd->wake_cnt > 0);
	assert(thd->wake_cnt <= 2);
	thd->wake_cnt--;
	thd->block_time = ticks;
}

static inline void fp_block_thd(struct sched_thd *t)
{
	assert(!sched_thd_free(t));
	assert(!sched_thd_blocked(t));
	assert(t->wake_cnt == 0);

	t->flags &= ~THD_READY;
	t->flags |= THD_BLOCKED;
	/* Child threads aren't reported to the scheduler */
	if (!sched_thd_member(t)) {
		thread_block(t);
		assert(EMPTY_LIST(t, prio_next, prio_prev));
	} else if (EMPTY_LIST(t, cevt_next, cevt_prev) /* && is member */) {
		struct sched_thd *g = sched_get_grp(t);
		ADD_LIST(g, t, cevt_next, cevt_prev);
		activate_child_sched(g);
	}
	ADD_LIST(&blocked, t, prio_next, prio_prev);
}

/* Really block the thread (inc. queue manipulation) */
static void fp_block(struct sched_thd *thd, spdid_t spdid)
{
	assert(thd->wake_cnt == 0);
	thd->blocking_component = spdid;

	fp_block_thd(thd);
	report_event(THD_BLOCK);
}

/* 
 * FIXME: should verify that the blocks and wakes come from the same
 * component.  This is the externally visible function.
 */
int sched_block(spdid_t spdid, unsigned short int dependency_thd)
{
	struct sched_thd *thd, *dep = NULL;
	int ret;
	int first = 1;

	// Added by Gabe 08/19
	if (dependency_thd == cos_get_thd_id()) return -EINVAL;

	cos_sched_lock_take();
	thd = sched_get_current();
	assert(thd);
	assert(spdid);

	/* we shouldn't block while holding a component lock */
	if (unlikely(0 != thd->ncs_held)) goto warn;
	if (unlikely(!(thd->blocking_component == 0 || 
		       thd->blocking_component == spdid))) goto warn;
	assert(!sched_thd_free(thd));
	assert(!sched_thd_blocked(thd));

	/* 
	 * possible FIXME: should we be modifying the wake_cnt at all
	 * if we are using dependencies?
	 */
	fp_pre_block(thd);
	/* if we already got a wakeup call for this thread */
	if (thd->wake_cnt) {
		assert(thd->wake_cnt == 1);
		cos_sched_lock_release();
		return 0;
	}
	/* dependency thread blocked??? */
	if (dependency_thd) {
		dep = sched_get_mapping(dependency_thd);
		if (dep->dependency_thd) {
			if(dep->dependency_thd->id == cos_get_thd_id()) {
				printc("dep %d, curr %d\n", dep->id, cos_get_thd_id());
				cos_sched_lock_release();
				assert(0);
			}
		}

		if (!dep) {
			printc("Dependency on non-existent thread %d.\n", dependency_thd);
			goto err;
		}
		if (sched_thd_blocked(dep)) goto err;
	}
	/* dependencies keep the thread on the runqueue, so
	 * that it can be selected to execute and its
	 * dependency list walked. */
	if (dependency_thd) {
		thd->dependency_thd = dep;
		thd->flags |= THD_DEPENDENCY;
		assert(thd->ncs_held == 0);
	} else {
		fp_block(thd, spdid);
	}
	assert(thd->wake_cnt < 2);
	while (0 == thd->wake_cnt) {
		if (dependency_thd) {
			assert(dep && dep == thd->dependency_thd);
			sched_switch_thread_target(0, BLOCK_LOOP, dep);
			cos_sched_lock_take();
			report_event(BLOCKED_W_DEPENDENCY);
			if (!first) { report_event(BLOCKED_DEP_RETRY); }

			/* 
			 * Complicated case: We want to avoid the case
			 * where we are dependent on a blocked thread
			 * (i.e. due to self-suspension).  When we
			 * resolve dependencies, if we are dependent
			 * on a blocked thread, we actually run the
			 * dependent thread.  Thus when we wake up
			 * here, we will still be dependent
			 * (otherwise, we would be scheduled because
			 * the dependency thread executed
			 * sched_wakeup).  So in this case, we want to
			 * remove the dependency, execute the thread,
			 * and return an error code from sched_block
			 * indicating that we attempted to do priority
			 * inheritance with a blocked thread.
			 */
			if (unlikely(sched_thd_dependent(thd))) {
				printc("Cos_sched_base: Dependency thread self-suspended: dep_thd %d, flags %d, wake_cnt %d (curr thd: %d, comp:%d). \n"
				       , dependency_thd, dep->flags, dep->wake_cnt, cos_get_thd_id(), spdid);
				thd->flags &= ~THD_DEPENDENCY;
				thd->dependency_thd = NULL;
				report_event(DEPENDENCY_BLOCKED_THD);
				goto err;
			}
		} else {
			sched_switch_thread(0, BLOCK_LOOP);
			cos_sched_lock_take();
			if (!first) { report_event(RETRY_BLOCK); }
		}
		first = 0;
	}
	assert(thd->wake_cnt == 1);
	/* The amount of time we've blocked */
	ret = ticks - thd->block_time - 1;
	ret = ret > 0 ? ret : 0;
	cos_sched_lock_release();
	return ret; 
err:
	cos_sched_lock_release();
	return -1;
warn:
	printc("Blocking while holding lock!!!\n");
	goto err;
}

/* 
 * component_{take|release} constitute the critical section
 * helping-based wait-free synchronization.  A component can call
 * these functions to take/release the critical section for that
 * component.  Further synchronization primitives can be built up
 * using this in those external components.
 */
int sched_component_take(spdid_t spdid)
{
	struct sched_thd *holder, *curr;
	int first = 1;

	//printc("sched take %d\n", spdid);

	cos_sched_lock_take();
	report_event(COMP_TAKE);
	curr = sched_get_current();
	assert(curr);
	assert(!sched_thd_blocked(curr));
	assert(spdid);

	/* Continue until the critical section is unavailable */
	while (1) {
		report_event(COMP_TAKE_ATTEMPT);
		/* If the current thread is dependent on another thread, switch to it for help! */
		holder = sched_take_crit_sect(spdid, curr);
		if (NULL == holder) break;

		/* FIXME: proper handling of recursive locking */
		assert(curr != holder);
		report_event(COMP_TAKE_CONTENTION);
		sched_switch_thread_target(0, NULL_EVT, holder);
		cos_sched_lock_take();
		if (first) {
			first = 0;
		} else {
			report_event(COMP_TAKE_LOOP);
		}
	}
	cos_sched_lock_release();
	return 0;
}

/* Release the component's lock */
int sched_component_release(spdid_t spdid)
{
	struct sched_thd *curr;

	//printc("sched release %d\n", spdid);

	report_event(COMP_RELEASE);
	cos_sched_lock_take();
	curr = sched_get_current();
	assert(curr);

	if (sched_release_crit_sect(spdid, curr)) {
		printc("fprr: error releasing spd %d's critical section (contended %d)\n", 
		       spdid, curr->contended_component);
	}
	sched_switch_thread(0, NULL_EVT);

	return 0;
}

/* Should not hold scheduler lock when calling. */
static int fp_kill_thd(struct sched_thd *t)
{
	struct sched_thd *c; 

	cos_sched_lock_take();
	c = sched_get_current();

	assert(!sched_thd_grp(t));
	t->flags = THD_DYING;

	thread_remove(t);

	REM_LIST(t, cevt_next, cevt_prev);
	REM_LIST(t, prio_next, prio_prev);
	REM_LIST(t, next, prev);
	ADD_LIST(&graveyard, t, prio_next, prio_prev);

	sched_switch_thread(0, NULL_EVT);

	/* reincarnated!!! */
	assert(!(t->flags & THD_DYING));
	assert(t->spdid != 0);
	fp_create_spd_thd((void*)(unsigned int)t->spdid);
	
	if (t == c) {
		printc("t: id %d, c: id %d\n",t->id, c->id);

		BUG();
	}

	return 0;
}

/* Create a thread without invoking the scheduler policy */
static struct sched_thd *__sched_setup_thread_no_policy(int tid)
{
	struct sched_thd *new;

	assert(tid > 0);
	new = sched_alloc_thd(tid);
	assert(new);
	if (0 > sched_alloc_event(new)) BUG();
	sched_add_mapping(tid, new);

	return new;
}

extern int parent_sched_child_thd_crt(spdid_t spdid, spdid_t dest_spd);

static struct sched_thd *sched_setup_thread_arg(void *metric_str, crt_thd_fn_t fn, void *d, int parm)
{
	int tid;
	struct sched_thd *new;

	/* can we reuse an already created (but since killed) thread? */
	if (!EMPTY_LIST(&graveyard, prio_next, prio_prev)) {
		assert(fn == fp_create_spd_thd); /* can't do the timer here */
		assert(d != NULL);
		new = FIRST_LIST(&graveyard, prio_next, prio_prev);
		assert(new->flags & THD_DYING);
		REM_LIST(new, prio_next, prio_prev);
		sched_init_thd(new, new->id, THD_READY);
		new->spdid = (spdid_t)(unsigned int)d;
	} else {
		tid = (sched_is_root())                       ?
			cos_create_thread((int)fn, (int)d, 0) :
			parent_sched_child_thd_crt(cos_spd_id(), (spdid_t)(int)d);
		assert(0 != tid);

		new = __sched_setup_thread_no_policy(tid);
	}
	thread_new(new);
	if (parm) thread_param_set(new,  (struct sched_param_s *)metric_str);
	else      thread_params_set(new, (char *)metric_str);
	
	return new;
}

/* this should just create the thread, not set the prio...there should
 * be a separate function for that */
int
sched_create_thread(spdid_t spdid, struct cos_array *data)
{
	struct sched_thd *curr, *new;
	void *d = (void*)(int)spdid;
	char *metric_str;

	printc("WARNING: the sched_create_thread function is deprecated.  Please use sched_create_thd\n");
	
	if (!cos_argreg_arr_intern(data)) return -1;
	if (((char *)data->mem)[data->sz-1] != '\0') return -1;

	cos_sched_lock_take();
	curr = sched_get_current();
	metric_str = (char *)data->mem;
	new = sched_setup_thread_arg((char *)metric_str, fp_create_spd_thd, d, 0);
	cos_sched_lock_release();
	printc("sched %d: created thread %d in spdid %d (requested by %d)\n",
	       (unsigned int)cos_spd_id(), new->id, spdid, curr->id);

	return new->id;
}

int
sched_create_thd(spdid_t spdid, u32_t sched_param0, u32_t sched_param1, u32_t sched_param2)
{
	struct sched_param_s sp[4];
	struct sched_thd *curr, *new;
	void *d = (void*)(int)spdid;

	sp[0] = ((union sched_param)sched_param0).c;
	sp[1] = ((union sched_param)sched_param1).c;
	sp[2] = ((union sched_param)sched_param2).c;
	sp[3] = (union sched_param){.c = {.type = SCHEDP_NOOP}}.c;

	cos_sched_lock_take();
	curr = sched_get_current();
	new = sched_setup_thread_arg(&sp, fp_create_spd_thd, d, 1);
	cos_sched_lock_release();
	printc("sched %d: created thread %d in spdid %d (requested by %d)\n",
	       (unsigned int)cos_spd_id(), new->id, spdid, curr->id);

	return new->id;
}

#define SCHED_STR_SZ 64

int 
sched_thread_params(spdid_t spdid, u16_t thd_id, res_spec_t rs)
{
	struct sched_thd *t;
	int ret = -1;
	
	cos_sched_lock_take();
	t = sched_get_mapping(thd_id);
	if (!t) goto done;

	ret = thread_resparams_set(t, rs);
done:
	cos_sched_lock_release();
	return ret;
}

/* Create a thread in target with the default parameters */
int
sched_create_thread_default(spdid_t spdid, u32_t sched_param_0, 
			    u32_t sched_param_1, u32_t sched_param_2)
{
	struct sched_param_s sp[4];
	struct sched_thd *new;
	vaddr_t t = spdid;

	sp[0] = ((union sched_param)sched_param_0).c;
	sp[1] = ((union sched_param)sched_param_1).c;
	sp[2] = ((union sched_param)sched_param_2).c;
	sp[3] = (union sched_param){.c = {.type = SCHEDP_NOOP}}.c;
	
	cos_sched_lock_take();
	new = sched_setup_thread_arg(&sp, fp_create_spd_thd, (void*)t, 1);
	sched_switch_thread(0, NULL_EVT);
	if (!new) return -1;
	printc("sched %d: created default thread %d in spdid %d (requested by %d from %d)\n",
	       (unsigned int)cos_spd_id(), new->id, spdid, sched_get_current()->id, spdid);

	return 0;
}

static void activate_child_sched(struct sched_thd *g)
{
	assert(sched_thd_grp(g));
	assert(!sched_thd_free(g));
	assert(g->wake_cnt >= 0 && g->wake_cnt <= 2);

	/* if the scheduler's thread is blocked, wake it! */
	if (g->wake_cnt == 0/*sched_thd_blocked(g)*/) {
		assert(sched_thd_blocked(g));
		fp_pre_wakeup(g);
		fp_wakeup(g, 0);
	}
	assert(!sched_thd_blocked(g));
}

/* Only really done when a child scheduler idles */
static void deactivate_child_sched(struct sched_thd *t)
{
	assert(sched_thd_grp(t));
	assert(!sched_thd_free(t));
	assert(sched_thd_ready(t));
	assert(t->wake_cnt > 0 && t->wake_cnt <= 2);

	fp_pre_block(t);
	if (0 == t->wake_cnt) {
		fp_block(t, 0);
		while (0 == t->wake_cnt) {
			assert(sched_thd_blocked(t));
			sched_switch_thread(0, PARENT_CHILD_DEACTIVATE);
			cos_sched_lock_take();
		}
	}

	return;
}

/* 
 * Set the calling spd to be the child scheduler of this scheduler,
 * and set the current thread to be the child scheduler's control
 * thread.
 */
int sched_child_cntl_thd(spdid_t spdid)
{
	struct sched_thd *c;

	c = sched_get_current();
	sched_grp_make(c, spdid);
	if (cos_sched_cntl(COS_SCHED_PROMOTE_CHLD, 0, spdid)) BUG();
	if (cos_sched_cntl(COS_SCHED_GRANT_SCHED, c->id, spdid)) BUG();

	c->tick = ticks;

	return 0;
}

/* 
 * The child scheduler spdid, wishes to create a new thread to be
 * controlled by it in the dest_spd.
 */
int sched_child_thd_crt(spdid_t spdid, spdid_t dest_spd)
{
	struct sched_thd *t, *st, *new;
	int tid;

	cos_sched_lock_take();
	t = sched_get_current();
	if (!(sched_thd_member(t) || sched_thd_grp(t))) goto err;
	st = sched_thd_grp(t) ? t : t->group;
	if (st->cid != spdid) goto err;

	tid = (sched_is_root()) ?
		cos_create_thread((int)fp_create_spd_thd, (int)dest_spd, 0) :
		parent_sched_child_thd_crt(cos_spd_id(), dest_spd);

	assert(tid > 0);
	new = sched_alloc_thd(tid);
	assert(new);
	sched_add_mapping(tid, new);
	sched_share_event(new, st);

	sched_grp_add(st, new);
	assert(sched_thd_grp(st) && sched_thd_member(new));
	if (cos_sched_cntl(COS_SCHED_GRANT_SCHED, tid, spdid)) BUG();

//	printc("parent scheduler %d created thread %d for scheduler %d\n", 
//	       (unsigned int)cos_spd_id(), tid, spdid);
	cos_sched_lock_release();
	return tid;
err:
	cos_sched_lock_release();
	return -1;
}

static int child_ticks_stale(struct sched_thd *t) 
{
	assert(sched_thd_grp(t));
	return t->tick != ticks;
}

/* return 1 if the child's time is updated, 0 if not */
static void child_ticks_update(struct sched_thd *t, struct sched_child_evt *e)
{
	u64_t ts, lticks;

	ts = t->tick;
	lticks = ticks;
	if (lticks > ts) {
		e->time_elapsed = lticks - ts;
		t->tick = lticks;
	}
}

int sched_child_get_evt(spdid_t spdid, struct sched_child_evt *e, int idle, unsigned long wake_diff)
{
	struct sched_thd *t, *et;
	int c = 0;

	if (!e) return -1;
	e->t            = SCHED_CEVT_OTHER;
	e->tid          = 0;
	e->time_elapsed = 0;
	
	cos_sched_lock_take();
	t = sched_get_current();
	if (!sched_thd_grp(t) || t->cid != spdid) goto err;
	t->wakeup_tick = t->tick + wake_diff;

	/* While there are no thread events? */
	while (EMPTY_LIST(t, cevt_next, cevt_prev)) {
		/* A brand event has occurred, so send that event OR
		 * the child doesn't want to idle OR the child hasn't
		 * processed timer interrupts.  Regardless, we need to
		 * return to the child. */
		if (t->cevt_flags & SCHED_CEVT_OTHER || 
		    child_ticks_stale(t)             || 
		    !idle) {
			t->cevt_flags &= ~SCHED_CEVT_OTHER;
			child_ticks_update(t, e);
			if (!idle) { report_event(PARENT_CHILD_EVT_OTHER); } 
			goto done;
		}
		report_event(PARENT_BLOCK_CHILD);

		/* No event, and child wants to idle: block! This
		 * releases the scheduler lock, so non-local
		 * data-structures need to be reacquired. */
		deactivate_child_sched(t);
	}
	child_ticks_update(t, e);

	/* We have a thread event (blocking or waking) */
	et = FIRST_LIST(t, cevt_next, cevt_prev);
	REM_LIST(et, cevt_next, cevt_prev);
	/* If there are more events, specify that event requests
	 * should continue being made. */
	if (!EMPTY_LIST(t, cevt_next, cevt_prev)) c = 1;

	assert(sched_thd_member(et));
	e->tid = et->id;
	if (sched_thd_blocked(et)) {
		e->t = SCHED_CEVT_BLOCK;
	} else if (sched_thd_ready(et) || sched_thd_dependent(et)) {
		e->t = SCHED_CEVT_WAKE;
	} else {
		printc("child thd evt with flags %x.", et->flags);
		BUG();
	}
	report_event(PARENT_CHILD_EVT_THD);
done:
	t->cevt_flags = 0;
	cos_sched_lock_release();
	return c;
err:
	c = -1;
	goto done;
}

static void sched_process_cevt(struct sched_child_evt *e)
{
	struct sched_thd *t;

	switch(e->t) {
	case SCHED_CEVT_WAKE:
		t = sched_get_mapping(e->tid);
		assert(NULL != t);
		assert(0 == t->wake_cnt);
		if (sched_thd_blocked(t)) {
			fp_pre_wakeup(t);
			fp_wakeup(t, 0);
		}
		report_event(CHILD_EVT_WAKE);
		break;
	case SCHED_CEVT_BLOCK:
		t = sched_get_mapping(e->tid);
		assert(NULL != t);
		fp_pre_block(t);
		assert(0 == t->wake_cnt);
		fp_block(t, 0);
		report_event(CHILD_EVT_BLOCK);
		break;
	case SCHED_CEVT_OTHER:
		report_event(CHILD_EVT_OTHER);
		break;
	}

	/* Process timer ticks which might be 0.  Tick information
	 * can be sent with any event. */
	if (e->time_elapsed) {
		u64_t te = e->time_elapsed;
		static u64_t prev_print = 0;

		ticks += te;
		timer_tick(te);
		
		report_event(TIMER_TICK);
		if ((ticks - prev_print) >= (CHLD_REPORT_FREQ*TIMER_FREQ)) {
			report_thd_accouting();
			prev_print += CHLD_REPORT_FREQ*TIMER_FREQ;
		}
		sched_process_wakeups();
	}
}

extern int parent_sched_child_get_evt(spdid_t spdid, struct sched_child_evt *e, int idle, unsigned long wake_diff);
/* 
 * The thread executing in this function (the timer thread in a child
 * scheduler) is invoked in two situations: 1) when the child is idle,
 * and 2) when the parent wishes to run the child and possibly convey
 * to it events such as thread blocking or waking.
 */
static void sched_child_evt_thd(void)
{
	struct sched_child_evt *e;

	e = cos_argreg_alloc(sizeof(struct sched_child_evt));
	assert(NULL != e);
	while (1) {
		int cont, should_idle;

		cos_sched_lock_take();
		do {
			struct sched_thd *n = schedule(NULL);
			unsigned long wake_diff = 0;

			assert(n != timer);
			/* If there isn't a thread to schedule, and
			 * there are no events, this child scheduler
			 * should idle */
			should_idle = (n == idle);
			if (should_idle) {
				/* locally cache the volatile value */
				u64_t wake_tm, wt, cwt;

				/* check for new timeouts */
				sched_process_wakeups();

				wt = wakeup_time;
				cwt = child_wakeup_time;
				if (cwt == 0)     wake_tm = wt;
				else if (wt == 0) wake_tm = cwt;
				else              wake_tm = (wt < cwt) ? wt : cwt;

				assert(!wake_tm || wake_tm >= ticks);
				wake_diff = wake_tm ? (unsigned long)(wake_tm - ticks) : 0;
			}
			cos_sched_clear_cevts();
			cos_sched_lock_release();
			/* Get events from the parent scheduler */
			cont = parent_sched_child_get_evt(cos_spd_id(), e, should_idle, wake_diff);
			cos_sched_lock_take();
			assert(0 <= cont);
			/* Process those events */
			sched_process_cevt(e);
			report_event(should_idle ? CHILD_PROCESS_EVT_IDLE : CHILD_PROCESS_EVT_PEND);
		} while (cont);
		
		report_event(CHILD_SWITCH_THD);
		/* When there are no more events, schedule */
		sched_switch_thread(0, NULL_EVT);
		assert(EMPTY_LIST(timer, prio_next, prio_prev));
	} /* no return */
	cos_argreg_free(e);
}

/* return the id of the brand created */
static int sched_setup_brand(spdid_t spdid)
{
	unsigned short int b_id;

	b_id = cos_brand_cntl(COS_BRAND_CREATE_HW, 0, 0, spdid);

	return b_id;
}

int sched_priority(unsigned short int tid)
{
	struct sched_thd *t;
	int p;

	cos_sched_lock_take();
	t = sched_get_mapping(tid);
	if (!t) {
		cos_sched_lock_release();
		return -1;
	}
	p = t->metric.priority;
	cos_sched_lock_release();

	return p;
}

unsigned long sched_timestamp(void)
{
	return (unsigned long)ticks;
}

int sched_create_net_brand(spdid_t spdid, unsigned short int port)
{
	int b_id;

	b_id = sched_setup_brand(spdid);
	assert(b_id >= 0);
	if (0 > cos_brand_wire(b_id, COS_HW_NET, port)) BUG();

	return b_id;
}

int sched_add_thd_to_brand(spdid_t spdid, unsigned short int bid, unsigned short int tid)
{
	struct sched_thd *t;
	int ret;

	t = sched_get_mapping(tid);
	if (NULL == t) return -1;
	ret = cos_brand_cntl(COS_BRAND_ADD_THD, bid, tid, 0);
	if (0 > ret) return -1;

	return 0;
}

extern void parent_sched_exit(void);
void sched_exit(void)
{
	printc("Switching to %d\n", init->id);
	cos_sched_clear_events();
//	cos_switch_thread_release(init->id, 0);
	while (1) {
		cos_sched_clear_events();
		cos_switch_thread(init->id, 0);
	}
	BUG();
}

static struct sched_thd *fp_create_timer(void)
{
	int bid;
	union sched_param sp[2] = {{.c = {.type = SCHEDP_TIMER}},
				   {.c = {.type = SCHEDP_NOOP}}};

	bid = sched_setup_brand(cos_spd_id());
	assert(sched_is_root());
	timer = sched_setup_thread_arg(&sp, fp_timer, (void*)bid, 1);
	if (NULL == timer) BUG();
	if (0 > sched_add_thd_to_brand(cos_spd_id(), bid, timer->id)) BUG();
	printc("Timer thread has id %d with priority %s.\n", timer->id, "t");
	cos_brand_wire(bid, COS_HW_TIMER, 0);

	return timer;
}

/* Iterate through the configuration and create threads for
 * components as appropriate */
static void sched_init_create_threads(int boot_threads)
{
	struct sched_thd *t;
	union sched_param sp[4] = {{.c = {.type = SCHEDP_IDLE}}, 
				   {.c = {.type = SCHEDP_NOOP}}, 
				   {.c = {.type = SCHEDP_NOOP}}, 
				   {.c = {.type = SCHEDP_NOOP}}};

	/* create the idle thread */
	idle = sched_setup_thread_arg(&sp, fp_idle_loop, NULL, 1);
	printc("Idle thread has id %d with priority %s.\n", idle->id, "i");

	if (!boot_threads) return;

	sp[0].c.type = SCHEDP_INIT;
	t = sched_setup_thread_arg(&sp, fp_create_spd_thd, (void*)(int)3, 1);	
	assert(t);
	printc("Initialization thread has id %d.\n", t->id);
	/* t = sched_setup_thread_arg(&sp, fp_create_spd_thd, (void*)(int)6, 1);	 */
	/* assert(t); */
	/* printc("Initialization thread has id %d.\n", t->id); */
}

/* Initialize data-structures */
static void sched_init(void)
{
	static int first = 1;

	assert(first);
	first = 0;

	sched_init_thd(&blocked, 0, THD_FREE);
	sched_init_thd(&upcall_deactive, 0, THD_FREE);
	sched_init_thd(&graveyard, 0, THD_FREE);
	sched_ds_init();
	sched_initialization();

	return;
}

extern int parent_sched_child_cntl_thd(spdid_t spdid);

/* Initialize the child scheduler. */
static void sched_child_init(void)
{
	/* Child scheduler */
	sched_type = SCHED_CHILD;
	if (parent_sched_child_cntl_thd(cos_spd_id())) BUG();
	if (cos_sched_cntl(COS_SCHED_EVT_REGION, 0, (long)&cos_sched_notifications)) BUG();
	sched_init();

	/* Don't involve the scheduler policy... */
	timer = __sched_setup_thread_no_policy(cos_get_thd_id());
	assert(timer);
	sched_set_thd_urgency(timer, 0); /* highest urgency */
	timer->flags |= THD_PHANTOM;

	sched_init_create_threads(0);

	sched_child_evt_thd();	/* doesn't return */

	return;
}

//#define UBENCH_ACTIVE 1
#define UBENCH_ITER 10000

static void
sched_ctxt_switch_fn(void *d)
{
	u16_t pid = (u16_t)(u32_t)d;
	while (1) {
		cos_switch_thread(pid, 0);
	}
}

static void
sched_ctxt_switch_ubench(void)
{
	u16_t pid, cid;
	int i;
	u64_t start, end;

	pid = cos_get_thd_id();
	cid = cos_create_thread((int)sched_ctxt_switch_fn, (int)pid, 0);

	rdtscll(start);
	for (i = 0 ; i < UBENCH_ITER ; i++) {
		cos_switch_thread(cid, 0);
	}
	rdtscll(end);
	printc("kernel context switch ubenchmark results: %lld\n", (end-start)/(u64_t)(2*UBENCH_ITER));
}

static void 
print_config_info(void)
{
	printc("Please ensure that the following information is correct.\n");
	printc("If it is not, edit kernel/include/shared/cos_config.h.\n");
	printc("CPU_FREQUENCY=%lld\n"
	       "TIMER_FREQUENCY=%lld\n", 	       
	       (unsigned long long)CPU_FREQUENCY,
	       (unsigned long long)TIMER_FREQ);
	printc("USEC_PER_TICK=%lld\n"
	       "CYC_PER_USEC=%lld\n",
	       (unsigned long long)USEC_PER_TICK, 
	       (unsigned long long)CYC_PER_USEC);
}

extern int parent_sched_root_init(void);
/* Initialize the root scheduler */
int sched_root_init(void)
{
	struct sched_thd *new;

	parent_sched_root_init();
	print_config_info();

	cos_argreg_init();
	sched_init();

	/* switch back to this thread to terminate the system. */
	init = sched_alloc_thd(cos_get_thd_id());
	assert(init);

#ifdef UBENCH_ACTIVE
	sched_ctxt_switch_ubench();
#else	
	sched_init_create_threads(1);
	/* Create the clock tick (timer) thread */
	fp_create_timer();

	new = schedule(NULL);
	cos_switch_thread(new->id, 0);
#endif
	parent_sched_exit();

	/* Returning will exit the composite system. */
	return 0;
}

void cos_upcall_fn(upcall_type_t t, void *arg1, void *arg2, void *arg3)
{
	switch (t) {
	case COS_UPCALL_BRAND_EXEC:
	{
		sched_timer_tick();
		break;
	}
	case COS_UPCALL_BOOTSTRAP:
	{
		sched_child_init();
		break;
	}
	case COS_UPCALL_CREATE:
		cos_argreg_init();
		((crt_thd_fn_t)arg1)(arg2);
		break;
	case COS_UPCALL_DESTROY:
		fp_kill_thd(sched_get_current());
		break;
	case COS_UPCALL_UNHANDLED_FAULT:
		printc("Unhandled fault occurred, exiting system\n");
		sched_exit();
		break;
	case COS_UPCALL_BRAND_COMPLETE:
		fp_event_completion(sched_get_current());
		break;
	default:
		printc("fp_rr: cos_upcall_fn error - type %x, arg1 %d, arg2 %d\n", 
		      (unsigned int)t, (unsigned int)arg1, (unsigned int)arg2);
		BUG();
		return;
	}

	return;
}<|MERGE_RESOLUTION|>--- conflicted
+++ resolved
@@ -544,12 +544,9 @@
 		}
 		
 		/* are we done running? */
-<<<<<<< HEAD
+
 		if (unlikely(ticks >= RUNTIME_SEC*TIMER_FREQ+1)) {
-=======
-		if (ticks >= RUNTIME_SEC*TIMER_FREQ+1) {
 			sched_exit();
->>>>>>> f5f6fead
 			while (COS_SCHED_RET_SUCCESS !=
 			       cos_switch_thread_release(init->id, COS_SCHED_BRAND_WAIT)) {
 				cos_sched_lock_take();
