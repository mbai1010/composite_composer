/**
 * Redistribution of this file is permitted under the GNU General
 * Public License v2.
 *
 * Copyright 2008 by Boston University.
 * Author: Gabriel Parmer, gabep1@cs.bu.edu
 * 
 * Copyright 2009, The George Washington University
 * Author: Gabriel Parmer, gparmer@gwu.edu
 */

#include <cos_config.h>
#ifdef LINUX_ON_IDLE
#define IDLE_TO_LINUX
#endif

//#define UPCALL_TIMING 1

#define COS_FMT_PRINT

#include <cos_component.h>
#include <cos_sched_ds.h>
#include <cos_scheduler.h>
#include <cos_time.h>
#include <print.h>

#include <cos_sched_tk.h>

#include <sched.h>
#include <sched_hier.h>

#include <bitmap.h>
#include <ck_ring.h>
#include <ck_spinlock.h>

//#define TIMER_ACTIVATE
#include <timer.h>
#include <errno.h>

//#define SCHED_DEBUG
#ifdef SCHED_DEBUG
#define PRINTD(s, args...) printc(s, args);
#else
#define PRINTD(s, args...) 
#endif

#include <sched_timing.h>

struct sched_base_per_core {
	volatile u64_t ticks;

        /* When the wakeup thread (in charge of higher-level timing) should be woken */
	volatile u64_t wakeup_time;
	volatile u64_t child_wakeup_time;
	struct sched_thd *wakeup_thd;

        /* 
	 * timer is the timer tick thread for a root scheduler, or the child
	 * event thread for a child scheduler.  init is the initial bootup
	 * thread for a root scheduler.  init is meaningless for a child
	 * scheduler.  idle is the idle thread, again only meaningful for root
	 * schedulers.
	 */
	struct sched_thd *timer, *init, *idle, *IPI_handler;
	struct sched_thd blocked;
	struct sched_thd upcall_deactive;
	struct sched_thd graveyard;
	int IPI_acap;
	long long report_evts[REVT_LAST];
} CACHE_ALIGNED;

PERCPU_ATTR(static, struct sched_base_per_core, sched_base_state);

static enum {SCHED_CHILD, SCHED_ROOT} sched_type = SCHED_ROOT;
static inline int sched_is_root(void) { return sched_type == SCHED_ROOT; }
static inline int sched_is_child(void) { return !sched_is_root(); } 

/* What is the spdid of the booter component? */
#define BOOT_SPD 5

//#define FPRR_REPORT_EVTS

#ifdef FPRR_REPORT_EVTS

static char *revt_names[] = {
	"null event",
	"switch threads",
	"acap active event",
	"acap ready event",
	"acap pending event",
	"event cycle update",
	"scheduling using a dependency",
	"thread blocking",
	"thread waking",
	"component lock take (call)",
	"component lock take (actual attempt)",
	"component lock take contention",
	"component lock release",
	"timer tick",
	"timer tick switch thread loop",
	"idle loop interpreting event",
	"idle loop trying to schedule event",
	"event completion, uc into sched",
	"iterations through the block loop",
	"iterations through the wake loop",
	"iterations through the timer loop",
	"iterations through the component_take loop",
	"iterations through the event completion loop",
	"iterations through the timeout loop",
	"iterations through the idle loop",
	"re-asserting dependency",
	"premature unblock, retrying block",
	"block with dependency",
	"dependency on blocked thread",
	"schedule will explicit target (via dependency)",
	"parent scheduler blocking child scheduler",
	"parent scheduler sending non-thread block/wake event",
	"parent scheduler sending thread block/wake event",
	"parent scheduler deactivating child sched thread",
	"parent scheduler resuming thread for child sched",
	"parent scheduler has redundant resume for child sched",
	"child scheduler processing event with possible idle",
	"child scheduler processing event with pending work",
	"child scheduler processing event: block thread",
	"child scheduler processing event: wake thread",
	"child scheduler processing event: other (e.g. evt thd)",
	"child scheduler calls switch_thread",
	"child scheduler reschedules due to pending cevt",
	""
};

/* Timers */
enum {
	TIMER_SCHED = 0,
	TIMER_FPRR,
	TIMER_SWTCH,
	TIMER_MAX
};
STATIC_TIMER_RECORDS(recs, TIMER_MAX);//should this be per_core?

static void report_event(report_evt_t evt)
{
	if (unlikely(evt >= REVT_LAST)) return;

	PERCPU_GET(sched_base_state)->report_evts[evt]++;
}

static void report_output(void)
{
	int i, j;

	for (j = 0; j < NUM_CPU; j++) {
		printc("  <<<Core %d>>> All counters:\n", j);
		for (i = 0 ; i < REVT_LAST ; i++) {
			printc("\t%s: %lld\n", revt_names[i], PERCPU_GET_TARGET(sched_base_state, j)->report_evts[i]);
			PERCPU_GET_TARGET(sched_base_state, j)->report_evts[i] = 0;
		}
	}

//	mman_print_stats();
}
#else
#define report_event(e)
#define report_output()
#endif

static void report_thd_accouting(void)
{
	struct sched_thd *t;
	struct sched_base_per_core *sched_base = PERCPU_GET(sched_base_state);
	runqueue_print();

	if (sched_is_child()) {
		struct sched_accounting *sa = sched_get_accounting(sched_base->timer);

		printc("\nChild timer thread (thd, ticks):\n");		
		printc("\t%d, %ld\n", sched_base->timer->id, sa->ticks - sa->prev_ticks);
		sa->prev_ticks = sa->ticks;
	}

	printc("\nBlocked threads (thd, prio, ticks):\n");
	for (t = FIRST_LIST(&sched_base->blocked, prio_next, prio_prev) ; 
	     t != &sched_base->blocked ;
	     t = FIRST_LIST(t, prio_next, prio_prev)) {
		struct sched_accounting *sa = sched_get_accounting(t);
		unsigned long diff = sa->ticks - sa->prev_ticks;
		
		if (diff || sa->cycles) {
			printc("\t%d, %d, %ld+%ld/%ld\n", t->id, 
			       sched_get_metric(t)->priority, diff, 
			       (unsigned long)sa->cycles, (unsigned long)CYC_PER_TICK);
			sa->prev_ticks = sa->ticks;
			sa->cycles = 0;
		}
	}
	printc("\nInactive upcalls (thd, prio, ticks):\n");
	for (t = FIRST_LIST(&sched_base->upcall_deactive, prio_next, prio_prev) ; 
	     t != &sched_base->upcall_deactive ;
	     t = FIRST_LIST(t, prio_next, prio_prev)) {
		struct sched_accounting *sa = sched_get_accounting(t);
		unsigned long diff = sa->ticks - sa->prev_ticks;
		
		if (diff || sa->cycles) {
			printc("\t%d, %d, %ld+%ld/%ld\n", t->id, 
			       sched_get_metric(t)->priority, diff, 
			       (unsigned long)sa->cycles, (unsigned long)CYC_PER_TICK);
			sa->prev_ticks = sa->ticks;
			sa->cycles = 0;
		}
	}
	printc("\n");
	report_output();

#ifdef TIMER_ACTIVATE
	{
		int i;
		
		for (i = 0 ; i < TIMER_MAX ; i++) {
			unsigned long avg = 0, max = 0, min = 0;
			timer_report(recs, i, &avg, &max, &min);
			printc("avg: %ld, min: %ld, max: %ld\n", avg, min, max);
		}
	}
#endif
}

static void activate_child_sched(struct sched_thd *g);

static inline void fp_resume_thd(struct sched_thd *t)
{
	assert(sched_thd_blocked(t));
	assert(!sched_thd_free(t));
	assert(!sched_thd_ready(t));

	t->flags &= ~THD_BLOCKED;
	t->flags |= THD_READY;
	REM_LIST(t, prio_next, prio_prev);
	/* child threads aren't reported to the scheduler */
	if (!sched_thd_member(t)) {
		assert(sched_is_root() || (t != PERCPU_GET(sched_base_state)->timer && !sched_thd_phantom(t)));
		thread_wakeup(t);
	} 
	/* Is the member _not_ already on the list for the group? */
	else if (EMPTY_LIST(t, cevt_next, cevt_prev) /* && is member */) {
		struct sched_thd *g = sched_get_grp(t);
		ADD_LIST(g, t, cevt_next, cevt_prev);
		activate_child_sched(g);
		report_event(PARENT_CHILD_RESUME);
	} else {
		report_event(PARENT_CHILD_REDUNDANT_RESUME);
	}
}

static void fp_activate_upcall(struct sched_thd *uc)
{
	if (sched_thd_inactive_evt(uc)) {
		uc->flags &= ~THD_UC_READY;
		uc->flags |= THD_READY;
		REM_LIST(uc, prio_next, prio_prev); //done in move_end_runnable
		assert(sched_is_root() || (uc != PERCPU_GET(sched_base_state)->timer && !sched_thd_phantom(uc)));
		thread_wakeup(uc);
	}
}

static void fp_deactivate_upcall(struct sched_thd *uc)
{
	uc->flags &= ~THD_READY;
	uc->flags |= THD_UC_READY;
	thread_block(uc);
	assert(EMPTY_LIST(uc, prio_next, prio_prev));
	ADD_LIST(&PERCPU_GET(sched_base_state)->upcall_deactive, uc, prio_next, prio_prev);
}

/* scheduler lock should already be taken */
static void evt_callback(struct sched_thd *t, u8_t flags, u32_t cpu_usage)
{
	assert(!sched_thd_member(t));

	if (sched_thd_free(t) || sched_thd_dying(t)) return;

	if (flags & (COS_SCHED_EVT_ACAP_ACTIVE|COS_SCHED_EVT_ACAP_READY|COS_SCHED_EVT_ACAP_PEND)) {
		if (sched_thd_grp(t)) {
			activate_child_sched(t);
			t->cevt_flags |= SCHED_CEVT_OTHER;
		} else if (flags & COS_SCHED_EVT_ACAP_ACTIVE) {
			report_event(ACAP_ACTIVE);
			fp_activate_upcall(t);
		} else if (flags & COS_SCHED_EVT_ACAP_READY) {
			assert(sched_get_current() != t);
			report_event(ACAP_READY);
			fp_deactivate_upcall(t);
		} else if (flags & COS_SCHED_EVT_ACAP_PEND) {
			BUG();
		}
	} else {
		report_event(ACAP_CYCLE);
	}
	if (!sched_thd_phantom(t)) time_elapsed(t, cpu_usage);

	return;
}

static void evt_callback_print(struct sched_thd *t, u8_t flags, u32_t cpu_usage)
{
	PRINTD("evt callback (curr %d): thd %d, flags %x, usage %d\n", sched_get_current()->id, t->id, flags, cpu_usage);
	evt_callback(t, flags, cpu_usage);
}

static struct sched_thd *resolve_dependencies(struct sched_thd *next)
{
	struct sched_thd *dep;

	/* Take dependencies into account */
	if ((dep = sched_thd_dependency(next))) {
		assert(!sched_thd_free(dep));
		assert(!(next->flags & (COS_SCHED_ACAP_WAIT|COS_SCHED_TAILCALL)));
		assert(!sched_thd_blocked(dep));
		if (sched_thd_inactive_evt(dep)) {
			printc("Thread %d resolving dependency to %d, but the latter is waiting for an interrupt\n", next->id, dep->id);
		}
		assert(!sched_thd_inactive_evt(dep));
		assert(sched_thd_ready(dep));
		assert(dep != next);
		report_event(SCHED_DEPENDENCY);
		next = dep;

		/* At this point it's possible that next == current.
		 * If we hold the component lock requested by the
		 * highest prio thread, then we are the depended on
		 * thread and should continue executing. */
	}
	return next;
}

/* 
 * Important: assume that cos_sched_lock_take() has been called.  The
 * reason for this assumption is so that outer (calling) code can
 * execute instructions within the same critical sections as the code
 * that switches the thread.  flags are to be passed to
 * cos_switch_thread, and if they include tailcall, or acap wait,
 * this function will ensure that the current head isn't chosen to
 * run.  evt is the event number that will be used to increment for
 * each iteration of the loop, or if it is -1, no event will be
 * incremented.
 */
static int sched_switch_thread_target(int flags, report_evt_t evt, struct sched_thd *target)
{
	/* Current can be NULL if the current thread is being killed */
	struct sched_thd *current = sched_get_current();
	int ret;

	do {
		struct sched_thd *next;
		TIMER_INIT(t, recs, TIMER_SCHED);
		TIMER_INIT(tfp, recs, TIMER_FPRR);

		timer_start(&t);
		assert(cos_sched_lock_own());

		/* 
		 * This is subtle: an event might happen _after_ we
		 * check the pending flag here.  If so, then when we
		 * invoke switch_thread, the kernel will return
		 * COS_SCHED_RET_AGAIN, and this will be run again.
		 * In this way, we never miss an event for a
		 * scheduling decision.  Also, we are trying to keep
		 * accurate counts of the number of cycles executed
		 * for the previous thread.  Doing so means knowing
		 * how many cycles were consumed by interrupt/upcall
		 * execution.  We have the loop here so that if there
		 * is an event that happens between when events are
		 * processed (getting a count of cycles spent for
		 * upcalls), and when the time stamp is taken (to find
		 * the amount of cycles since we last explicitly
		 * scheduled.
		 */
		if (cos_sched_pending_event()) {
			cos_sched_clear_events();
			cos_sched_process_events(evt_callback, 0);
		}

		if (!target) {
			/* 
			 * If current is an upcall that wishes to terminate
			 * its execution upon switching to the next thread,
			 * then it will pass in one of the following flags.
			 * If that is the case, then we wish to ask the
			 * scheduler to return a thread that is _not_, even if
			 * current is the highest priority thread because
			 * current will terminate execution with the switch.
			 */
			if (flags & (COS_SCHED_ACAP_WAIT|COS_SCHED_TAILCALL)) {
				/* we don't want next to be us! We are an
				 * upcall completing execution */
				timer_start(&tfp);
				next = schedule(current);
				timer_end(&tfp);
				assert(sched_is_root() || PERCPU_GET(sched_base_state)->timer != next);
				assert(next != current);
				assert(!sched_thd_member(next));
			} else {
				timer_start(&tfp);
				next = schedule(NULL);
				timer_end(&tfp);
				assert(sched_is_root() || PERCPU_GET(sched_base_state)->timer != next);
				assert(!sched_thd_member(next));
				/* if we are the next thread and no
				 * dependencies have been introduced (i.e. we
				 * are waiting on a component-lock for
				 * another thread), then we're done */
				if (next == current && !sched_thd_dependency(current)) goto done;
			}
		} else {
			report_event(SCHED_TARGETTED_DEPENDENCY);
			next = target;
		}
		next = resolve_dependencies(next);
		if (next == current) goto done;
		if (sched_is_child() && unlikely(next == PERCPU_GET(sched_base_state)->idle)) {
			/* This is a kludge: child schedulers don't
			 * have idle threads...instead they just use
			 * the event/timer thread */
			/* We are in the timer/child event thread! */
			if (current == PERCPU_GET(sched_base_state)->timer) goto done;
			next = PERCPU_GET(sched_base_state)->timer;
		}
		if (sched_thd_grp(next)) flags |= COS_SCHED_CHILD_EVT;
		assert(!sched_thd_blocked(next));
		report_event(SWITCH_THD);
		timer_end(&t);
		ret = cos_switch_thread_release(next->id, flags);

		assert(ret != COS_SCHED_RET_ERROR);
		if (COS_SCHED_RET_CEVT == ret) { report_event(CEVT_RESCHED); }
		/* success, or we need to check for more child events:
		 * exit the loop! */
		if (likely(COS_SCHED_RET_SUCCESS == ret) || COS_SCHED_RET_CEVT == ret) break;

		cos_sched_lock_take();
		if (evt != NULL_EVT) { report_event(evt); }
		/* keep looping if we were scheduling using old info */
	} while (unlikely(COS_SCHED_RET_SUCCESS != ret));

	return 0;
done:
	cos_sched_lock_release();

	return 0;
}

static inline int sched_switch_thread(int flags, report_evt_t evt)
{
	return sched_switch_thread_target(flags, evt, NULL);
}

static void fp_pre_wakeup(struct sched_thd *t);
static void fp_wakeup(struct sched_thd *thd, spdid_t spdid);

static void sched_process_wakeups(void)
{
	struct sched_thd *t, *next;
	u64_t lowest_child = 0;

	/* Wakeup the event thread? */
	if (PERCPU_GET(sched_base_state)->wakeup_time && PERCPU_GET(sched_base_state)->ticks >= PERCPU_GET(sched_base_state)->wakeup_time && likely(PERCPU_GET(sched_base_state)->wakeup_thd)) {
		if (PERCPU_GET(sched_base_state)->wakeup_thd->wake_cnt < 2) {
			PERCPU_GET(sched_base_state)->wakeup_time = 0;
			fp_pre_wakeup(PERCPU_GET(sched_base_state)->wakeup_thd);
			/* If the event thread has not blocked yet, then don't
			 * wake it fully */
			if (sched_thd_blocked(PERCPU_GET(sched_base_state)->wakeup_thd)) fp_wakeup(PERCPU_GET(sched_base_state)->wakeup_thd, 0);
		} else {
			assert(!sched_thd_blocked(PERCPU_GET(sched_base_state)->wakeup_thd));
		}
	}

	/* 
	 * Find child scheduler threads and monitor for timeouts
	 * FIXME: should organize child schedulers into sorted wakeup
	 * list instead of using a linear walk through all blocked
	 * threads here.
	 */
	for (t = FIRST_LIST(&PERCPU_GET(sched_base_state)->blocked, prio_next, prio_prev) ;
	     t != &PERCPU_GET(sched_base_state)->blocked ;
	     t = next) {
		next = FIRST_LIST(t, prio_next, prio_prev);
		/* child scheduler requested wakeup */
		if (sched_thd_grp(t) && t->wakeup_tick) {
			if (t->wakeup_tick <= PERCPU_GET(sched_base_state)->ticks) {
				/* if the child thread has not been executed
				 * since the wakeup expired */
				if (t->wakeup_tick > t->tick) {
					activate_child_sched(t);
					t->cevt_flags |= SCHED_CEVT_OTHER;
				}
				t->wakeup_tick = 0;
			}
			if (t->wakeup_tick && (0 == lowest_child || t->wakeup_tick < lowest_child)) {
				lowest_child = t->wakeup_tick;
			}
		}
	}
	PERCPU_GET(sched_base_state)->child_wakeup_time = lowest_child;
}

static void sched_timer_tick(void)
{
	while (1) {
		cos_sched_lock_take();
		report_event(TIMER_TICK);
		if (unlikely((PERCPU_GET(sched_base_state)->ticks % (REPORT_FREQ*TIMER_FREQ)) == ((REPORT_FREQ*TIMER_FREQ)-1))) {
			report_thd_accouting();
			//cos_stats();
		}
		/* are we done running? */
		if (unlikely(PERCPU_GET(sched_base_state)->ticks >= RUNTIME_SEC*TIMER_FREQ+1)) {
			sched_exit();
			while (COS_SCHED_RET_SUCCESS !=
			       cos_switch_thread_release(PERCPU_GET(sched_base_state)->init->id, COS_SCHED_ACAP_WAIT)) {
				cos_sched_lock_take();
				if (cos_sched_pending_event()) {
					cos_sched_clear_events();
					cos_sched_process_events(evt_callback, 0);
				}
			}
		}
		PERCPU_GET(sched_base_state)->ticks++;
		sched_process_wakeups();
		timer_tick(1);
		sched_switch_thread(COS_SCHED_ACAP_WAIT, TIMER_SWITCH_LOOP);
		/* Tailcall out of the loop */
	}
}

static void fp_event_completion(struct sched_thd *e)
{
	report_event(EVT_CMPLETE);

	while (1) {
		cos_sched_lock_take();
		sched_switch_thread(COS_SCHED_TAILCALL, EVT_CMPLETE_LOOP);
	}
	BUG();

	return;
}

/* type of newly created thread functions */
typedef void (*crt_thd_fn_t)(void *data);

static void fp_timer(void *d)
{
	printc("Core %ld: Starting timer thread (thread id %d)\n", cos_cpuid(), cos_get_thd_id());
	struct sched_base_per_core *sched_state = PERCPU_GET(sched_base_state);
	sched_state->ticks = 0;
	sched_state->wakeup_time = 0;
	sched_state->child_wakeup_time = 0;

	sched_timer_tick();
	BUG();
}

/* The ring buffer page used for cross-core communication. */
struct xcore_ring_buffer {
	char ring[PAGE_SIZE / sizeof(char)];
} CACHE_ALIGNED;

PERCPU(struct xcore_ring_buffer, xcore_ring_page);

struct xcore_fn_data {
	void *fn;
	int nparams;
	u32_t params[4];
	volatile int ret;
	volatile int finished;
} CACHE_ALIGNED;

struct xcore_ring_item {
	struct xcore_fn_data *data;
};

CK_RING(xcore_ring_item, xcore_ring);

PERCPU(CK_RING_INSTANCE(xcore_ring) *, percpu_ring);

static inline int exec_fn(int (*fn)(), int nparams, u32_t *params) ;

ck_spinlock_ticket_t xcore_lock = CK_SPINLOCK_TICKET_INITIALIZER;

static inline int xcore_exec(int core_id, void *fn, int nparams, u32_t *params, int wait)
{
	int ret = 0, i, acap;
	struct xcore_ring_item item;
	struct xcore_fn_data data;
	unsigned long long s = 0, e;
	item.data = &data;

	if (unlikely(core_id >= NUM_CPU_COS || nparams > 4 || !fn || !params)) goto error;

	if (core_id == cos_cpuid()) {
		ret = exec_fn(fn, nparams, params);
		goto done;
	}

	CK_RING_INSTANCE(xcore_ring) *ring = *PERCPU_GET_TARGET(percpu_ring, core_id);
	data.fn = fn;
	data.nparams = nparams;

	for (i = 0; i < nparams; i++) {
		data.params[i] = params[i];
	}

	data.finished = 0;

	ck_spinlock_ticket_lock_pb(&xcore_lock, 1);
	while (unlikely(!CK_RING_ENQUEUE_SPSC(xcore_ring, ring, &item))) 
	{
		if (unlikely(s == 0)) rdtscll(s); 
		rdtscll(e);
		/* detect unusual delay */
		if (e - s > 1 << 30) {
			printc("cos_sched_base: xcore_exec pushing into ring buffer has abnormal delay (%llu cycles).\n", e - s);
			s = e;
		}
	}
	ck_spinlock_ticket_unlock(&xcore_lock);

	acap = PERCPU_GET_TARGET(sched_base_state, core_id)->IPI_acap;

	if (unlikely(acap <= 0)) BUG();
	/* printc("core %d: sending ipi to core %ld, acap %d\n", cos_cpuid(), core_id, acap); */
	cos_ainv_send(acap);

	if (wait) {
		rdtscll(s); 		
		while (data.finished == 0) 
		{		
			rdtscll(e);
			/* detect unusual delay */
			if (e - s > 1 << 20) {
				printc("cos_sched_base: thd %d on core %ld waiting for core %d abnormal remote execution delay (%llu cycles).\n",
				       cos_get_thd_id(), cos_cpuid(), core_id, e - s);
				s = e;
			}
		}
		ret = data.ret;
	} 
done:
	return ret;
error:
	return -1;
}

static void fp_idle_loop(void *d)
{
	assert(sched_is_root());
	while(1) {
		/* Unfortunately, we can't make this strong an
		 * assertion.  Instead, we really can only assert that
		 * non-upcall-complete events shouldn't happen
		assert(!cos_sched_pending_event());  */
		if (cos_sched_pending_event()) {
			report_event(IDLE_SCHED);
 			cos_sched_lock_take();
			sched_switch_thread(0, IDLE_SCHED_SWITCH);
		}
//		report_event(IDLE_SCHED_LOOP);
#ifdef IDLE_TO_LINUX
		cos_idle();
#endif
	}
}

extern unsigned long parent_sched_timer_stopclock(void);
unsigned long sched_timer_stopclock(void)
{
#ifdef UPCALL_TIMING
	if (sched_is_child()) return parent_sched_timer_stopclock();
	return cos_sched_timer_cyc();
#else 
	return 0;
#endif	
}

unsigned int sched_tick_freq(void)
{
	return TIMER_FREQ;
}

unsigned long sched_cyc_per_tick(void)
{
	return CYC_PER_TICK;
}

static void fp_pre_block(struct sched_thd *thd);
static void fp_block(struct sched_thd *thd, spdid_t spdid);

/* used to set a timeout for the timer thread */
void sched_timeout(spdid_t spdid, unsigned long amnt)
{
	unsigned long long abs_timeout;
	struct sched_thd *thd;

	cos_sched_lock_take();
	
	if (0 == amnt) {
		cos_sched_lock_release();
		return;
	}

	thd = sched_get_mapping(cos_get_thd_id());
	assert(thd);

	abs_timeout = PERCPU_GET(sched_base_state)->ticks + amnt;

	if (0 == PERCPU_GET(sched_base_state)->wakeup_time || abs_timeout < PERCPU_GET(sched_base_state)->wakeup_time) {
		PERCPU_GET(sched_base_state)->wakeup_time = abs_timeout;
	}
	/* If we're the timer thread, lets block, otherwise return */
	if (thd != PERCPU_GET(sched_base_state)->wakeup_thd) {
		cos_sched_lock_release();
		return;
	}

	fp_pre_block(thd);
	/* If we've already been woken up, so be it! */
	if (thd->wake_cnt) {
		assert(thd->wake_cnt == 1);
		cos_sched_lock_release();
		return;
	}
	fp_block(thd, cos_spd_id());
	sched_switch_thread(0, TIMEOUT_LOOP);	

	return;
}

/* Assign a timeout thread that will be executed and woken up in
 * accordance to the nearest timeout */
int sched_timeout_thd(spdid_t spdid)
{
	struct sched_thd *thd;

	cos_sched_lock_take();

	thd = sched_get_mapping(cos_get_thd_id());
	if (!thd) {
		cos_sched_lock_release();
		return -1;
	}
	PERCPU_GET(sched_base_state)->wakeup_thd = thd;

	cos_sched_lock_release();
	return 0;
}

/* increment the wake count and do sanity checking*/
static void fp_pre_wakeup(struct sched_thd *t)
{
	assert(t->wake_cnt >= 0 && t->wake_cnt <= 2);
	if (2 == t->wake_cnt) return;
	t->wake_cnt++;
	/* printc("thd %d cnt++ %d ->%d\n", t->id, t->wake_cnt-1, t->wake_cnt); */
	/* if (sched_get_current() != t && /\* Hack around comment "STKMGR: self wakeup" *\/ */
	/*     !sched_thd_dependent(t) && */
	/*     !(sched_thd_blocked(t) || t->wake_cnt == 2)) { */
	/* 	printc("thread %d (from thd %d) has wake_cnt %d\n", */
	/* 	       t->id, cos_get_thd_id(), t->wake_cnt); */
	/* 	BUG(); */
	/* } */
}

/* Assuming the thread is asleep, this will actually wake it (change
 * queues, etc...) */
static void fp_wakeup(struct sched_thd *thd, spdid_t spdid)
{
	if (thd->wake_cnt != 1) {
		printc("fp_wakeup: thd %d waking %d, wake count %d\n", 
		       cos_get_thd_id(), thd->id, thd->wake_cnt);
	}
	// this is triggering with wake_cnt == 2
	assert(thd->wake_cnt == 1);
	/* resume thread, thus no blocking component */
	thd->blocking_component = 0;

	fp_resume_thd(thd);
	report_event(THD_WAKE);
}

/* 
 * FIXME: should verify that the blocks and wakes come from the same
 * component.  This is the external interface.
 */
int sched_wakeup(spdid_t spdid, unsigned short int thd_id)
{
	int ret;
	struct sched_thd *thd;

	/* printc("thread %d waking up thread %d.\n", cos_get_thd_id(), thd_id); */
	
	if (!sched_thd_on_current_core(thd_id)) {
		/* Cross-core wakeup */
		cpuid_t cpu = sched_get_thd_core(thd_id);
		u32_t params[2] = {spdid, thd_id};
		if (cpu < 0) goto error_nolock;
		
		ret = xcore_exec(cpu, sched_wakeup, 2, params, 1);
	
		goto xcore_done;
	}
	
	cos_sched_lock_take();

	thd = sched_get_mapping(thd_id);
	if (!thd) goto error;
	
	/* only increase the count once */
	fp_pre_wakeup(thd);
	
	if (thd->dependency_thd) {
		assert(sched_thd_dependent(thd));
		assert(thd->ncs_held == 0 || thd->id == cos_get_thd_id());
		thd->flags &= ~THD_DEPENDENCY;
		thd->dependency_thd = NULL;
		assert(!sched_thd_dependent(thd));
	} else {
		assert(!sched_thd_dependent(thd));
		/* If the thd isn't blocked yet (as it was probably preempted
		 * before it could complete the call to block), no reason to
		 * wake it via scheduling.
		 */
		if (!sched_thd_blocked(thd)) goto cleanup;
		/* 
		 * We are waking up a thread, which means that if we
		 * are an upcall, we don't want composite to
		 * automatically switch to the preempted thread (which
		 * might be of lower priority than the woken thread).
		 *
		 * TODO: This could be much more complicated: We could
		 * only call this if indeed we did wake up a thread
		 * that has a higher priority than the currently
		 * executing one (upcall excluded).
		 */
		/* FIXME: instead of this explicit call, instead do a
		 * flag to switch_thread */
		cos_sched_cntl(COS_SCHED_BREAK_PREEMPTION_CHAIN, 0, 0);
		fp_wakeup(thd, spdid);
		assert(!sched_thd_dependent(thd));
	}

	assert(!sched_thd_dependent(thd));
	sched_switch_thread(0, WAKE_LOOP);
done:
	return 0;
cleanup:
	cos_sched_lock_release();
	goto done;
error:
	cos_sched_lock_release();
error_nolock:
	return -1;
xcore_done:
	return ret;
}

/* decrement the wake count, do sanity checking, and record at what
 * time the thread has been woken */
static void fp_pre_block(struct sched_thd *thd)
{
	/* A blocked thread can't block... */
	assert(thd->wake_cnt > 0);
	assert(thd->wake_cnt <= 2);
	thd->wake_cnt--;
	/* printc("thd %d wake cnt %d -> %d \n",thd->id,thd->wake_cnt+1, thd->wake_cnt); */
	thd->block_time = PERCPU_GET(sched_base_state)->ticks;
}

static inline void fp_block_thd(struct sched_thd *t)
{
	assert(!sched_thd_free(t));
	assert(!sched_thd_blocked(t));
	assert(t->wake_cnt == 0);

	t->flags &= ~THD_READY;
	t->flags |= THD_BLOCKED;
	/* Child threads aren't reported to the scheduler */
	if (!sched_thd_member(t)) {
		thread_block(t);
		assert(EMPTY_LIST(t, prio_next, prio_prev));
	} else if (EMPTY_LIST(t, cevt_next, cevt_prev) /* && is member */) {
		struct sched_thd *g = sched_get_grp(t);
		ADD_LIST(g, t, cevt_next, cevt_prev);
		activate_child_sched(g);
	}
	ADD_LIST(&PERCPU_GET(sched_base_state)->blocked, t, prio_next, prio_prev);
}

/* Really block the thread (inc. queue manipulation) */
static void fp_block(struct sched_thd *thd, spdid_t spdid)
{
	assert(thd->wake_cnt == 0);
	thd->blocking_component = spdid;

	fp_block_thd(thd);
	report_event(THD_BLOCK);
}

/* 
 * FIXME: should verify that the blocks and wakes come from the same
 * component.  This is the externally visible function.
 */
int sched_block(spdid_t spdid, unsigned short int dep_thd)
{
	struct sched_thd *thd, *dep = NULL;
	int ret, first = 1;
	unsigned short int dependency_thd = dep_thd;

	// Added by Gabe 08/19
	if (unlikely(dep_thd == cos_get_thd_id())) return -EINVAL;

	cos_sched_lock_take();
	thd = sched_get_current();
	assert(thd);
	assert(spdid);

	/* We only do dependencies if the dep thread is on the current core. */
	if (dep_thd) {
		if (sched_thd_on_current_core(dep_thd)) {
			dependency_thd = dep_thd;
		} else {
			printc("Core %ld, thd %d: Dependency on a remote core, dep thread %d, from spd %d.\n", cos_cpuid(), cos_get_thd_id(), dep_thd, spdid);
			dependency_thd = 0; /* Ignore dependency if on different cores */
		}
	}

	/* we shouldn't block while holding a component lock */
	if (unlikely(0 != thd->ncs_held)) goto warn;
	if (unlikely(!(thd->blocking_component == 0 || 
		       thd->blocking_component == spdid))) goto warn;
	assert(!sched_thd_free(thd));
	assert(!sched_thd_blocked(thd));

	/* 
	 * possible FIXME: should we be modifying the wake_cnt at all
	 * if we are using dependencies?
	 */
	fp_pre_block(thd);

	/* if we already got a wakeup call for this thread */
	if (thd->wake_cnt) {
		assert(thd->wake_cnt == 1);
		cos_sched_lock_release();
		return 0;
	}
	/* dependency thread blocked??? */
	if (dependency_thd) {
		/* printc("thd %d trying to depend on %d\n", thd->id, dependency_thd); */
		dep = sched_get_mapping(dependency_thd);

		if (!dep) {
			printc("Dependency on non-existent thread %d.\n", dependency_thd);
			goto unblock;
		}

		if (dep->dependency_thd) {
			/* circular dependency... */
			if(dep->dependency_thd->id == cos_get_thd_id()) {
				debug_print("BUG @ ");
				printc("cos_sched_base: circular dependency between dep %d, curr %d (From spdid %d)\n", dep->id, cos_get_thd_id(), spdid);
				assert(0);
				goto unblock;
			}
		}

		if (sched_thd_blocked(dep)) {
			printc("dep thd blocked already.\n");
			goto unblock;
		}
	}
	/* dependencies keep the thread on the runqueue, so
	 * that it can be selected to execute and its
	 * dependency list walked. */
	if (dependency_thd) {
		/* printc("...no dependency problem, going to depend on %d\n",dependency_thd); */
		thd->dependency_thd = dep;
		thd->flags |= THD_DEPENDENCY;
		assert(thd->ncs_held == 0);
	} else {
		fp_block(thd, spdid);
	}
	assert(thd->wake_cnt < 2);
	while (0 == thd->wake_cnt) {
		if (dependency_thd) {
			assert(dep && dep == thd->dependency_thd);
			sched_switch_thread_target(0, BLOCK_LOOP, dep);
			cos_sched_lock_take();
			report_event(BLOCKED_W_DEPENDENCY);
			if (!first) { report_event(BLOCKED_DEP_RETRY); }

			/* 
			 * Complicated case: We want to avoid the case
			 * where we are dependent on a blocked thread
			 * (i.e. due to self-suspension).  When we
			 * resolve dependencies, if we are dependent
			 * on a blocked thread, we actually run the
			 * dependent thread.  Thus when we wake up
			 * here, we will still be dependent
			 * (otherwise, we would be scheduled because
			 * the dependency thread executed
			 * sched_wakeup).  So in this case, we want to
			 * remove the dependency, execute the thread,
			 * and return an error code from sched_block
			 * indicating that we attempted to do priority
			 * inheritance with a blocked thread.
			 */
			if (unlikely(sched_thd_dependent(thd))) {
				printc("cos_sched_base: Dependency thread self-suspended: dep_thd"
				       " %d, flags %d, wake_cnt %d, spdid %d (curr thd: %d, comp:%d). \n"
				       , dependency_thd, dep->flags, dep->wake_cnt, 
				       dep->blocking_component, cos_get_thd_id(), spdid);
				thd->flags &= ~THD_DEPENDENCY;
				thd->dependency_thd = NULL;
				report_event(DEPENDENCY_BLOCKED_THD);
				goto unblock;
			}
		} else {
			sched_switch_thread(0, BLOCK_LOOP);
			cos_sched_lock_take();
			if (!first) { report_event(RETRY_BLOCK); }
		}
		first = 0;
	}
	assert(thd->wake_cnt == 1);
	/* The amount of time we've blocked */
	ret = PERCPU_GET(sched_base_state)->ticks - thd->block_time - 1;
	ret = ret > 0 ? ret : 0;
done:
	assert(thd->wake_cnt == 1);
	assert(!sched_thd_dependent(thd));
	cos_sched_lock_release();
	return ret; 
warn:
	printc("Blocking while holding lock!!!\n");
	ret = -1;
	goto done;
unblock:
	fp_pre_wakeup(thd);
	ret = -1;
	goto done;

}

/* 
 * component_{take|release} constitute the critical section
 * helping-based wait-free synchronization.  A component can call
 * these functions to take/release the critical section for that
 * component.  Further synchronization primitives can be built up
 * using this in those external components.
 */
int sched_component_take(spdid_t spdid)
{
	struct sched_thd *holder, *curr;
	int first = 1;

	//printc("sched take %d\n", spdid);
	cos_sched_lock_take();
	report_event(COMP_TAKE);
	curr = sched_get_current();
	assert(curr);
	assert(!sched_thd_blocked(curr));
	assert(spdid);

	/* Continue until the critical section is unavailable */
	while (1) {
		report_event(COMP_TAKE_ATTEMPT);
		/* If the current thread is dependent on another thread, switch to it for help! */
		holder = sched_take_crit_sect(spdid, curr);
		if (NULL == holder) break;
		curr->flags |= THD_DEPENDENCY;

		/* FIXME: proper handling of recursive locking */
		assert(curr != holder);
		report_event(COMP_TAKE_CONTENTION);
		sched_switch_thread_target(0, NULL_EVT, holder);
		cos_sched_lock_take();
		if (first) {
			first = 0;
		} else {
			report_event(COMP_TAKE_LOOP);
		}
	}
	curr->flags &= ~THD_DEPENDENCY;
	cos_sched_lock_release();
	assert(!sched_thd_dependent(curr));
	return 0;
}

/* Release the component's lock */
int sched_component_release(spdid_t spdid)
{
	struct sched_thd *curr;

	//printc("sched release %d\n", spdid);

	report_event(COMP_RELEASE);
	cos_sched_lock_take();
	curr = sched_get_current();
	assert(curr);

	if (sched_release_crit_sect(spdid, curr)) {
		printc("fprr: error releasing spd %d's critical section (contended %d)\n", 
		       spdid, curr->contended_component);
	}
	sched_switch_thread(0, NULL_EVT);
	assert(!sched_thd_dependent(curr));

	return 0;
}

/* Should not hold scheduler lock when calling. */
static int fp_kill_thd(struct sched_thd *t)
{
	struct sched_thd *c; 

	cos_sched_lock_take();
	c = sched_get_current();

	if (!t) printc("kill thread in %d\n", cos_get_thd_id());
	assert(t);
	assert(!sched_thd_grp(t));
	t->flags = THD_DYING;
	sched_set_thd_core(t->id, -1);

	thread_remove(t);

	REM_LIST(t, cevt_next, cevt_prev);
	REM_LIST(t, prio_next, prio_prev);
	REM_LIST(t, next, prev);
	ADD_LIST(&PERCPU_GET(sched_base_state)->graveyard, t, prio_next, prio_prev);

	sched_switch_thread(0, NULL_EVT);

	/* reincarnated!!! */
	assert(!(t->flags & THD_DYING));
	assert(t->spdid != 0);

	if (cos_upcall(t->spdid, t->init_data)) prints("fprr: error making upcall into spd.\n");
	
	if (t == c) {
		printc("t: id %d, c: id %d\n",t->id, c->id);

		BUG();
	}

	return 0;
}

/* Create a thread without invoking the scheduler policy */
static struct sched_thd *__sched_setup_thread_no_policy(int tid)
{
	struct sched_thd *new;

	assert(tid > 0);
	new = sched_alloc_thd(tid);
	assert(new);
	if (0 > sched_alloc_event(new)) BUG();
	sched_add_mapping(tid, new);

	return new;
}

extern int parent_sched_child_thd_crt(spdid_t spdid, spdid_t dest_spd);

static struct sched_thd *sched_setup_thread_arg(int dest_spd_id, void *metric_str, 
						crt_thd_fn_t fn, void *d, int param)
{
	/* fn and d are function and data pointers if creating within
	 * the scheduler. If creating for a remote component, fn is
	 * the init_data. */
	int tid;
	struct sched_thd *new;

	/* can we reuse an already created (but since killed) thread? */
	if (!EMPTY_LIST(&PERCPU_GET(sched_base_state)->graveyard, prio_next, prio_prev)) {
		/* Only can do remote components here. */
		assert(dest_spd_id && (dest_spd_id != cos_spd_id()));
		new = FIRST_LIST(&PERCPU_GET(sched_base_state)->graveyard, prio_next, prio_prev);
		assert(new->flags & THD_DYING);
		REM_LIST(new, prio_next, prio_prev);
		sched_init_thd(new, new->id, THD_READY);
		new->spdid = (spdid_t)dest_spd_id;
		new->init_data = (int)fn;
	} else {
		tid = (sched_is_root())                       ?
			cos_create_thread(dest_spd_id, (int)fn, (int)d) :
			parent_sched_child_thd_crt(cos_spd_id(), (spdid_t)(int)d);
		assert(0 != tid);

		new = __sched_setup_thread_no_policy(tid);
	}
	thread_new(new);

	new->cpuid = cos_cpuid(); /* no thread migration between cores */
	sched_set_thd_core(new->id, cos_cpuid());

	if (param) thread_param_set(new,  (struct sched_param_s *)metric_str);
	else       thread_params_set(new, (char *)metric_str);
	
	return new;
}

/* this should just create the thread, not set the prio...there should
 * be a separate function for that */
int
sched_create_thread(spdid_t spdid, struct cos_array *data)
{
	struct sched_thd *curr, *new;
	char *metric_str;

	printc("WARNING: the sched_create_thread function is deprecated.  Please use sched_create_thd\n");
	
	if (spdid == cos_spd_id()) return -1;
	if (!cos_argreg_arr_intern(data)) return -1;
	if (((char *)data->mem)[data->sz-1] != '\0') return -1;

	cos_sched_lock_take();
	curr = sched_get_current();
	metric_str = (char *)data->mem;
	new = sched_setup_thread_arg(spdid, (char *)metric_str, 0, 0, 0);
	cos_sched_lock_release();
	printc("Core %ld, sched %d: created thread %d in spdid %d (requested by %d)\n",
	       cos_cpuid(), (unsigned int)cos_spd_id(), new->id, spdid, curr->id);

	return new->id;
}

#define MAX_NUM_SCHED_PARAM 3

cpuid_t sched_read_param_core_id(u32_t sched_params[MAX_NUM_SCHED_PARAM]) {
	struct sched_param_s param;
	int i;
	cpuid_t core_id = -1; 

	for (i = 0; i < MAX_NUM_SCHED_PARAM; i++) {
		param = ((union sched_param)sched_params[i]).c;
		if (param.type == SCHEDP_CORE_ID) {
			core_id = param.value;
			break;
		}
	}

	 /* -1 means not specified. Will create on the current core. */
	if (core_id == -1) core_id = cos_cpuid();
	
	assert(core_id >= 0 && core_id < NUM_CPU_COS);

	return core_id;
}

/* We may have the upcall thread (on a remote core) to create the new
 * thread. So translate the relative priority to absolute priority
 * before sending the request. */

static int relative_prio_convert(u32_t params[MAX_NUM_SCHED_PARAM]) {
	int i;
	struct sched_param_s param;
	union sched_param u;
	for (i = 0; i < MAX_NUM_SCHED_PARAM; i++) {
		param = ((union sched_param)params[i]).c;
		if (param.type == SCHEDP_RPRIO || param.type == SCHEDP_RLPRIO) {
			/* Translating here. */
			struct sched_thd *c = sched_get_current();
			assert(c);
			unsigned int prio = param.type == SCHEDP_RPRIO ? 
				sched_get_metric(c)->priority - param.value:
				sched_get_metric(c)->priority + param.value;
			param.value = prio;
			u.c = param;
			params[i] = u.v;
			break;
		}
	}

	return 0;
}

static inline int sched_create_thd_current_core(spdid_t spdid, u32_t sched_param_0, 
						u32_t sched_param_1, u32_t sched_param_2)
{
	struct sched_param_s sp[4];
	struct sched_thd *curr, *new;
	int init_data;
	union sched_param param0;

	param0.v = sched_param_0;
	init_data = param0.c.init_data;
	param0.c.init_data = 0; // clear to avoid misunderstanding
	
	sp[0] = param0.c;
	sp[1] = ((union sched_param)sched_param_1).c;
	sp[2] = ((union sched_param)sched_param_2).c;
	sp[3] = (union sched_param){.c = {.type = SCHEDP_NOOP}}.c;

	/* printc("Core %ld thd %d going to create new thd...\n", cos_cpuid(), cos_get_thd_id()); */
	cos_sched_lock_take();
	curr = sched_get_current();
	new = sched_setup_thread_arg(spdid, &sp, (void *)init_data, 0, 1);
	cos_sched_lock_release();
	/* printc("Core %ld, sched %d: created thread %d in spdid %d (requested by %d)\n", */
	/*        cos_cpuid(), (unsigned int)cos_spd_id(), new->id, spdid, curr->id); */

	return new->id;
}

int
sched_create_thd(spdid_t spdid, u32_t sched_param_0, u32_t sched_param_1, u32_t sched_param_2)
{
	int ret;
	cpuid_t core;
	u32_t sched_params[MAX_NUM_SCHED_PARAM] = {sched_param_0, sched_param_1, sched_param_2};

	if (spdid == cos_spd_id()) return -1;

	core = sched_read_param_core_id(sched_params);
	relative_prio_convert(sched_params);

	if (core != cos_cpuid()) {
		/* Cross-core creation */
		/* printc("xcore create thd, curr thd %d target core %d\n", cos_get_thd_id(), core); */
		if (core < 0 || core >= NUM_CPU_COS) {
			printc("ERROR: Trying to create thread on core %d\n", core);
			goto error;
		}
		u32_t params[4] = {spdid, sched_params[0], sched_params[1], sched_params[2]};
		ret = xcore_exec(core, sched_create_thd_current_core, 4, params, 1);
	
		goto done;
	} else {
		ret = sched_create_thd_current_core(spdid, sched_params[0], sched_params[1], sched_params[2]);
	}
done:
	return ret;
error:
	return 0;
}

#define SCHED_STR_SZ 64

int 
sched_thread_params(spdid_t spdid, u16_t thd_id, res_spec_t rs)
{
	struct sched_thd *t;
	int ret = -1;
	
	cos_sched_lock_take();
	t = sched_get_mapping(thd_id);
	if (!t) goto done;

	ret = thread_resparams_set(t, rs);
done:
	cos_sched_lock_release();
	return ret;
}

static int current_core_create_thread_default(spdid_t spdid, u32_t sched_param_0, 
						    u32_t sched_param_1, u32_t sched_param_2)
{
	struct sched_param_s sp[4];
	struct sched_thd *new;

	sp[0] = ((union sched_param)sched_param_0).c;
	sp[1] = ((union sched_param)sched_param_1).c;
	sp[2] = ((union sched_param)sched_param_2).c;
	sp[3] = (union sched_param){.c = {.type = SCHEDP_NOOP}}.c;
	cos_sched_lock_take();
	new = sched_setup_thread_arg(spdid, &sp, 0, 0, 1);
	sched_switch_thread(0, NULL_EVT);
	printc("Core %ld, sched %d: created default thread %d in spdid %d (requested by %d from %d)\n",
	       cos_cpuid(), (unsigned int)cos_spd_id(), new->id, spdid, sched_get_current()->id, spdid);

	if (!new) return -1;

	return 0;
}

/* Create a thread in target with the default parameters */
int
sched_create_thread_default(spdid_t spdid, u32_t sched_param_0, 
			    u32_t sched_param_1, u32_t sched_param_2)
{
<<<<<<< HEAD
	int ret;

	u32_t sched_params[MAX_NUM_SCHED_PARAM] = {sched_param_0, sched_param_1, sched_param_2};

	cpuid_t core_id = sched_read_param_core_id(sched_params);

	relative_prio_convert(sched_params);

	if (core_id == cos_cpuid()) {
		ret = current_core_create_thread_default(spdid, sched_params[0], sched_params[1], sched_params[2]);
=======
	int core_id, ret;
	core_id = created_default_thds % (NUM_CPU > 1 ? NUM_CPU - 1 : 1);
	if (core_id != 0) {
		int param[4] = {spdid, sched_param_0, sched_param_1, sched_param_2};
		ret = xcore_execute_fn(core_id, (void *)current_core_create_thread_default, 4, param, 1);
>>>>>>> 77cc2344
	} else {
		if (core_id < 0 || core_id >= NUM_CPU_COS) {
			printc("ERROR: Trying to create default thread on core %d\n", core_id);
			return -1;
		}
		u32_t param[4] = {spdid, sched_params[0], sched_params[1], sched_params[2]};
		ret = xcore_exec(core_id, (void *)current_core_create_thread_default, 4, param, 1);
	}

	return 0;
}

static void activate_child_sched(struct sched_thd *g)
{
	assert(sched_thd_grp(g));
	assert(!sched_thd_free(g));
	assert(g->wake_cnt >= 0 && g->wake_cnt <= 2);

	/* if the scheduler's thread is blocked, wake it! */
	if (g->wake_cnt == 0/*sched_thd_blocked(g)*/) {
		assert(sched_thd_blocked(g));
		fp_pre_wakeup(g);
		fp_wakeup(g, 0);
	}
	assert(!sched_thd_blocked(g));
}

/* Only really done when a child scheduler idles */
static void deactivate_child_sched(struct sched_thd *t)
{
	assert(sched_thd_grp(t));
	assert(!sched_thd_free(t));
	assert(sched_thd_ready(t));
	assert(t->wake_cnt > 0 && t->wake_cnt <= 2);

	fp_pre_block(t);
	if (0 == t->wake_cnt) {
		fp_block(t, 0);
		while (0 == t->wake_cnt) {
			assert(sched_thd_blocked(t));
			sched_switch_thread(0, PARENT_CHILD_DEACTIVATE);
			cos_sched_lock_take();
		}
	}

	return;
}

/* 
 * Set the calling spd to be the child scheduler of this scheduler,
 * and set the current thread to be the child scheduler's control
 * thread.
 */
int sched_child_cntl_thd(spdid_t spdid)
{
	struct sched_thd *c;

	c = sched_get_current();
	sched_grp_make(c, spdid);
	if (cos_sched_cntl(COS_SCHED_PROMOTE_CHLD, 0, spdid)) BUG();
	if (cos_sched_cntl(COS_SCHED_GRANT_SCHED, c->id, spdid)) BUG();

	c->tick = PERCPU_GET(sched_base_state)->ticks;

	return 0;
}

/* 
 * The child scheduler spdid, wishes to create a new thread to be
 * controlled by it in the dest_spd.
 */
int sched_child_thd_crt(spdid_t spdid, spdid_t dest_spd)
{
	struct sched_thd *t, *st, *new;
	int tid;

	cos_sched_lock_take();
	t = sched_get_current();
	if (!(sched_thd_member(t) || sched_thd_grp(t))) goto err;
	st = sched_thd_grp(t) ? t : t->group;
	if (st->cid != spdid) goto err;

	tid = (sched_is_root()) ?
		cos_create_thread(dest_spd, 0, 0) :
		parent_sched_child_thd_crt(cos_spd_id(), dest_spd);

	assert(tid > 0);
	new = sched_alloc_thd(tid);
	assert(new);
	sched_add_mapping(tid, new);
	sched_share_event(new, st);

	sched_grp_add(st, new);
	assert(sched_thd_grp(st) && sched_thd_member(new));
	if (cos_sched_cntl(COS_SCHED_GRANT_SCHED, tid, spdid)) BUG();

//	printc("parent scheduler %d created thread %d for scheduler %d\n", 
//	       (unsigned int)cos_spd_id(), tid, spdid);
	cos_sched_lock_release();
	return tid;
err:
	cos_sched_lock_release();
	return -1;
}

static int child_ticks_stale(struct sched_thd *t) 
{
	assert(sched_thd_grp(t));
	return t->tick != PERCPU_GET(sched_base_state)->ticks;
}

/* return 1 if the child's time is updated, 0 if not */
static void child_ticks_update(struct sched_thd *t, struct sched_child_evt *e)
{
	u64_t ts, lticks;

	ts = t->tick;
	lticks = PERCPU_GET(sched_base_state)->ticks;
	if (lticks > ts) {
		e->time_elapsed = lticks - ts;
		t->tick = lticks;
	}
}

int sched_child_get_evt(spdid_t spdid, struct sched_child_evt *e, int idle, unsigned long wake_diff)
{
	struct sched_thd *t, *et;
	int c = 0;

	if (!e) return -1;
	e->t            = SCHED_CEVT_OTHER;
	e->tid          = 0;
	e->time_elapsed = 0;
	
	cos_sched_lock_take();
	t = sched_get_current();
	if (!sched_thd_grp(t) || t->cid != spdid) goto err;
	t->wakeup_tick = t->tick + wake_diff;

	/* While there are no thread events? */
	while (EMPTY_LIST(t, cevt_next, cevt_prev)) {
		/* A acap event has occurred, so send that event OR
		 * the child doesn't want to idle OR the child hasn't
		 * processed timer interrupts.  Regardless, we need to
		 * return to the child. */
		if (t->cevt_flags & SCHED_CEVT_OTHER || 
		    child_ticks_stale(t)             || 
		    !idle) {
			t->cevt_flags &= ~SCHED_CEVT_OTHER;
			child_ticks_update(t, e);
			if (!idle) { report_event(PARENT_CHILD_EVT_OTHER); } 
			goto done;
		}
		report_event(PARENT_BLOCK_CHILD);

		/* No event, and child wants to idle: block! This
		 * releases the scheduler lock, so non-local
		 * data-structures need to be reacquired. */
		deactivate_child_sched(t);
	}
	child_ticks_update(t, e);

	/* We have a thread event (blocking or waking) */
	et = FIRST_LIST(t, cevt_next, cevt_prev);
	REM_LIST(et, cevt_next, cevt_prev);
	/* If there are more events, specify that event requests
	 * should continue being made. */
	if (!EMPTY_LIST(t, cevt_next, cevt_prev)) c = 1;

	assert(sched_thd_member(et));
	e->tid = et->id;
	if (sched_thd_blocked(et)) {
		e->t = SCHED_CEVT_BLOCK;
	} else if (sched_thd_ready(et) || sched_thd_dependent(et)) {
		e->t = SCHED_CEVT_WAKE;
	} else {
		printc("child thd evt with flags %x.", et->flags);
		BUG();
	}
	report_event(PARENT_CHILD_EVT_THD);
done:
	t->cevt_flags = 0;
	cos_sched_lock_release();
	return c;
err:
	c = -1;
	goto done;
}

static void sched_process_cevt(struct sched_child_evt *e)
{
	struct sched_thd *t;

	switch(e->t) {
	case SCHED_CEVT_WAKE:
		t = sched_get_mapping(e->tid);
		assert(NULL != t);
		assert(0 == t->wake_cnt);
		if (sched_thd_blocked(t)) {
			fp_pre_wakeup(t);
			fp_wakeup(t, 0);
		}
		report_event(CHILD_EVT_WAKE);
		break;
	case SCHED_CEVT_BLOCK:
		t = sched_get_mapping(e->tid);
		assert(NULL != t);
		fp_pre_block(t);
		assert(0 == t->wake_cnt);
		fp_block(t, 0);
		report_event(CHILD_EVT_BLOCK);
		break;
	case SCHED_CEVT_OTHER:
		report_event(CHILD_EVT_OTHER);
		break;
	}

	/* Process timer ticks which might be 0.  Tick information
	 * can be sent with any event. */
	if (e->time_elapsed) {
		u64_t te = e->time_elapsed;
		static u64_t prev_print = 0;

		PERCPU_GET(sched_base_state)->ticks += te;
		timer_tick(te);
		
		report_event(TIMER_TICK);
		if ((PERCPU_GET(sched_base_state)->ticks - prev_print) >= (CHLD_REPORT_FREQ*TIMER_FREQ)) {
			report_thd_accouting();
			prev_print += CHLD_REPORT_FREQ*TIMER_FREQ;
		}
		sched_process_wakeups();
	}
}

extern int parent_sched_child_get_evt(spdid_t spdid, struct sched_child_evt *e, int idle, unsigned long wake_diff);
/* 
 * The thread executing in this function (the timer thread in a child
 * scheduler) is invoked in two situations: 1) when the child is idle,
 * and 2) when the parent wishes to run the child and possibly convey
 * to it events such as thread blocking or waking.
 */
static void sched_child_evt_thd(void)
{
	struct sched_child_evt *e;

	e = cos_argreg_alloc(sizeof(struct sched_child_evt));
	assert(NULL != e);
	while (1) {
		int cont, should_idle;

		cos_sched_lock_take();
		do {
			struct sched_thd *n = schedule(NULL);
			unsigned long wake_diff = 0;

			assert(n != PERCPU_GET(sched_base_state)->timer);
			/* If there isn't a thread to schedule, and
			 * there are no events, this child scheduler
			 * should idle */
			should_idle = (n == PERCPU_GET(sched_base_state)->idle);
			if (should_idle) {
				/* locally cache the volatile value */
				u64_t wake_tm, wt, cwt;

				/* check for new timeouts */
				sched_process_wakeups();

				wt = PERCPU_GET(sched_base_state)->wakeup_time;
				cwt = PERCPU_GET(sched_base_state)->child_wakeup_time;
				if (cwt == 0)     wake_tm = wt;
				else if (wt == 0) wake_tm = cwt;
				else              wake_tm = (wt < cwt) ? wt : cwt;

				assert(!wake_tm || wake_tm >= PERCPU_GET(sched_base_state)->ticks);
				wake_diff = wake_tm ? (unsigned long)(wake_tm - PERCPU_GET(sched_base_state)->ticks) : 0;
			}
			cos_sched_clear_cevts();
			cos_sched_lock_release();
			/* Get events from the parent scheduler */
			cont = parent_sched_child_get_evt(cos_spd_id(), e, should_idle, wake_diff);
			cos_sched_lock_take();
			assert(0 <= cont);
			/* Process those events */
			sched_process_cevt(e);
			report_event(should_idle ? CHILD_PROCESS_EVT_IDLE : CHILD_PROCESS_EVT_PEND);
		} while (cont);
		
		report_event(CHILD_SWITCH_THD);
		/* When there are no more events, schedule */
		sched_switch_thread(0, NULL_EVT);
		assert(EMPTY_LIST(PERCPU_GET(sched_base_state)->timer, prio_next, prio_prev));
	} /* no return */
	cos_argreg_free(e);
}

int sched_priority(unsigned short int tid)
{
	struct sched_thd *t;
	int p;

	cos_sched_lock_take();
	t = sched_get_mapping(tid);
	if (!t) {
		cos_sched_lock_release();
		return -1;
	}
	p = t->metric.priority;
	cos_sched_lock_release();

	return p;
}

unsigned long sched_timestamp(void)
{
	return (unsigned long)PERCPU_GET(sched_base_state)->ticks;
}

int sched_create_net_acap(spdid_t spdid, int acap_id, unsigned short int port)
{
	/* Called by the netif component to link the acap to HW_NET. */

	if (acap_id <= 0) return -1;
	/* This is done by the scheduler, not the netif
	 * component. Only the scheduler should be able to make
	 * acap_wire call. */
	if (cos_acap_wire(spdid << 16 | acap_id, COS_HW_NET, port)) BUG();

	return 0;
}

extern void parent_sched_exit(void);
void sched_exit(void)
{
	/* printc("In sched_exit, core %ld, switching to %d\n", cos_cpuid(), PERCPU_GET(sched_base_state)->init->id); */
	cos_sched_clear_events();
//	cos_switch_thread_release(PERCPU_GET(sched_base_state)->init->id, 0);
	while (1) {
		cos_sched_clear_events();
		cos_switch_thread(PERCPU_GET(sched_base_state)->init->id, 0);
	}
	BUG();
}

static struct sched_thd *fp_create_timer(void)
{
	int acap, srv_acap;
	struct sched_thd *timer_thd;
	union sched_param sp[2] = {{.c = {.type = SCHEDP_TIMER}},
				   {.c = {.type = SCHEDP_NOOP}}};

	assert(sched_is_root());
	timer_thd = sched_setup_thread_arg(cos_spd_id(), &sp, fp_timer, 0, 1);
	if (!timer_thd) BUG();
	PERCPU_GET(sched_base_state)->timer = timer_thd;

	acap = cos_async_cap_cntl(COS_ACAP_CREATE, cos_spd_id(), cos_spd_id(), timer_thd->id << 16 | timer_thd->id);
	 /* cli_acap not used as the server acap is triggered by timer
	  * interrupt. We set the owner of the cli_acap to be the
	  * timer thread itself to prevent other threads invoking the
	  * acap (so only timer int can trigger it). */
	/* cli_acap = acap >> 16; */
	srv_acap = acap & 0xFFFF;
	cos_acap_wire(srv_acap, COS_HW_TIMER, 0);
	printc("Core %ld: Timer thread (id %d) has srv_acap %d.\n", cos_cpuid(), PERCPU_GET(sched_base_state)->timer->id, srv_acap);

	return PERCPU_GET(sched_base_state)->timer;
}

inline int sched_curr_is_IPI_handler(void) {
	return (sched_get_current() == PERCPU_GET(sched_base_state)->IPI_handler);
}

static inline int exec_fn(int (*fn)(), int nparams, u32_t *params) {
	int ret = -1;

	assert(fn);

	switch (nparams)
	{		
	case 0:
		ret = fn();
		break;
	case 1:
		ret = fn(params[0]);
		break;
	case 2:
		ret = fn(params[0], params[1]);
		break;
	case 3:
		ret = fn(params[0], params[1], params[2]);
		break;
	case 4:
		ret = fn(params[0], params[1], params[2], params[3]);
		break;
	}
	
	return ret;
}

static void IPI_handler(void *d)
{
	struct sched_base_per_core *sched_state = PERCPU_GET(sched_base_state);
	struct xcore_ring_item ring_item;
	struct xcore_fn_data *data;

	int cli_acap, srv_acap, ret;
	ret = cos_async_cap_cntl(COS_ACAP_CREATE, cos_spd_id(), cos_spd_id(), cos_get_thd_id());

	cli_acap = ret >> 16;
	srv_acap = ret & 0xFFFF;

	if (unlikely(cli_acap <= 0 || srv_acap <= 0)) {
		printc("Scheduler %ld could not allocate acap for IPI handler %d.\n", cos_spd_id(), cos_get_thd_id());
		BUG();
	}
	sched_state->IPI_acap = cli_acap;

	if (ret < 0) BUG();

	CK_RING_INSTANCE(xcore_ring) ring;
	CK_RING_INIT(xcore_ring, &ring, (struct xcore_ring_item *)PERCPU_GET(xcore_ring_page)->ring, 
		     leqpow2(PAGE_SIZE / sizeof(struct xcore_ring_item)));
	*PERCPU_GET(percpu_ring) = &ring;

	printc("Core %ld: Starting IPI handling thread (thread id %d, client acap %d, server acap %d)\n", 
	       cos_cpuid(), cos_get_thd_id(), cli_acap, srv_acap);
	while (1) {
		cos_sched_lock_take();
		/* Going to switch away */
		/* Do not use ainv_wait syscall here. We are in the scheduler. */
		sched_switch_thread(COS_SCHED_ACAP_WAIT, EVT_CMPLETE_LOOP);

		/* Received an IPI! */
		while (CK_RING_DEQUEUE_SPSC(xcore_ring, &ring, &ring_item) == true) {
			data = ring_item.data;
			assert(data->nparams <= 4);
			assert(data->finished == 0);
			assert(data->fn);
			//printc("core %d executing...\n", cos_cpuid());
			data->ret = exec_fn(data->fn, data->nparams, data->params);
			//printc("core %d done exe.\n", cos_cpuid());
			data->finished = 1;
		}
		/* printc("Core %ld: done processing IPI request!\n", cos_cpuid()); */
	}

	BUG();
}

static struct sched_thd *fp_create_IPI_handler(void)
{
	union sched_param sp[2] = {{.c = {.type = SCHEDP_IPI_HANDLER}},
				   {.c = {.type = SCHEDP_NOOP}}};
	struct sched_base_per_core *sched_state = PERCPU_GET(sched_base_state);

	assert(sched_is_root());

	int spdid = cos_spd_id();

	sched_state->IPI_handler = sched_setup_thread_arg(spdid, &sp, IPI_handler, 0, 1);
	if (sched_state->IPI_handler == NULL) BUG();

	printc("Core %ld: IPI handling thread created (thread id %d).\n", 
	       cos_cpuid(), sched_state->IPI_handler->id);

	return sched_state->IPI_handler;
}

/* Iterate through the configuration and create threads for
 * components as appropriate */
static void 
sched_init_create_threads(int boot_threads)
{
	struct sched_thd *t;
	union sched_param sp[4] = {{.c = {.type = SCHEDP_IDLE}}, 
				   {.c = {.type = SCHEDP_NOOP}}, 
				   {.c = {.type = SCHEDP_NOOP}}, 
				   {.c = {.type = SCHEDP_NOOP}}};

	/* create the idle thread */
	PERCPU_GET(sched_base_state)->idle = sched_setup_thread_arg(cos_spd_id(), &sp, fp_idle_loop, 0, 1);

	printc("Core %ld: Idle thread has id %d with priority %s.\n", cos_cpuid(), PERCPU_GET(sched_base_state)->idle->id, "i");

	if (!boot_threads) return;

	sp[0].c.type = SCHEDP_INIT;
	t = sched_setup_thread_arg(BOOT_SPD, &sp, 0, 0, 1);	
	assert(t);
	printc("Initialization thread has id %d.\n", t->id);
}

static void sched_init_thd_core_mapping(void)
{
	int i, ret;
	for (i = 0; i < SCHED_NUM_THREADS; i++) {
		ret = sched_set_thd_core(i, -1);
		assert(ret == 0);
	}

	return;
}

/* Initialize data-structures */
static void 
__sched_init(void)
{
	/* Should be done for each core. */
	struct sched_base_per_core *sched_state = PERCPU_GET(sched_base_state);
	sched_init_thd(&sched_state->blocked, 0, THD_FREE);
	sched_init_thd(&sched_state->upcall_deactive, 0, THD_FREE);
	sched_init_thd(&sched_state->graveyard, 0, THD_FREE);
	sched_ds_init();
	sched_initialization();
	sched_init_thd_core_mapping();

	return;
}

extern int 
parent_sched_child_cntl_thd(spdid_t spdid);

/* Initialize the child scheduler. */
static void 
sched_child_init(void)
{
	/* Child scheduler */
	sched_type = SCHED_CHILD;
	__sched_init();

	/* Don't involve the scheduler policy... */
	PERCPU_GET(sched_base_state)->timer = __sched_setup_thread_no_policy(cos_get_thd_id());
	assert(PERCPU_GET(sched_base_state)->timer);
	sched_set_thd_urgency(PERCPU_GET(sched_base_state)->timer, 0); /* highest urgency */
	PERCPU_GET(sched_base_state)->timer->flags |= THD_PHANTOM;

	sched_init_create_threads(0);

	sched_child_evt_thd();	/* doesn't return */

	return;
}

static void 
print_config_info(void)
{
	printc("Please ensure that the following information is correct.\n");
	printc("If it is not, edit kernel/include/shared/cos_config.h.\n");
	printc("CPU_FREQUENCY=%lld\n"
	       "TIMER_FREQUENCY=%lld\n", 	       
	       (unsigned long long)CPU_FREQUENCY,
	       (unsigned long long)TIMER_FREQ);
	printc("USEC_PER_TICK=%lld\n"
	       "CYC_PER_USEC=%lld\n",
	       (unsigned long long)USEC_PER_TICK, 
	       (unsigned long long)CYC_PER_USEC);
	printc("Total number of CPUs: %d. Composite runs on core 0 - %d. ", NUM_CPU, (NUM_CPU - 2) >= 0 ? (NUM_CPU - 2) : 0);
	printc("Linux runs on core %d.\n", NUM_CPU - 1);
}

extern struct cos_component_information cos_comp_info;
#define NREGIONS 4

/* Initialize the root scheduler */
volatile int initialized[NUM_CPU_COS];
int sched_root_init(void)
{
	struct sched_thd *new;
	int ret, i;

	if (cos_cpuid() == INIT_CORE) {
		assert(initialized[INIT_CORE] == 0);
		print_config_info();
		/* Init the cross-core communicate spin lock. */
	} else {
		while (initialized[INIT_CORE] == 0) ;
	}

	/* printc("<<< CPU %ld, in root init, thd %d going to run.>>>\n", cos_cpuid(), cos_get_thd_id()); */

	__sched_init();

	/* switch back to this thread to terminate the system. */
	PERCPU_GET(sched_base_state)->init = sched_alloc_thd(cos_get_thd_id());
	assert(PERCPU_GET(sched_base_state)->init);

	sched_init_create_threads(initialized[INIT_CORE] == 0);

	/* Create the clock tick (timer) thread */
	fp_create_timer();

	/* Create the IPI handling thread for the current core */
	fp_create_IPI_handler();

	new = schedule(NULL);

	initialized[cos_cpuid()] = 1;
	for (i = 0; i < NUM_CPU_COS; i++) {
		/* Sync to start */
		while (initialized[i] == 0) ;
	}
	printc("<<<Core %ld, thread %d: sched_init done.>>>\n", cos_cpuid(), cos_get_thd_id());

	if ((ret = cos_switch_thread(new->id, 0))) {
		printc("switch thread failed with %d\n", ret);
	}

	printc("<<<Core %ld, thread %d: Exiting system.>>>\n", cos_cpuid(), cos_get_thd_id());
	parent_sched_exit();
	assert(0);

	return 0;
}

int 
sched_isroot(void) { return 0; }

extern int parent_sched_isroot(void);
int
sched_init(void)
{
//	printc("Sched init has thread %d\n", cos_get_thd_id());
	assert(!(PERCPU_GET(sched_base_state)->init)); // don't re-initialize. should be removed if doing recovery test. 

	/* Promote us to a scheduler! */
	if (parent_sched_child_cntl_thd(cos_spd_id())) BUG();

	if (cos_sched_cntl(COS_SCHED_EVT_REGION, 0, (long)PERCPU_GET(cos_sched_notifications))) BUG();

	/* Are we root? */
	if (parent_sched_isroot()) sched_root_init();
	else                       sched_child_init();
	return 0;
}

void cos_upcall_fn(upcall_type_t t, void *arg1, void *arg2, void *arg3)
{
	/* printc("upcall type %d, core %ld, thd %d, args %p %p %p\n", */
	/*        t, cos_cpuid(), cos_get_thd_id(), arg1, arg2, arg3); */
	switch (t) {
	case COS_UPCALL_THD_CREATE:
		/* cos_upcall and cos_create_thread syscall pass this type. */
		if (!arg1)  {
			/* The llboot upcalls into here with arg1 = NULL */
			sched_init();
			break;
		} else {
			((crt_thd_fn_t)arg1)(arg2);
		}
		break;
	case COS_UPCALL_DESTROY:
		fp_kill_thd(sched_get_current());
		break;
	case COS_UPCALL_UNHANDLED_FAULT:
		printc("Unhandled fault occurred, exiting system\n");
		sched_exit();
		break;
	case COS_UPCALL_ACAP_COMPLETE:
		fp_event_completion(sched_get_current());
		break;
	default:
		printc("fp_rr: cos_upcall_fn error - type %x, arg1 %d, arg2 %d\n", 
		      (unsigned int)t, (unsigned int)arg1, (unsigned int)arg2);
		BUG();
		return;
	}

	return;
}<|MERGE_RESOLUTION|>--- conflicted
+++ resolved
@@ -1388,7 +1388,6 @@
 sched_create_thread_default(spdid_t spdid, u32_t sched_param_0, 
 			    u32_t sched_param_1, u32_t sched_param_2)
 {
-<<<<<<< HEAD
 	int ret;
 
 	u32_t sched_params[MAX_NUM_SCHED_PARAM] = {sched_param_0, sched_param_1, sched_param_2};
@@ -1399,13 +1398,6 @@
 
 	if (core_id == cos_cpuid()) {
 		ret = current_core_create_thread_default(spdid, sched_params[0], sched_params[1], sched_params[2]);
-=======
-	int core_id, ret;
-	core_id = created_default_thds % (NUM_CPU > 1 ? NUM_CPU - 1 : 1);
-	if (core_id != 0) {
-		int param[4] = {spdid, sched_param_0, sched_param_1, sched_param_2};
-		ret = xcore_execute_fn(core_id, (void *)current_core_create_thread_default, 4, param, 1);
->>>>>>> 77cc2344
 	} else {
 		if (core_id < 0 || core_id >= NUM_CPU_COS) {
 			printc("ERROR: Trying to create default thread on core %d\n", core_id);
