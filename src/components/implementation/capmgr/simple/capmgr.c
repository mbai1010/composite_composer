--- conflicted
+++ resolved
@@ -337,15 +337,10 @@
 
 	c = ss_comp_get(cos_inv_token());
 	if (!c) return 0;
-<<<<<<< HEAD
 	p = mm_page_allocn(c, num_pages, align);
 	if (!p) return 0;
 
 	return (vaddr_t)p->mappings[0].addr;
-=======
-
-	return call_cap_op(c->comp.comp_res->ci.pgtbl_cap, CAPTBL_OP_INTROSPECT, (vaddr_t)vaddr, 0, 0, 0);
->>>>>>> 38a3b96b
 }
 
 vaddr_t
