--- conflicted
+++ resolved
@@ -607,7 +607,6 @@
 		assert(comp);
 	}
 
-<<<<<<< HEAD
 	/* Create ULK memory region for UL sinvs and map it into comps that need it */
 	ret = crt_ulk_init();
 	assert(!ret);
@@ -621,46 +620,6 @@
 		crt_ulk_map_in(&cmc->comp);
 	}
 
-	/* Create execution in the relevant components */
-	ret = args_get_entry("execute", &exec_entries);
-	assert(!ret);
-	printc("Capmgr: %d components that need execution\n", args_len(&exec_entries));
-	for (cont = args_iter(&exec_entries, &i, &curr) ; cont ; cont = args_iter_next(&i, &curr)) {
-		struct cm_comp    *cmc;
-		struct crt_comp   *comp;
-		int      keylen;
-		compid_t id        = atoi(args_key(&curr, &keylen));
-		char    *exec_type = args_value(&curr);
-		struct crt_comp_exec_context ctxt = { 0 };
-
-		assert(exec_type);
-		assert(id != cos_compid());
-		cmc  = ss_comp_get(id);
-		assert(cmc);
-		comp = &cmc->comp;
-
-		if (!strcmp(exec_type, "sched")) {
-			struct cm_rcv *r = ss_rcv_alloc();
-
-			assert(r);
-			if (crt_comp_exec(comp, crt_comp_exec_sched_init(&ctxt, &r->rcv))) BUG();
-			ss_rcv_activate(r);
-			printc("\tCreated scheduling execution for %ld\n", id);
-		} else if (!strcmp(exec_type, "init")) {
-			struct cm_thd *t = ss_thd_alloc();
-
-			assert(t);
-			if (crt_comp_exec(comp, crt_comp_exec_thd_init(&ctxt, &t->thd))) BUG();
-			ss_thd_activate(t);
-			printc("\tCreated thread for %ld\n", id);
-		} else {
-			printc("Error: Found unknown execution schedule type %s.\n", exec_type);
-			BUG();
-		}
-	}
-
-=======
->>>>>>> df06002d
 	return;
 }
 
