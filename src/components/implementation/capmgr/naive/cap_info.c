#include <cos_kernel_api.h>
#include <cap_info.h>

static struct cap_comp_info capci[MAX_NUM_COMPS + 1]; /* includes booter information also, so +1 */
static unsigned int cap_comp_count;
u32_t cap_info_schedbmp[NUM_CPU][MAX_NUM_COMP_WORDS];
static struct cap_shmem_glb_info cap_shmglbinfo;

static inline struct cap_shmem_glb_info *
__cap_info_shmglb_info(void)
{
	return &cap_shmglbinfo;
}

struct cap_comp_info *
cap_info_comp_find(spdid_t spdid)
{
	return &capci[spdid];
}

unsigned int
cap_info_count(void)
{
	return cap_comp_count;
}

struct sl_thd *
cap_info_thd_find(struct cap_comp_info *rci, thdid_t tid)
{
	int i;

	if (!rci || !cap_info_init_check(rci)) return NULL;
	for (i = 0; i < rci->thd_used[cos_cpuid()]; i++) {
		if (sl_thd_thdid(rci->thdinfo[cos_cpuid()][i]) == tid) return rci->thdinfo[cos_cpuid()][i];
	}

	return NULL;
}

struct sl_thd *
cap_info_thd_next(struct cap_comp_info *rci)
{
	if (!rci || !cap_info_init_check(rci))   return NULL;
<<<<<<< HEAD
	if (rci->p_thd_iterator[cos_cpuid()] < rci->thd_used[cos_cpuid()]) {
		return (rci->thdinfo[cos_cpuid()][ps_faa((long unsigned *)&(rci->p_thd_iterator[cos_cpuid()]), 1)]);
	}
=======
	if (rci->p_thd_iterator < rci->thd_used) return (rci->thdinfo[ps_faa((unsigned long *)&(rci->p_thd_iterator), 1)]);
>>>>>>> 38bd5a04

	return NULL;
}

struct cap_comp_info *
cap_info_comp_init(spdid_t spdid, captblcap_t captbl_cap, pgtblcap_t pgtbl_cap, compcap_t compcap,
		   capid_t cap_frontier, vaddr_t heap_frontier, spdid_t sched_spdid)
{
	struct cos_compinfo       *ci      = cos_compinfo_get(&(capci[spdid].defci));
	struct cap_shmem_info     *cap_shi = cap_info_shmem_info(&capci[spdid]);
	struct cap_shmem_glb_info *rglb    = __cap_info_shmglb_info();

	capci[spdid].thd_used[cos_cpuid()] = 1;
	capci[spdid].parent[cos_cpuid()]   = &capci[sched_spdid];

	capci[spdid].cid = spdid;
	cos_meminfo_init(&ci->mi, 0, 0, 0);
	cos_compinfo_init(ci, pgtbl_cap, captbl_cap, compcap, heap_frontier, cap_frontier,
			cos_compinfo_get(cos_defcompinfo_curr_get()));

	memset(rglb, 0, sizeof(struct cap_shmem_glb_info));
	memset(cap_shi, 0, sizeof(struct cap_shmem_info));
	cap_shi->cinfo = ci;

	capci[spdid].initflag = 1;
	ps_faa((unsigned long *)&cap_comp_count, 1);

	return &capci[spdid];
}

struct cap_channelaep_info *
cap_channelaep_get(cos_channelkey_t key)
{
	if (key == 0) return NULL;

	return &cap_channelaeps[key - 1];
}

void
cap_channelaep_set(cos_channelkey_t key, struct sl_thd *t)
{
	struct cap_channelaep_info *ak = cap_channelaep_get(key);

	if (!ak || ak->slaep) return;
	ak->slaep  = t;
	ak->sndcap[cos_cpuid()] = 0;
}

asndcap_t
cap_channelaep_asnd_get(cos_channelkey_t key)
{
	struct cos_compinfo        *cap_ci = cos_compinfo_get(cos_defcompinfo_curr_get());
	struct cap_channelaep_info *ak     = cap_channelaep_get(key);

	if (!ak) return 0;
	if (ak->sndcap[cos_cpuid()]) return ak->sndcap[cos_cpuid()];
	ak->sndcap[cos_cpuid()] = cos_asnd_alloc(cap_ci, sl_thd_rcvcap(ak->slaep), cap_ci->captbl_cap);
	assert(ak->sndcap[cos_cpuid()]);

	return ak->sndcap[cos_cpuid()];
}

struct sl_thd *
cap_info_thd_init(struct cap_comp_info *rci, struct sl_thd *t, cos_channelkey_t key)
{
	int off;

	if (!rci || !cap_info_init_check(rci)) return NULL;
	if (rci->thd_used[cos_cpuid()] >= CAP_INFO_COMP_MAX_THREADS) return NULL;
	if (!t) return NULL;

<<<<<<< HEAD
	off = ps_faa((long unsigned *)&(rci->thd_used[cos_cpuid()]), 1);
	rci->thdinfo[cos_cpuid()][off] = t;
	cap_aepkey_set(key, t);
=======
	off = ps_faa((unsigned long *)&(rci->thd_used), 1);
	rci->thdinfo[off] = t;
	cap_channelaep_set(key, t);
>>>>>>> 38bd5a04

	return t;
}

struct sl_thd *
cap_info_initthd_init(struct cap_comp_info *rci, struct sl_thd *t, cos_channelkey_t key)
{
	if (!rci || !cap_info_init_check(rci)) return NULL;
	if (rci->thd_used[cos_cpuid()] >= CAP_INFO_COMP_MAX_THREADS) return NULL;
	if (!t) return NULL;

<<<<<<< HEAD
	rci->thdinfo[cos_cpuid()][0] = t;
	cap_aepkey_set(key, t);
=======
	rci->thdinfo[0] = t;
	cap_channelaep_set(key, t);
>>>>>>> 38bd5a04

	return t;
}

struct sl_thd *
cap_info_initthd(struct cap_comp_info *rci)
{
	if (!rci) return NULL;

	return rci->thdinfo[cos_cpuid()][0];
}

void
cap_info_init(void)
{
	cap_comp_count = 0;
	memset(cap_info_schedbmp, 0, sizeof(u32_t) * MAX_NUM_COMP_WORDS * NUM_CPU);
	memset(capci, 0, sizeof(struct cap_comp_info)*(MAX_NUM_COMPS+1));
	memset(cap_channelaeps, 0, sizeof(struct cap_channelaep_info) * CAPMGR_AEPKEYS_MAX);
}

static inline vaddr_t
__cap_info_shm_capmgr_vaddr(cbuf_t id)
{
	return capci[cos_spd_id()].shminfo.shm_addr[id - 1];
}

static inline void
__cap_info_shm_capmgr_vaddr_set(cbuf_t id, vaddr_t v)
{
	capci[cos_spd_id()].shminfo.shm_addr[id - 1] = v;
}

static int
__cap_cos_shared_page_mapn(struct cos_compinfo *rci, unsigned long num_pages, vaddr_t capvaddr, vaddr_t *compvaddr)
{
	struct cos_compinfo *cap_ci = cos_compinfo_get(cos_defcompinfo_curr_get());

	assert(capvaddr);
	if (!capvaddr) return -1;

	*compvaddr = cos_mem_aliasn(rci, cap_ci, capvaddr, num_pages * PAGE_SIZE);
	if (!*compvaddr) return -1;

	return 0;
}

static int
__cap_cos_shared_page_allocn(struct cos_compinfo *rci, unsigned long num_pages, vaddr_t *capvaddr, vaddr_t *compvaddr)
{
	struct cos_compinfo *cap_ci = cos_compinfo_get(cos_defcompinfo_curr_get());
	vaddr_t              src_pg;

	*capvaddr = src_pg = (vaddr_t)cos_page_bump_allocn(cap_ci, num_pages * PAGE_SIZE);
	if (!(*capvaddr)) return -1;

	if (__cap_cos_shared_page_mapn(rci, num_pages, src_pg, compvaddr)) return -1;

	return 0;
}

int
cap_shmem_region_key_set(cbuf_t id, cos_channelkey_t key)
{
	struct cap_shmem_glb_info *rglb = __cap_info_shmglb_info();

	if (id > rglb->free_region_id) return -1;
	if (rglb->region_npages[id - 1]) return -1;

	if (!ps_cas((unsigned long *)&rglb->region_keys[id - 1], 0, key)) return -1;

	return 0;
}

cbuf_t
cap_shmem_region_find(cos_channelkey_t key)
{
	struct cap_shmem_glb_info *rglb = __cap_info_shmglb_info();
	cbuf_t id = 0;
	cbuf_t i, free = rglb->free_region_id;

	for (i = 1; i <= free; i++) {
		if (ps_load((unsigned long *)&rglb->region_keys[i - 1]) == key) {
			id = i;
			break;
		}
	}

	return id;
}

cbuf_t
cap_shmem_region_alloc(struct cap_shmem_info *rsh, cos_channelkey_t key, unsigned long num_pages)
{
	struct cos_compinfo       *rsh_ci    = cap_info_shmem_ci(rsh);
	struct cap_shmem_glb_info *rglb      = __cap_info_shmglb_info();
	int                        ret;
	cbuf_t                     alloc_id = 0, fid;
	vaddr_t                    cap_addr, comp_addr;

	if (!rsh) goto done;
	/* limits check */
	if ((rglb->total_pages + num_pages) * PAGE_SIZE > MEMMGR_MAX_SHMEM_SIZE) goto done;
	if ((rsh->total_pages + num_pages) * PAGE_SIZE > MEMMGR_COMP_MAX_SHMEM) goto done;
	fid = ps_faa((unsigned long *)&(rglb->free_region_id), 1);
	fid++;
	if (fid > MEMMGR_MAX_SHMEM_REGIONS) goto done;

	/* check id unused */
	if (__cap_info_shm_capmgr_vaddr(fid)) goto done;
	if (cap_shmem_region_vaddr(rsh, fid)) goto done;
	if (key && cap_shmem_region_key_set(fid, key)) goto done;

	rglb->region_npages[fid - 1] = num_pages;
	ps_faa(&(rglb->total_pages), num_pages);
	ps_faa(&(rsh->total_pages), num_pages);

	ret = __cap_cos_shared_page_allocn(rsh_ci, num_pages, &cap_addr, &comp_addr);
	if (ret) goto done;

	__cap_info_shm_capmgr_vaddr_set(fid, cap_addr);
	cap_shmem_region_vaddr_set(rsh, fid, comp_addr);
	alloc_id = fid;

done:
	return alloc_id;
}

cbuf_t
cap_shmem_region_map(struct cap_shmem_info *rsh, cbuf_t id, cos_channelkey_t key, unsigned long *num_pages)
{
	struct cos_compinfo       *rsh_ci    = cap_info_shmem_ci(rsh);
	struct cap_shmem_glb_info *rglb      = __cap_info_shmglb_info();
	vaddr_t                    cap_addr  = 0, comp_addr;
	unsigned long              npages    = 0;
	int                        ret       = -1;

	if (!rsh) return 0;
	if (key) id = cap_shmem_region_find(key);
	if (!id || id > MEMMGR_MAX_SHMEM_REGIONS) return 0;
	cap_addr  = __cap_info_shm_capmgr_vaddr(id);
	if (!cap_addr) return 0;
	npages = rglb->region_npages[id - 1];

	/* if already mapped in this component, just return the mapped shm, instead of an error! */
	if (cap_shmem_region_vaddr(rsh, id)) goto done;

	if ((rsh->total_pages + npages) * PAGE_SIZE > MEMMGR_COMP_MAX_SHMEM) return 0;
	ret = __cap_cos_shared_page_mapn(rsh_ci, npages, cap_addr, &comp_addr);
	if (ret) return 0;

	cap_shmem_region_vaddr_set(rsh, id, comp_addr);

done:
	*num_pages = npages;

	return id;
}

vaddr_t
cap_shmem_region_vaddr(struct cap_shmem_info *rsh, cbuf_t id)
{
	return rsh->shm_addr[id - 1];
}

void
cap_shmem_region_vaddr_set(struct cap_shmem_info *rsh, cbuf_t id, vaddr_t addr)
{
	rsh->shm_addr[id - 1] = addr;
}<|MERGE_RESOLUTION|>--- conflicted
+++ resolved
@@ -41,13 +41,9 @@
 cap_info_thd_next(struct cap_comp_info *rci)
 {
 	if (!rci || !cap_info_init_check(rci))   return NULL;
-<<<<<<< HEAD
 	if (rci->p_thd_iterator[cos_cpuid()] < rci->thd_used[cos_cpuid()]) {
 		return (rci->thdinfo[cos_cpuid()][ps_faa((long unsigned *)&(rci->p_thd_iterator[cos_cpuid()]), 1)]);
 	}
-=======
-	if (rci->p_thd_iterator < rci->thd_used) return (rci->thdinfo[ps_faa((unsigned long *)&(rci->p_thd_iterator), 1)]);
->>>>>>> 38bd5a04
 
 	return NULL;
 }
@@ -119,15 +115,9 @@
 	if (rci->thd_used[cos_cpuid()] >= CAP_INFO_COMP_MAX_THREADS) return NULL;
 	if (!t) return NULL;
 
-<<<<<<< HEAD
 	off = ps_faa((long unsigned *)&(rci->thd_used[cos_cpuid()]), 1);
 	rci->thdinfo[cos_cpuid()][off] = t;
-	cap_aepkey_set(key, t);
-=======
-	off = ps_faa((unsigned long *)&(rci->thd_used), 1);
-	rci->thdinfo[off] = t;
 	cap_channelaep_set(key, t);
->>>>>>> 38bd5a04
 
 	return t;
 }
@@ -139,13 +129,8 @@
 	if (rci->thd_used[cos_cpuid()] >= CAP_INFO_COMP_MAX_THREADS) return NULL;
 	if (!t) return NULL;
 
-<<<<<<< HEAD
 	rci->thdinfo[cos_cpuid()][0] = t;
-	cap_aepkey_set(key, t);
-=======
-	rci->thdinfo[0] = t;
 	cap_channelaep_set(key, t);
->>>>>>> 38bd5a04
 
 	return t;
 }
