# Note: I have added -fno-merge-constants so that all strings will be
# placed in the .rodata section as opposed to .rodata.str1.x | x in
# uints
#
# -Xlinker -r is used to pass flags into the linker, in this case to
# prevent musllibc from creating an executable and linking in many of
# its normal symbols

# I never want to touch this again, but will have to

include Makefile.src Makefile.comp

COMPPATH=$(subst /, ,$(shell pwd))
COMPLEN=$(words $(COMPPATH))
COMPLIST=$(wordlist $(shell echo $(COMPLEN)-1 | bc), $(COMPLEN), $(COMPPATH))
COMPNAME=$(shell echo $(strip $(COMPLIST)) | sed "s/ /./")

# These are compiled in with the components regardless of if they
# export an undefined symbol from the component.  They are a manditory
# link-in.
LIB_ASM_MANDITORY=$(LIBDIR)/$(MANDITORY_LIB)

IF_INCLUDE=$(foreach I,$(INTERFACES),-I$(INTERDIR)/$(I)/)
IF_SERV_STUBS=$(foreach I,$(INTERFACES),$(INTERDIR)/$(I)/$(SERVER_STUB))
#dependency components added to include listings and linker listings
DEP_INC=$(foreach D,$(DEPENDENCIES),-I$(INTERDIR)/$(D)/)
DEP_LIB=$(foreach D,$(DEPENDENCIES),-L$(INTERDIR)/$(D)/)
DEP_LIB_EXIST=$(foreach D, $(DEPENDENCIES), $(if $(wildcard $(INTERDIR)/$(D)/*.a), -l$(D)))
IF_CLIENT_STUBS=$(foreach D, $(DEPENDENCIES),      \
 $(if $(wildcard $(INTERDIR)/$(D)/$(CLIENT_STUB)), \
 $(wildcard $(INTERDIR)/$(D)/$(CLIENT_STUB))))

CLIB=../complib.o
#COMPLIB=$(if $(wildcard $(CLIB)),$(CLIB))
COMPLIB=$(IF_LIB) $(wildcard $(CLIB))
C_OBJS=$(patsubst %.c,%.o,$(wildcard *.c))
ASM_OBJS=$(patsubst %.S,%.o,$(wildcard *.S))
OBJS=$(C_OBJS) $(ASM_OBJS) $(COMPLIB) $(OBJLIBS)
TMP_STR=tmp
TMP_STR2=tmp2
INCLUDE=-I../ $(DEP_INC) $(IF_INCLUDE) $(CINC)
LIB_LIBRARIES_PRE=$(DEP_LIB_EXIST)
LIB_LIBRARIES=$(strip $(LIB_LIBRARIES_PRE))
LIB_FLAGS=-L$(LIBDIR) $(DEP_LIB) $(LIB_LIBRARIES) $(ADDITIONAL_LIBS)

SOURCES=$(C_OBJS:%.o=%.c)
#NOTE: assembly files don't have dependencies generated for them
SOURCE_DEPENDENCIES=$(SOURCES:%.c=%.d)

COMP_LD_SCRIPT=$(IMPLDIR)/comp.ld

FNDEP_DIR=$(CDIR)/cidl
FNDEP_GEN=$(FNDEP_DIR)/comp_undef.py
FNDEP_VERIFY=$(FNDEP_DIR)/verify_completeness.py
IFEXP_GEN=$(FNDEP_DIR)/exp_ifs.py
FNDEP_FILE=.fn_dependencies
IFEXP_FILE=.exported_interfaces

.PHONY: all
all: $(SOURCE_DEPENDENCIES) $(COMPONENT) fndeps

fndeps:
#	@sh $(FNDEP_GEN) c.o > $(FNDEP_FILE)
	@python $(FNDEP_GEN) > $(FNDEP_FILE)
	@python $(IFEXP_GEN) > $(IFEXP_FILE)
	@python $(FNDEP_VERIFY)

# Jumping through hoops: want to link to our libraries first so that
# symbols there are used, thus the gcc, and the ld, but then (and only
<<<<<<< HEAD
# then) do we want to use dietlibc's functions
$(COMPONENT): $(OBJS)
#	$(info |     [LD]   $@: Loading stubs and cos libraries $(if $(strip $(LIB_LIBRARIES)),including $(LIB_LIBRARIES)) into $<)
	$(info |     [LD]   $(COMPNAME) ($@): Linking $(if $(strip $(LIB_LIBRARIES)),$(LIB_LIBRARIES)) $^)
	@$(LD) $(LDFLAGS) -r -o $@.$(TMP_STR) $^ $(IF_SERV_STUBS) $(IF_CLIENT_STUBS) $(LIB_ASM_MANDITORY) $(LIB_FLAGS)
	@$(DIETCC) $(DIETCFLAGS) -fno-pic -Xlinker -r -o $@.$(TMP_STR2) $@.$(TMP_STR)
	@$(LD) $(LDFLAGS) -r -T $(COMP_LD_SCRIPT) -o $@ $@.$(TMP_STR2)
=======
# then) do we want to use musllibc's functions
$(COMPONENT): $(OBJS) 
#	$(info |     [LD]   $@: Loading stubs and cos libraries $(if $(strip $(LIB_LIBRARIES)),including $(LIB_LIBRARIES)) into $<)
	$(info |     [LD]   $(COMPNAME) ($@): Linking $(if $(strip $(LIB_LIBRARIES)),$(LIB_LIBRARIES)) $^)
	@$(LD) -r -o $@.$(TMP_STR) $^ $(IF_SERV_STUBS) $(IF_CLIENT_STUBS) $(LIB_ASM_MANDITORY) $(LIB_FLAGS)
#	$(info |     [MUSL] Linking with musllibc to produce $@)
	@$(MUSLCC) $@.$(TMP_STR) $(MUSLCFLAGS) -Xlinker -r -o $@.$(TMP_STR2)
	@$(LD) -r -T $(COMP_LD_SCRIPT) -o $@ $@.$(TMP_STR2)
>>>>>>> 04398041
	@rm $@.$(TMP_STR) $@.$(TMP_STR2)
	@cp $@ c.o

%.o:%.c
#	$(info |     [CC]   $<: Compiling)
	@$(CC) $(INCLUDE) $(CFLAGS) -o $@ -c $<

%.o:%.S
#	$(info |     [AS]   Compiling assembly file $^ into $@)
#	$(info |     [AS]   $<: Compiling)
	@$(AS) $(INCLUDE) $(ASFLAGS) -c -o $@ $^

# see the make manual: create the .d dependencies from include
# statements.
%.d:%.c
#	$(info |     [DEP]  Creating dependency file for $<)
	@set -e; rm -f $@; \
	$(CC) -M $(INCLUDE) $(CFLAGS) $< > $@.$$$$; \
	sed 's,\($*\)\.o[ :]*,\1.o $@ : ,g' < $@.$$$$ > $@; \
	rm -f $@.$$$$

.PHONY: cp
cp:
<<<<<<< HEAD
	$(info |     [CP]   Copying $(COMPONENT) to $(TRANS_DIR))
	@cp $(COMPONENT) $(TRANS_DIR)
	@cp c.o $(TRANS_DIR)/$(COMPNAME).o
=======
#	$(info |     [CP]   Copying $(COMPONENT) to $(TRANS_DIR))
	-@cp $(COMPONENT) $(TRANS_DIR)
	-@cp c.o $(TRANS_DIR)/$(COMPNAME).o
>>>>>>> 04398041

.PHONY: clean
clean:
	$(info |     [RM]   Cleaning up implementation directory for component $(COMPNAME))
	@rm -f a.out *.o *.a *.d *.d.* *~ $(FNDEP_FILE) $(IFEXP_FILE)

fresh: clean all

-include $(SOURCE_DEPENDENCIES)<|MERGE_RESOLUTION|>--- conflicted
+++ resolved
@@ -67,24 +67,13 @@
 
 # Jumping through hoops: want to link to our libraries first so that
 # symbols there are used, thus the gcc, and the ld, but then (and only
-<<<<<<< HEAD
 # then) do we want to use dietlibc's functions
 $(COMPONENT): $(OBJS)
 #	$(info |     [LD]   $@: Loading stubs and cos libraries $(if $(strip $(LIB_LIBRARIES)),including $(LIB_LIBRARIES)) into $<)
 	$(info |     [LD]   $(COMPNAME) ($@): Linking $(if $(strip $(LIB_LIBRARIES)),$(LIB_LIBRARIES)) $^)
 	@$(LD) $(LDFLAGS) -r -o $@.$(TMP_STR) $^ $(IF_SERV_STUBS) $(IF_CLIENT_STUBS) $(LIB_ASM_MANDITORY) $(LIB_FLAGS)
-	@$(DIETCC) $(DIETCFLAGS) -fno-pic -Xlinker -r -o $@.$(TMP_STR2) $@.$(TMP_STR)
+	@$(MUSLCC) $@.$(TMP_STR) $(MUSLCFLAGS) -Xlinker -r -o $@.$(TMP_STR2)
 	@$(LD) $(LDFLAGS) -r -T $(COMP_LD_SCRIPT) -o $@ $@.$(TMP_STR2)
-=======
-# then) do we want to use musllibc's functions
-$(COMPONENT): $(OBJS) 
-#	$(info |     [LD]   $@: Loading stubs and cos libraries $(if $(strip $(LIB_LIBRARIES)),including $(LIB_LIBRARIES)) into $<)
-	$(info |     [LD]   $(COMPNAME) ($@): Linking $(if $(strip $(LIB_LIBRARIES)),$(LIB_LIBRARIES)) $^)
-	@$(LD) -r -o $@.$(TMP_STR) $^ $(IF_SERV_STUBS) $(IF_CLIENT_STUBS) $(LIB_ASM_MANDITORY) $(LIB_FLAGS)
-#	$(info |     [MUSL] Linking with musllibc to produce $@)
-	@$(MUSLCC) $@.$(TMP_STR) $(MUSLCFLAGS) -Xlinker -r -o $@.$(TMP_STR2)
-	@$(LD) -r -T $(COMP_LD_SCRIPT) -o $@ $@.$(TMP_STR2)
->>>>>>> 04398041
 	@rm $@.$(TMP_STR) $@.$(TMP_STR2)
 	@cp $@ c.o
 
@@ -108,15 +97,9 @@
 
 .PHONY: cp
 cp:
-<<<<<<< HEAD
 	$(info |     [CP]   Copying $(COMPONENT) to $(TRANS_DIR))
 	@cp $(COMPONENT) $(TRANS_DIR)
 	@cp c.o $(TRANS_DIR)/$(COMPNAME).o
-=======
-#	$(info |     [CP]   Copying $(COMPONENT) to $(TRANS_DIR))
-	-@cp $(COMPONENT) $(TRANS_DIR)
-	-@cp c.o $(TRANS_DIR)/$(COMPNAME).o
->>>>>>> 04398041
 
 .PHONY: clean
 clean:
