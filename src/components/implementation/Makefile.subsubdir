--- conflicted
+++ resolved
@@ -84,13 +84,8 @@
 	@$(CC) $(INCLUDE) $(CFLAGS) -o $@ -c $<
        
 %.o:%.cc
-<<<<<<< HEAD
-#	$(info |     [CC]   $<: Compiling)
-	$(CXX) $(INCLUDE) $(LIBSTDCXXINC) $(CXXFLAGS) -o $@ -c $<
-=======
 	$(info |     [CXX]  $<: Compiling)
 	@$(CXX) $(INCLUDE) $(LIBSTDCXXINC) $(CXXFLAGS) -o $@ -c $<
->>>>>>> 270b75b5
        
 %.o:%.S
 	$(info |     [AS]   Compiling assembly file $^ into $@)
