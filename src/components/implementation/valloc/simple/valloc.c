/**
 * Copyright 2011 by The George Washington University.  All rights reserved.
 *
 * Redistribution of this file is permitted under the GNU General
 * Public License v2.
 *
 * Author: Gabriel Parmer, gparmer@gwu.edu, 2011
 */

#include <cos_component.h>
#include <print.h>
#include <sched.h>
#include <cos_alloc.h>
#include <cos_vect.h>
#include <vas_mgr.h>
#include <valloc.h>
#include <cinfo.h>
#include <bitmap.h>

#define LOCK_COMPONENT
#ifdef LOCK_COMPONENT
#include <cos_synchronization.h>
cos_lock_t valloc_lock;
#define LOCK()      do { if (lock_take(&valloc_lock))    BUG(); } while(0);
#define UNLOCK()    do { if (lock_release(&valloc_lock)) BUG(); } while(0);
#define LOCK_INIT() lock_static_init(&valloc_lock);
#else
#define LOCK()   if (sched_component_take(cos_spd_id())) BUG();
#define UNLOCK() if (sched_component_release(cos_spd_id())) BUG();
#define LOCK_INIT()
#endif

/* vector of vas vectors for spds */
COS_VECT_CREATE_STATIC(spd_vect);

#define WORDS_PER_PAGE (PAGE_SIZE/sizeof(u32_t))
#define MAP_MAX WORDS_PER_PAGE
#define VAS_SPAN (WORDS_PER_PAGE * sizeof(u32_t) * 8)
#define EXTENT_SIZE (32 * 1024 * 1024 / PAGE_SIZE)

/* describes 2^(12+12+3 = 27) bytes */
struct spd_vas_occupied {
	u32_t pgd_occupied[WORDS_PER_PAGE];
};

/* #if sizeof(struct spd_vas_occupied) != PAGE_SIZE */
/* #error "spd_vas_occupied not sized to a page" */
/* #endif */

struct vas_extent {
	void *start, *end;
	struct spd_vas_occupied *map;
};

struct spd_vas_tracker {
	spdid_t spdid;
	struct vas_extent extents[MAX_SPD_VAS_LOCATIONS];
	/* should be an array to track more than 2^27 bytes */
	struct spd_vas_occupied *map; 
};

int valloc_fork_spd(spdid_t spdid, spdid_t o_spdid, spdid_t f_spdid) 
{
	int ret = -1;
	struct spd_vas_tracker *f_trac, *o_trac;
	struct spd_vas_occupied *f_occ;
	unsigned long page_off;
	void *o_hp;
	int i;

	printc("starting valloc_fork_spd call from %d of %d to %d\n", spdid, o_spdid, f_spdid);

	if (!cos_vect_lookup(&spd_vect, o_spdid)) goto done;
	o_trac = cos_vect_lookup(&spd_vect, o_spdid);
	if (!o_trac) goto done;
	f_trac = malloc(sizeof(struct spd_vas_tracker));
	if (!f_trac) goto done;

	f_occ = alloc_page();
	if (!f_occ) goto err_free1;
	
	o_hp = cinfo_get_heap_pointer(cos_spd_id(), f_spdid);
	if (!o_hp) goto err_free2;

        f_trac->spdid            = f_spdid;
        f_trac->map              = f_occ;

	for (i = 0; i < MAX_SPD_VAS_LOCATIONS; i++) {
		if (o_trac->extents[i].start != 0) {		/* naively simple way to make sure we don't copy empty tracs */
			printc("adding trac starting at %x to %x with map %x\n", o_trac->extents[i].start, o_trac->extents[i].end, o_trac->extents[i].map);
		        f_trac->extents[i].start = o_trac->extents[i].start;
        		f_trac->extents[i].end   = o_trac->extents[i].end;
        		f_trac->extents[i].map   = o_trac->extents[i].map;
		}
	}
        page_off = ((unsigned long)o_hp - (unsigned long)round_to_pgd_page(o_hp))/PAGE_SIZE; // also not
        bitmap_set_contig(&f_occ->pgd_occupied[0], page_off, (PGD_SIZE/PAGE_SIZE)-page_off, 1);
        bitmap_set_contig(&f_occ->pgd_occupied[0], 0, page_off, 0);

	cos_vect_add_id(&spd_vect, f_trac, f_spdid);
	assert(cos_vect_lookup(&spd_vect, f_spdid));
success:
	ret = 0;
done:
	return ret;
err_free2:
	free_page(f_occ);
err_free1:
	free(f_trac);
	goto done;
}

static int __valloc_init(spdid_t spdid)
{
	int ret = -1;
	struct spd_vas_tracker *trac;
	struct spd_vas_occupied *occ;
	unsigned long page_off;
	void *hp;

	if (cos_vect_lookup(&spd_vect, spdid)) goto success;
	trac = malloc(sizeof(struct spd_vas_tracker));
	if (!trac) goto done;

	occ = alloc_page();
	if (!occ) goto err_free1;
	
	hp = cinfo_get_heap_pointer(cos_spd_id(), spdid);
	if (!hp) goto err_free2;

        trac->spdid            = spdid;
        trac->map              = occ;
        trac->extents[0].start = (void*)round_to_pgd_page(hp);
        trac->extents[0].end   = (void*)round_up_to_pgd_page(hp);
        trac->extents[0].map   = occ;
        page_off = ((unsigned long)hp - (unsigned long)round_to_pgd_page(hp))/PAGE_SIZE;
        bitmap_set_contig(&occ->pgd_occupied[0], page_off, (PGD_SIZE/PAGE_SIZE)-page_off, 1);
        bitmap_set_contig(&occ->pgd_occupied[0], 0, page_off, 0);

	cos_vect_add_id(&spd_vect, trac, spdid);
	assert(cos_vect_lookup(&spd_vect, spdid));
success:
	ret = 0;
done:
	return ret;
err_free2:
	free_page(occ);
err_free1:
	free(trac);
	goto done;
}


int valloc_alloc_at(spdid_t spdid, spdid_t dest, void *addr, unsigned long npages)
{
	int ret = -1, i = 0;
	struct spd_vas_tracker *trac;
	struct spd_vas_occupied *occ;
	unsigned long off, ext_size;

	LOCK();
	trac = cos_vect_lookup(&spd_vect, dest);
	if (!trac) {
		if (__valloc_init(dest) ||
		    !(trac = cos_vect_lookup(&spd_vect, dest))) goto done;
	}

<<<<<<< HEAD
	if (unlikely(npages > MAP_MAX * sizeof(u32_t))) {
		printc("valloc: cannot alloc more than %u bytes in one time!\n", sizeof(u32_t) * WORDS_PER_PAGE * PAGE_SIZE);
=======
	if (unlikely(npages > MAP_MAX * 32)) {
		printc("valloc: cannot alloc more than %u bytes in one time!\n", 32 * WORDS_PER_PAGE * PAGE_SIZE);
>>>>>>> ce11edd5
		goto done;
	}

	while (trac->extents[i].map) {
		if (addr < trac->extents[i].start || addr > trac->extents[i].end) {
			if (++i == MAX_SPD_VAS_LOCATIONS) goto done;
			continue;
		}
		/* the address is in the range of an existing extent */
		occ = trac->extents[i].map;
		off = ((char*)addr - (char*)trac->extents[i].start) / PAGE_SIZE;
		assert(off + npages < MAP_MAX * 32);
		ret = bitmap_extent_set_at(&occ->pgd_occupied[0], off, npages, MAP_MAX);
		goto done;
	}

	ext_size = round_up_to_pgd_page(npages * PAGE_SIZE);
	trac->extents[i].map = alloc_page();
	occ = trac->extents[i].map;
	assert(occ);
	if (vas_mgr_take(spdid, dest, (vaddr_t)addr, ext_size) == 0) goto free;
	trac->extents[i].start = addr;
	trac->extents[i].end = (void *)((uintptr_t)addr + ext_size);
	bitmap_set_contig(&occ->pgd_occupied[0], 0, ext_size / PAGE_SIZE, 1);
	bitmap_set_contig(&occ->pgd_occupied[0], 0, npages, 0);
	ret = 0;
done:
	UNLOCK();
	return ret;
free:
	free_page(trac->extents[i].map);
	goto done;
}

void *valloc_alloc(spdid_t spdid, spdid_t dest, unsigned long npages)
{
	void *ret = NULL;
	struct spd_vas_tracker *trac;
	struct spd_vas_occupied *occ;
	unsigned long ext_size;
	long off, i = 0;

	LOCK();

	trac = cos_vect_lookup(&spd_vect, dest);
	if (!trac) {
		if (__valloc_init(dest) ||
		    !(trac = cos_vect_lookup(&spd_vect, dest))) goto done;
	}

<<<<<<< HEAD
	if (unlikely(npages > MAP_MAX * sizeof(u32_t))) {
		printc("valloc: cannot alloc more than %u bytes in one time!\n", sizeof(u32_t) * WORDS_PER_PAGE * PAGE_SIZE);
=======
	if (unlikely(npages > MAP_MAX * 32)) {
		printc("valloc: cannot alloc more than %u bytes in one time!\n", 32 * WORDS_PER_PAGE * PAGE_SIZE);
>>>>>>> ce11edd5
		goto done;
	}

	while (trac->extents[i].map) {
		occ = trac->extents[i].map;
		off = bitmap_extent_find_set(&occ->pgd_occupied[0], 0, npages, MAP_MAX);
		if (off < 0) {
			if (++i == MAX_SPD_VAS_LOCATIONS) goto done;
			continue;
		}
		ret = (void *)((char *)trac->extents[i].start + off * PAGE_SIZE);
		goto done;
	}

	ext_size = round_up_to_pow2(npages, PGD_SIZE/PAGE_SIZE);
	trac->extents[i].map = alloc_page();
	occ = trac->extents[i].map;
	assert(occ);
	trac->extents[i].start = (void*)vas_mgr_expand(spdid, dest, ext_size * PAGE_SIZE);
	trac->extents[i].end = (void *)(trac->extents[i].start + ext_size * PAGE_SIZE);
	bitmap_set_contig(&occ->pgd_occupied[0], 0, ext_size, 1);
	bitmap_set_contig(&occ->pgd_occupied[0], 0, npages, 0);
	ret = trac->extents[i].start;
done:
	UNLOCK();
	return ret;
}

int valloc_free(spdid_t spdid, spdid_t dest, void *addr, unsigned long npages)
{
	int ret = -1;
	struct spd_vas_tracker *trac;
	struct spd_vas_occupied *occ;
	unsigned long off;

	LOCK();
	trac = cos_vect_lookup(&spd_vect, dest);
	if (!trac) goto done;

	int i = 0;
	/* locate the address to be freed in which range (extents) */
	while (addr < trac->extents[i].start || addr >= trac->extents[i].end) {
		if (++i == MAX_SPD_VAS_LOCATIONS) goto done;
	}
	occ = trac->extents[i].map;
	assert(occ);
	off = ((char *)addr - (char *)trac->extents[i].start) / PAGE_SIZE;
	assert(off + npages < MAP_MAX * 32);
	bitmap_set_contig(&occ->pgd_occupied[0], off, npages, 1);
	ret = 0;
done:	
	UNLOCK();
	return ret;
}

static void init(void)
{
	LOCK_INIT();
	cos_vect_init_static(&spd_vect);
}

void cos_init(void *arg)
{
	static volatile int first = 1;

	if (first) {
		first = 0;
		init();
	} else {
		prints("vas_mgr: not expecting more than one bootstrap.");
	}
}<|MERGE_RESOLUTION|>--- conflicted
+++ resolved
@@ -165,13 +165,8 @@
 		    !(trac = cos_vect_lookup(&spd_vect, dest))) goto done;
 	}
 
-<<<<<<< HEAD
 	if (unlikely(npages > MAP_MAX * sizeof(u32_t))) {
 		printc("valloc: cannot alloc more than %u bytes in one time!\n", sizeof(u32_t) * WORDS_PER_PAGE * PAGE_SIZE);
-=======
-	if (unlikely(npages > MAP_MAX * 32)) {
-		printc("valloc: cannot alloc more than %u bytes in one time!\n", 32 * WORDS_PER_PAGE * PAGE_SIZE);
->>>>>>> ce11edd5
 		goto done;
 	}
 
@@ -222,13 +217,8 @@
 		    !(trac = cos_vect_lookup(&spd_vect, dest))) goto done;
 	}
 
-<<<<<<< HEAD
 	if (unlikely(npages > MAP_MAX * sizeof(u32_t))) {
 		printc("valloc: cannot alloc more than %u bytes in one time!\n", sizeof(u32_t) * WORDS_PER_PAGE * PAGE_SIZE);
-=======
-	if (unlikely(npages > MAP_MAX * 32)) {
-		printc("valloc: cannot alloc more than %u bytes in one time!\n", 32 * WORDS_PER_PAGE * PAGE_SIZE);
->>>>>>> ce11edd5
 		goto done;
 	}
 
