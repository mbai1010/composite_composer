/**
 * Copyright 2008 by Gabriel Parmer, gabep1@cs.bu.edu.  All rights
 * reserved.
 *
 * Completely rewritten to use a sane data-structure based on the L4
 * mapping data-base -- Gabriel Parmer, gparmer@gwu.edu, 2011.
 *
 * Redistribution of this file is permitted under the GNU General
 * Public License v2.
 *
 * I do _not_ use "embedded mapping nodes" here.  That is, I don't
 * embed the mapping nodes into the per-component "page tables" that
 * are used to look up individual mappings in each component.
 * Additionally, instead of the conventional implementation that has
 * these page table structures point to the frame structure that is
 * the base of the mapping tree, we point directly to the mapping to
 * avoid the O(N) cost when mapping where N is the number of nodes in
 * a mapping tree.  The combination of these design decisions means
 * that we might use more memory and have a few more data cache line
 * accesses.  We use a slab allocator to avoid excessive memory usage
 * for allocating memory mapping structures.  However, we use a very
 * fast (and predictable) lookup structure to perform the (component,
 * address)->mapping lookup.  Unfortunately the memory overhead of
 * that is significant (2 pages per component in the common case).
 * See cvectc.h for an alternative that trades (some) speed for memory
 * usage.
 */

/* 
 * FIXME: locking!
 */

#define COS_FMT_PRINT
#include <cos_component.h>
#include <cos_debug.h>
#include <cos_alloc.h>
#include <print.h>

#include <cos_list.h>
#include "../../sched/cos_sched_sync.h"
#define LOCK() if (cos_sched_lock_take()) assert(0);
#define UNLOCK() if (cos_sched_lock_release()) assert(0);

#include <mem_mgr.h>

/***************************************************/
/*** Data-structure for tracking physical memory ***/
/***************************************************/

struct frame {
	union {
		int nmaps;
		struct frame *free;
	} c;
} frames[COS_MAX_MEMORY];
struct frame *freelist;

static inline int  frame_index(struct frame *f) { return f-frames; }
static inline int  frame_nrefs(struct frame *f) { return f->c.nmaps; }
static inline void frame_ref(struct frame *f)   { f->c.nmaps++; }

static inline struct frame *
frame_alloc(void)
{
	struct frame *f = freelist;

	if (!f) return NULL;
	freelist = f->c.free;
	f->c.nmaps = 0;

	return f;
}

static inline void 
frame_deref(struct frame *f)
{ 
	f->c.nmaps--; 
	if (f->c.nmaps == 0) {
		f->c.free = freelist;
		freelist = f;
	}
}

static void
frame_init(void)
{
	int i;

	for (i = 0 ; i < COS_MAX_MEMORY-1 ; i++) {
		frames[i].c.free = &frames[i+1];
	}
	frames[COS_MAX_MEMORY-1].c.free = NULL;
	freelist = &frames[0];
}

static inline void
mm_init(void)
{
	static int first = 1;
	if (unlikely(first)) {
		first = 0;
		frame_init();
	}
}

/*************************************/
/*** Memory allocation shenanigans ***/
/*************************************/

static inline struct frame *frame_alloc(void);
static inline int frame_index(struct frame *f);
static inline void *
__page_get(void)
{
	void *hp = cos_get_vas_page();
	struct frame *f = frame_alloc();

	assert(hp && f);
	frame_ref(f);
	if (cos_mmap_cntl(COS_MMAP_GRANT, 0, cos_spd_id(), (vaddr_t)hp, frame_index(f))) {
		BUG();
	}
	return hp;
}
#define CPAGE_ALLOC() __page_get()
#include <cpage_alloc.h>

#define CSLAB_ALLOC(sz)   cpage_alloc()
#define CSLAB_FREE(x, sz) cpage_free(x)
#include <cslab.h>

#define CVECT_ALLOC() cpage_alloc()
#define CVECT_FREE(x) cpage_free(x)
#include <cvect.h>

/**********************************************/
/*** Virtual address tracking per component ***/
/**********************************************/

CVECT_CREATE_STATIC(comps);
struct comp_vas {
	int nmaps, spdid;
	cvect_t *pages;
};
CSLAB_CREATE(cvas, sizeof(struct comp_vas));

static struct comp_vas *
cvas_lookup(spdid_t spdid)
{ return cvect_lookup(&comps, spdid); }

static struct comp_vas *
cvas_alloc(spdid_t spdid)
{
	struct comp_vas *cv;

	assert(!cvas_lookup(spdid));
	cv = cslab_alloc_cvas();
	if (!cv) goto done;
	cv->pages = cvect_alloc();
	if (!cv->pages) goto free;
	cvect_init(cv->pages);
	cvect_add(&comps, cv, spdid);
	cv->nmaps = 0;
	cv->spdid = spdid;
done:
	return cv;
free:
	cslab_free_cvas(cv);
	cv = NULL;
	goto done;
}

static void
cvas_ref(struct comp_vas *cv)
{
	assert(cv);
	cv->nmaps++;
}

static void 
cvas_deref(struct comp_vas *cv)
{
	assert(cv && cv->nmaps > 0);
	cv->nmaps--;
	if (cv->nmaps == 0) {
		cvect_free(cv->pages);
		cvect_del(&comps, cv->spdid);
		cslab_free_cvas(cv);
	}
}

/**************************/
/*** Mapping operations ***/
/**************************/

struct mapping {
	u16_t   flags;
	spdid_t spdid;
	vaddr_t addr;

	struct frame *f;
	/* child and sibling mappings */
	struct mapping *p, *c, *_s, *s_;
} __attribute__((packed));
CSLAB_CREATE(mapping, sizeof(struct mapping));

static void
mapping_init(struct mapping *m, spdid_t spdid, vaddr_t a, struct mapping *p, struct frame *f)
{
	assert(m && f);
	INIT_LIST(m, _s, s_);
	m->f     = f;
	m->flags = 0;
	m->spdid = spdid;
	m->addr  = a;
	m->p     = p;
	if (p) {
		m->flags = p->flags;
		if (!p->c) p->c = m;
		else       ADD_LIST(p->c, m, _s, s_);
	}
}

static struct mapping *
mapping_lookup(spdid_t spdid, vaddr_t addr)
{
	struct comp_vas *cv = cvas_lookup(spdid);

	if (!cv) return NULL;
	return cvect_lookup(cv->pages, addr >> PAGE_SHIFT);
}

/* Make a child mapping */
static struct mapping *
mapping_crt(struct mapping *p, struct frame *f, spdid_t dest, vaddr_t to)
{
	struct comp_vas *cv = cvas_lookup(dest);
	struct mapping *m = NULL;
	long idx = to >> PAGE_SHIFT;

	assert(!p || p->f == f);
	assert(dest && to);
	/* no vas structure for this spd yet... */
	if (!cv) {
		cv = cvas_alloc(dest);
		if (!cv) goto done;
		assert(cv == cvas_lookup(dest));
	}
	assert(cv->pages);

	if (cvect_lookup(cv->pages, idx)) goto collision;
	cvas_ref(cv);
	m = cslab_alloc_mapping();
	if (!m) goto collision;

	if (cos_mmap_cntl(COS_MMAP_GRANT, 0, dest, to, frame_index(f))) {
		BUG();
		goto no_mapping;
	}
	mapping_init(m, dest, to, p, f);
	assert(!p || frame_nrefs(f) > 0);
	frame_ref(f);
	if (cvect_add(cv->pages, m, idx)) BUG();
done:
	return m;
no_mapping:
	cslab_free_mapping(m);
collision:
	cvas_deref(cv);
	m = NULL;
	goto done;
}

/* Take all decedents, return them in a list. */
static struct mapping *
__mapping_linearize_decendents(struct mapping *m)
{
	struct mapping *first, *last, *c, *gc;
	
	first = c = m->c;
	m->c = NULL;
	if (!c) return NULL;
	do {
		last = LAST_LIST(first, _s, s_);
		c->p = NULL;
		gc = c->c;
		c->c = NULL;
		/* add the grand-children onto the end of our list of decedents */
		if (gc) ADD_LIST(last, gc, _s, s_);
		c = FIRST_LIST(c, _s, s_);
	} while (first != c);
	
	return first;
}

static void
__mapping_destroy(struct mapping *m)
{
	struct comp_vas *cv;
	int idx;

	assert(m);
	assert(EMPTY_LIST(m, _s, s_));
	assert(m->p == NULL);
	assert(m->c == NULL);
	cv = cvas_lookup(m->spdid);

	assert(cv && cv->pages);
	assert(m == cvect_lookup(cv->pages, m->addr >> PAGE_SHIFT));
	cvect_del(cv->pages, m->addr >> PAGE_SHIFT);
	cvas_deref(cv);

	idx = cos_mmap_cntl(COS_MMAP_REVOKE, 0, m->spdid, m->addr, 0);
	assert(idx == frame_index(m->f));
	frame_deref(m->f);
	cslab_free_mapping(m);
}

static void
mapping_del_children(struct mapping *m)
{
	struct mapping *d, *n; 	/* decedents, next */

	assert(m);
	d = __mapping_linearize_decendents(m);
	while (d) {
		n = FIRST_LIST(d, _s, s_);
		REM_LIST(d, _s, s_);
		__mapping_destroy(d);
		d = (n == d) ? NULL : n;
	}
	assert(!m->c);
}

static void
mapping_del(struct mapping *m)
{
	assert(m);
	mapping_del_children(m);
	assert(!m->c);
	if (m->p && m->p->c == m) {
		if (EMPTY_LIST(m, _s, s_)) m->p->c = NULL;
		else                       m->p->c = FIRST_LIST(m, _s, s_);
	}
	m->p = NULL;
	REM_LIST(m, _s, s_);
	__mapping_destroy(m);
}

/**********************************/
/*** Public interface functions ***/
/**********************************/

vaddr_t mman_get_page(spdid_t spd, vaddr_t addr, int flags)
{
	struct frame *f;
	struct mapping *m = NULL;
	vaddr_t ret = -1;

	LOCK();
	mm_init();
	f = frame_alloc();
	if (!f) goto done; 	/* -ENOMEM */
	frame_ref(f);
	m = mapping_crt(NULL, f, spd, addr);
	if (!m) goto dealloc;
	assert(m->addr == addr);
	assert(m->spdid == spd);
	assert(m == mapping_lookup(spd, addr));
	ret = m->addr;
done:
	UNLOCK();
	return ret;
dealloc:
	frame_deref(f);
	goto done;		/* -EINVAL */
}

vaddr_t mman_alias_page(spdid_t s_spd, vaddr_t s_addr, spdid_t d_spd, vaddr_t d_addr)
{
	struct mapping *m, *n;
	vaddr_t ret = 0;

	LOCK();
	mm_init();
	m = mapping_lookup(s_spd, s_addr);
	if (!m) goto done; 	/* -EINVAL */
	n = mapping_crt(m, m->f, d_spd, d_addr);
	if (!n) goto done;

	assert(n->addr  == d_addr);
	assert(n->spdid == d_spd);
	assert(n->p     == m);
	ret = d_addr;
done:
	UNLOCK();
	return ret;
}

int mman_revoke_page(spdid_t spd, vaddr_t addr, int flags)
{
	struct mapping *m;
	int ret = 0;

	LOCK();
	mm_init();
	m = mapping_lookup(spd, addr);
	if (!m) {
		ret = -1;	/* -EINVAL */
		goto done;
	}
	mapping_del_children(m);
done:
	UNLOCK();
	return ret;
}

int mman_release_page(spdid_t spd, vaddr_t addr, int flags)
{
	struct mapping *m;
	int ret = 0;

	LOCK();
	mm_init();
	m = mapping_lookup(spd, addr);
	if (!m) {
		ret = -1;	/* -EINVAL */
		goto done;
	}
	mapping_del(m);
done:
	UNLOCK();
	return ret;
}

void mman_print_stats(void) {}


/*******************************/
/*** The base-case scheduler ***/
/*******************************/

#include <errno.h>
#include <sched.h>

int sched_child_get_evt(spdid_t spdid, struct sched_child_evt *e, int idle, unsigned long wake_diff)
{
	BUG();
	return 0;
}

int sched_child_cntl_thd(spdid_t spdid)
{
	BUG();
	return 0;
}

int sched_child_thd_crt(spdid_t spdid, spdid_t dest_spd)
{
	BUG();
	return 0;
}


int sched_root_init(void) { BUG(); return 0; }

int sched_wakeup(spdid_t spdid, unsigned short int thd_id)
{
	BUG();
	return -ENOTSUP;
}

int sched_block(spdid_t spdid, unsigned short int dependency_thd)
{
	BUG();
	return -ENOTSUP;
}

void sched_timeout(spdid_t spdid, unsigned long amnt) { BUG(); return; }

int sched_priority(unsigned short int tid) { BUG(); return 0; }

int sched_timeout_thd(spdid_t spdid)
{
	BUG();
	return -ENOTSUP;
}

unsigned int sched_tick_freq(void)
{
	BUG();
	return 0;
}

unsigned long sched_cyc_per_tick(void)
{
	BUG();
	return 0;
}

unsigned long sched_timestamp(void)
{
	BUG();
	return 0;
}

unsigned long sched_timer_stopclock(void)
{
	BUG();
	return 0;
}

int sched_create_thread(spdid_t spdid, struct cos_array *data){
	BUG();
	return -ENOTSUP;
}

<<<<<<< HEAD
int sched_create_thd(spdid_t spdid, u32_t sched_param0, u32_t sched_param1, u32_t sched_param2){
=======
int sched_create_thd(spdid_t spdid, u32_t sched_param0, u32_t sched_param1, u32_t sched_param2)
{
>>>>>>> 46ba94e8
	BUG();
	return -ENOTSUP;
}

int
sched_create_thread_default(spdid_t spdid, u32_t sched_param_0, 
			    u32_t sched_param_1, u32_t sched_param_2)
{
	BUG();
	return -ENOTSUP;
}

int sched_thread_params(spdid_t spdid, u16_t thd_id, res_spec_t rs)
{
	BUG();
	return -ENOTSUP;
}

int sched_create_net_brand(spdid_t spdid, unsigned short int port)
{
	BUG();
	return -ENOTSUP;
}

int sched_add_thd_to_brand(spdid_t spdid, unsigned short int bid, unsigned short int tid)
{
	BUG();
	return -ENOTSUP;
}

void sched_exit(void) { BUG(); return; }


int sched_component_take(spdid_t spdid) 
{ 
	BUG(); 
	return -ENOTSUP;
}

int sched_component_release(spdid_t spdid)
{
	BUG();
	return -ENOTSUP;
}
<|MERGE_RESOLUTION|>--- conflicted
+++ resolved
@@ -515,12 +515,8 @@
 	return -ENOTSUP;
 }
 
-<<<<<<< HEAD
-int sched_create_thd(spdid_t spdid, u32_t sched_param0, u32_t sched_param1, u32_t sched_param2){
-=======
 int sched_create_thd(spdid_t spdid, u32_t sched_param0, u32_t sched_param1, u32_t sched_param2)
 {
->>>>>>> 46ba94e8
 	BUG();
 	return -ENOTSUP;
 }
