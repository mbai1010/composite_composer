--- conflicted
+++ resolved
@@ -38,15 +38,11 @@
 
 #include <cos_list.h>
 #include "../../sched/cos_sched_sync.h"
-<<<<<<< HEAD
 
 /* We use the the sched_data_area here only for the mem_mgr lock below. */
 struct cos_sched_data_area cos_sched_notifications[MAX_NUM_CPU];
 
-#define LOCK() if (cos_sched_lock_take()) assert(0);
-=======
 #define LOCK()   if (cos_sched_lock_take())    assert(0);
->>>>>>> 089e63ac
 #define UNLOCK() if (cos_sched_lock_release()) assert(0);
 
 #include <mem_mgr.h>
