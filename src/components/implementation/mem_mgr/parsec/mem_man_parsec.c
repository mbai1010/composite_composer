/**
 * Copyright 2015, by Qi Wang, interwq@gwu.edu.  All rights
 * reserved.
 *
 * Memory management using the PARSEC technique.
 */

#define COS_FMT_PRINT
#include <cos_component.h>
#include <cos_debug.h>
//#include <cos_alloc.h>
//#include <print.h>
#include <stdio.h>
//#include <string.h>

#include <cos_config.h>
#define ERT_DEBUG
#include <ertrie.h>

#include <mem_mgr.h>

unsigned long  n_ops = 0;
unsigned long long tot = 0;

int
prints(char *s)
{
	int len = strlen(s);
	cos_print(s, len);
	return len;
}

int __attribute__((format(printf,1,2))) 
printc(char *fmt, ...)
{
	char s[128];
	va_list arg_ptr;
	int ret, len = 128;

	va_start(arg_ptr, fmt);
	ret = vsnprintf(s, len, fmt, arg_ptr);
	va_end(arg_ptr);
	cos_print(s, ret);

	return ret;
}

#include "../parsec.h"

static void mm_init(void);
void call(void) { 
	mm_init();
	return; 
}

#include <ck_pr.h>
//#include <cos_list.h>
//#include "../../sched/cos_sched_ds.h"
//#include "../../sched/cos_sched_sync.h"

#include <ck_spinlock.h>
#if NUM_CPU_COS > 1
/* ck_spinlock_ticket_t xcore_lock = CK_SPINLOCK_TICKET_INITIALIZER; */

/* #define LOCK()   do { if (cos_sched_lock_take())   assert(0); ck_spinlock_ticket_lock_pb(&xcore_lock, 1); } while (0) */
/* #define UNLOCK() do { ck_spinlock_ticket_unlock(&xcore_lock); if (cos_sched_lock_release()) assert(0);    } while (0) */
/* #else */
/* #define LOCK()   if (cos_sched_lock_take())    assert(0); */
/* #define UNLOCK() if (cos_sched_lock_release()) assert(0); */
#endif

/***************************************************/
/*** Data-structure for tracking physical memory ***/
/***************************************************/

enum {
	MM_MAPPING_ACTIVE = 1,
};

struct mapping {
	int flags;
	vaddr_t vaddr;
	unsigned long frame_id;
	/* siblings and children */
	struct mapping *sibling_next, *sibling_prev;
	struct mapping *parent, *child;
	ck_spinlock_ticket_t m_lock;
};
typedef struct mapping mapping_t ;

struct frame {
	/* We don't need the actual physical address of the
	 * frame. The capability to it is sufficient. */
	vaddr_t cap;
	unsigned long id;
	struct mapping *child;
	ck_spinlock_ticket_t frame_lock;
};
typedef struct frame frame_t ;

struct comp {
	parsec_ns_t mapping_ns;
	int id;
	ck_spinlock_ticket_t comp_lock; /* only used for init */
};
typedef struct comp comp_t ;

static int mapping_trylock(mapping_t *m) {
	return ck_spinlock_ticket_trylock(&m->m_lock);
}

static void mapping_lock(mapping_t *m) {
	if (mapping_trylock(m)) return;

	printc("mapping lock contention??\n");
	ck_spinlock_ticket_lock(&m->m_lock);
}

static void mapping_unlock(mapping_t *m) {
	ck_spinlock_ticket_unlock(&m->m_lock);
}

static int frame_trylock(frame_t *f) {
	return ck_spinlock_ticket_trylock(&f->frame_lock);
}

static void frame_lock(frame_t *f) {
	if (frame_trylock(f)) return;

	printc("frame lock contention??\n");
	ck_spinlock_ticket_lock(&f->frame_lock);
}

static void frame_unlock(frame_t *f) {
	ck_spinlock_ticket_unlock(&f->frame_lock);
}

static void comp_lock(comp_t *c) {
	ck_spinlock_ticket_lock(&c->comp_lock);
}

static void comp_unlock(comp_t *c) {
	ck_spinlock_ticket_unlock(&c->comp_lock);
}

parsec_ns_t comp_ns     CACHE_ALIGNED;
parsec_ns_t frame_ns    CACHE_ALIGNED;
parsec_ns_t kmem_ns     CACHE_ALIGNED;

#define FRAMETBL_ITEM_SZ (CACHE_LINE)
/* Set on init, never modify. */
static unsigned long n_pmem, n_kmem;
char frame_table[FRAMETBL_ITEM_SZ*COS_MAX_MEMORY + 1]   CACHE_ALIGNED;
char kmem_table[FRAMETBL_ITEM_SZ*COS_KERNEL_MEMORY + 1] CACHE_ALIGNED;

//#define COMP_ITEM_SZ     (CACHE_LINE)
#define COMP_ITEM_SZ (sizeof(struct comp) + 2*CACHE_LINE - sizeof(struct comp) % CACHE_LINE)

char comp_table[COMP_ITEM_SZ*MAX_NUM_COMPS] CACHE_ALIGNED;

#define VAS_QWQ_SIZE        (1*1024)//(1024)  
#define VAS_QWQ_SIZE_SMALL  (1)	/* For large VAS items, to avoid queuing too much. */

#define PMEM_QWQ_SIZE (1024)  /* 4 MB */
#define KMEM_QWQ_SIZE (1) /* Kmem allocation much less often. */

/* All namespaces in the same parallel section. */
parsec_t mm CACHE_ALIGNED;

#define PGTBL_PAGEIDX_SHIFT (12)
#define PGTBL_FRAME_BITS    (32 - PGTBL_PAGEIDX_SHIFT)
#define PGTBL_FLAG_MASK     ((1<<PGTBL_PAGEIDX_SHIFT)-1)
#define PGTBL_FRAME_MASK    (~PGTBL_FLAG_MASK)
#define PGTBL_DEPTH         2
#define PGTBL_ORD           10

/* Mem_mgr itself only allocates 2 sizes: pgd size(page size), and pte
 * size (larger because of the mapping info). We pre-allocate VAS
 * table for the MM -- as it'd be hard to apply the expand function to
 * the VAS of MM itself. */

#define MAPPING_ITEM_SZ CACHE_LINE
char mm_own_pgd[PAGE_SIZE] PAGE_ALIGNED;

#define MM_PGD_NPAGES 1
#define MM_PTE_NPAGES (MAPPING_ITEM_SZ/sizeof(void *))
#define MM_PTE_SIZE   (PAGE_SIZE * MM_PTE_NPAGES)

#define NPTE_ENTRY_PER_PGD (PAGE_SIZE/sizeof(void *))
/* How many PTEs (or to say, VAS) needed in the MM to manage all the
 * __PTEs__ for other components. */
#define MIN_N_PTE (COS_MAX_MEMORY/NPTE_ENTRY_PER_PGD / (NPTE_ENTRY_PER_PGD/MM_PTE_NPAGES) + 1)
/* this is pessimistic. just to be safe.  */
#define MM_NPTE_NEEDED 60//(MIN_N_PTE*40)

/* VAS management of the MM. */
/* MM local memory used for PGDs. */
char mm_vas_pgd[MM_PTE_SIZE] PAGE_ALIGNED;
/* and this one is for PTEs */
char mm_vas_pte[MM_PTE_SIZE*MM_NPTE_NEEDED] PAGE_ALIGNED;

// we use the ert lookup function only 
ERT_CREATE(__mappingtbl, mappingtbl, PGTBL_DEPTH, PGTBL_ORD, sizeof(int*), PGTBL_ORD, MAPPING_ITEM_SZ, NULL, \
	   NULL, ert_defget, ert_defisnull, NULL,	\
	   NULL, NULL, NULL, ert_defresolve);
typedef struct mappingtbl * mappingtbl_t; 

static mapping_t * 
mapping_lookup(comp_t *c, vaddr_t addr) 
{
	unsigned long flags;
	struct quie_mem_meta *meta;

	meta = (struct quie_mem_meta *)__mappingtbl_lkupan((mappingtbl_t)c->mapping_ns.tbl, 
							   addr >> PGTBL_PAGEIDX_SHIFT, PGTBL_DEPTH, &flags);

	if (!meta) return NULL;
	if (meta->flags & PARSEC_FLAG_DEACT) return NULL;

	return (void *)meta + sizeof(struct quie_mem_meta);
}

#define NREGIONS 4
extern struct cos_component_information cos_comp_info;

/***************************************************/
/*** ... ***/
/***************************************************/

struct frame *
frame_lookup(unsigned long id, parsec_ns_t *ns) 
{
	struct quie_mem_meta *meta;
	
	meta = (struct quie_mem_meta *)((void *)(ns->tbl) + id * FRAMETBL_ITEM_SZ);
	if (ACCESS_ONCE(meta->flags) & PARSEC_FLAG_DEACT) return 0;

	return (struct frame *)((char *)meta + sizeof(struct quie_mem_meta));
}

/* i tried using a per-core last_tlb_flush for tlb quiescence. Did not
 * help. A simple glb_flush time + lock works better. */
struct tlb_flush {
	volatile quie_time_t last_tlb_flush;
	volatile unsigned long glb_tlb_flush;
	ck_spinlock_mcs_t lock;
	char __padding[CACHE_LINE*2 - sizeof(quie_time_t) - sizeof(unsigned long) - sizeof(ck_spinlock_mcs_t)];
};
struct tlb_flush tlb_flush CACHE_ALIGNED;

#define TLB_QUIE_PERIOD (TLB_QUIESCENCE_CYCLES)

/* return 0 if quiesced. */
static int 
check_tlb_quiesce(quie_time_t t)
{
	quie_time_t curr;

	if (t < tlb_flush.last_tlb_flush) return 0;
	curr = get_time();
	if (curr < t) return -1;
	if (curr - t > TLB_QUIE_PERIOD) return 0;

	return -1;
}

static int 
tlb_quiesce(quie_time_t t)
{
	int cpu, i, target_cpu;
	quie_time_t curr;
	ck_spinlock_mcs_context_t mcs;

	if (check_tlb_quiesce(t) == 0) return 0;

	/* Slow path below: on demand per-core TLB flush. */
	ck_spinlock_mcs_lock(&(tlb_flush.lock), &mcs);

	/* tlb_flush.glb_tlb_flush++; */
	/* cos_mem_fence(); */

	/* re-check after took the lock */
	if (check_tlb_quiesce(t) == 0) goto done;

	cpu = cos_cpuid();
	curr = get_time();
	/* We need an explicit TLB flush. */
	for (i = 0; i < NUM_CPU_COS; i++) {
		target_cpu = (cpu+i) % NUM_CPU_COS;
		printc("FLUSH!%c", target_cpu); /* a hack for now */
	}
	/* commit */
	tlb_flush.last_tlb_flush = curr;
done:
	ck_spinlock_mcs_unlock(&(tlb_flush.lock), &mcs);

	return 0;
}

static int
frame_quiesce(quie_time_t t, int waiting)
{
	tlb_quiesce(t);
	/* make sure lib quiesced as well -- very likely already. */
	parsec_sync_quiescence(t, waiting, &mm);

	return 0;
}

static int 
pmem_free(frame_t *f)
{
	if (unlikely(!((void *)f >= frame_ns.tbl && (void *)f <= (frame_ns.tbl + FRAMETBL_ITEM_SZ*n_pmem)))) {
		printc("Freeing unknown physical frame %p\n", (void *)f);
		return -EINVAL;
	}

	return parsec_free(f, &(frame_ns.allocator));
}

static int 
kmem_free(frame_t *f)
{
	if (unlikely(!((void *)f >= kmem_ns.tbl && (void *)f <= (kmem_ns.tbl + FRAMETBL_ITEM_SZ*n_kmem)))) {
		printc("Freeing unknown kernel frame %p\n", (void *)f);
		return -EINVAL;
	}

	return parsec_free(f, &(kmem_ns.allocator));
}

/* This detects the namespace automatically. */
static int
frame_free(frame_t *f_addr)
{
	void *f = (void *)f_addr;

	if (f >= frame_ns.tbl && f <= (frame_ns.tbl + FRAMETBL_ITEM_SZ*n_pmem)) 
		return parsec_free(f, &(frame_ns.allocator));

	if (unlikely(!(f >= kmem_ns.tbl && f <= (kmem_ns.tbl + FRAMETBL_ITEM_SZ*n_kmem)))) {
		printc("Freeing unknown frame %p ktbl %p, ptbl %p\n", f, kmem_ns.tbl, frame_ns.tbl);
		return -EINVAL;
	}

	return parsec_free(f, &(kmem_ns.allocator));
}

static struct frame *
frame_alloc(parsec_ns_t *ns)
{
	 frame_t *f = parsec_desc_alloc(PAGE_SIZE, &(ns->allocator), 1);

	 return f;
}

static struct frame *
get_pmem(void)
{
	frame_t *f = frame_alloc(&frame_ns);

	return f;
}

static struct frame * 
get_kmem(void)
{
	frame_t *kmem;

	kmem = frame_alloc(&kmem_ns); 
	if (!kmem) {
		printc("MM: no enough kernel frames on core %ld\n", cos_cpuid());
		/* int i;  */
		/* for (i = 0; i < NUM_CPU; i++) { */
		/* 	printc("cpu %d: %d\n", i, kmem_ns.allocator.qwq[i].slab_queue[size2slab(PAGE_SIZE)].n_items); */
		/* } */
		/* printc("glb: %d\n", kmem_ns.allocator.glb_freelist.slab_freelists[size2slab(PAGE_SIZE)].n_items); */
	}

	return kmem;
}

/* Still maintain single global address space, so that we can
 * implement Mutable Protection Domain (MPD) if needed. */
#define VAS_UNIT (1 << (PGTBL_PAGEIDX_SHIFT + PGTBL_ORD)) //@ 4MB
#define COS_FREE_VAS (BOOT_MEM_VM_BASE + VAS_UNIT*MAX_NUM_COMPS) //get this from booter!

vaddr_t free_vas = COS_FREE_VAS;

static vaddr_t mm_local_get_page(unsigned long n_pages);

int 
mappingtbl_cons(mappingtbl_t tbl, vaddr_t expand_addr, vaddr_t pte)
{
	unsigned long *intern;
	unsigned long old_v, flags;
	int ret;

	intern = __mappingtbl_lkupani(tbl, expand_addr >> PGTBL_PAGEIDX_SHIFT, 0, 1, &flags);

	if (!intern) return -ENOENT;
	if (*intern) return -EPERM;

	ret = cos_cas(intern, 0, pte);
	if (ret != CAS_SUCCESS) return -ECASFAIL;

	return 0;
}

/* this probably should be managed by a separate manager. */
static vaddr_t 
vas_region_alloc(void)
{
	vaddr_t new, vas;

	do {
		vas = free_vas;
		new = vas + VAS_UNIT;
	} while (cos_cas(&free_vas, vas, new) != CAS_SUCCESS) ;

	return vas;
}

static capid_t 
comp_pt_cap(int comp)
{
	return comp*captbl_idsize(CAP_COMP) + MM_CAPTBL_OWN_PGTBL;
}

static unsigned long mm_alloc_pte_cap(void);

static int pgtbl_act(comp_t *comp, vaddr_t pte)
{
	vaddr_t pte_kmem;
	frame_t *kmem;
	capid_t pte_cap;
	int max_try = 10;

	kmem = get_kmem();
	if (!kmem) {
		return -1;
	}

	pte_kmem = kmem->cap;
	pte_cap  = mm_alloc_pte_cap();

	/* TODO: error handling. */
	while (call_cap_op(MM_CAPTBL_OWN_CAPTBL, CAPTBL_OP_PGTBLACTIVATE,
			   pte_cap, MM_CAPTBL_OWN_PGTBL, pte_kmem, 1)) { 
		max_try--;
		if (!max_try) {
			printc("Expanding VAS of comp %d: Fail to act cap @ %d, using kmem %x\n", 
			       comp->id, (int)pte_cap, (unsigned int)pte_kmem);
			return -1;
		}
	}
	/* Connect PTE to the component's pgtbl */
	if (call_cap_op(comp_pt_cap(comp->id), CAPTBL_OP_CONS, pte_cap, pte, 0, 0)) { 
		printc("Expanding VAS of comp %d: fail to cons pgtbl @ %x\n", comp->id, (unsigned int)pte);
		return -1;
	}

	return 0;
}

static int 
comp_vas_region_alloc(comp_t *comp, vaddr_t local_tbl, unsigned long vas_unit_sz, 
		      int (*add_fn)(void *, struct parsec_allocator *))
{
	int n_items, i, j, ret;
	vaddr_t mapping_vaddr, pte;
	mapping_t *m, *temp_m;
	struct quie_mem_meta *meta;
	parsec_ns_t *ns;

	ns = &comp->mapping_ns;

	pte = vas_region_alloc();

	/* TODO: error handling. */
	ret = pgtbl_act(comp, pte);
	if (ret) return -1;

	ret = mappingtbl_cons((mappingtbl_t)ns->tbl, pte, (vaddr_t)local_tbl);
	if (ret) return -1;

	/* # of free vas items in this one pte. */
	n_items = NPTE_ENTRY_PER_PGD / (vas_unit_sz/PAGE_SIZE);

	mapping_vaddr = pte;
	for (i = 0; i < n_items; i++) {
		m = mapping_lookup(comp, mapping_vaddr);
		if (!m) {
			printc("ERROR: no entry in new pte %x\n", (unsigned int)mapping_vaddr);
			return -1;
		}

		temp_m = m;
		for (j = 0; j < (int)(vas_unit_sz / PAGE_SIZE); j++) {
			memset(temp_m, 0, sizeof(struct mapping));
			meta = (void *)temp_m - sizeof(struct quie_mem_meta);
			meta->flags |= PARSEC_FLAG_DEACT;
			meta->size = 0;

			temp_m->vaddr = mapping_vaddr;

			mapping_vaddr += PAGE_SIZE;
			temp_m = (void *)temp_m + MAPPING_ITEM_SZ;
		}

		/* set size so it goes to the corresponding slab. */
		meta = (void *)m - sizeof(struct quie_mem_meta);
		meta->size = vas_unit_sz;

		/* printc("comp %d add vas %x, size %d\n", comp->id, m->vaddr, meta->size); */
		add_fn(m, &(ns->allocator));
	}
	/* printc("cpu %d expanded and got %d new items.\n", cos_cpuid(), n_items); */

	return 0;
}

static int 
vas_expand(comp_t *comp, unsigned long unit_size)
{
	int ret;
	vaddr_t pte;

	/* printc("cpu %d: vas expand for comp %d\n", cos_cpuid(), comp->id); */
	assert(comp);
	pte = mm_local_get_page(MM_PTE_NPAGES);
	if (!pte) {
		printc("Mem_mgr CPU %ld: error -- no enough local VAS\n", cos_cpuid());
		return -ENOMEM;
	}
	/* printc("comp %d expand for unit_size %d\n", comp->id, unit_size); */

	return comp_vas_region_alloc(comp, pte, unit_size, qwq_add_freeitem);
}

static void 
mapping_init(mapping_t *m)
{
	struct quie_mem_meta *meta;

	mapping_lock(m);

	m->flags = 0;
	m->frame_id = 0;
	m->sibling_next = m->sibling_prev = NULL;
	m->parent = m->child = NULL;

	parsec_desc_activate(m);

	mapping_unlock(m);
}

static inline int
mapping_close(mapping_t *m)
{
	return parsec_desc_deact(m);
}

static struct mapping *
vas_alloc(parsec_ns_t *ns, unsigned long size)
{
	int n_page, i, ret;
	mapping_t *new_mapping, *m;

	n_page = size / PAGE_SIZE;
	assert(size % PAGE_SIZE == 0);

	new_mapping = parsec_desc_alloc(size, &(ns->allocator), 1);

	if (!new_mapping && ns->expand) {
		int (*expand_fn)(parsec_ns_t *, unsigned long) = ns->expand;
		int n_try = 10;
		assert(expand_fn);
		while (n_try-- && !new_mapping) {
			ret = expand_fn(ns, size);
			if (ret) printc("CPU %ld: expanding failed!\n", cos_cpuid());
			new_mapping = parsec_desc_alloc(size, &(ns->allocator), 1);
		}
	}

	if (new_mapping) {
		m = new_mapping;
		for (i = 0; i < n_page; i++) {
			mapping_init(m);
			m = (void *)m + MAPPING_ITEM_SZ;
		}
	}

	return new_mapping;
}

static int
vas_free(mapping_t *m, parsec_ns_t *ns)
{
	int ret;
	/* Size == 0 means it shouldn't go back to the freelist. The
	 * mapping is a page in a larger allocation. */
	if (parsec_item_size(m) == 0) return mapping_close(m);

	ret = parsec_free(m, &(ns->allocator));

	return ret;
}

static unsigned long
frame_boot(vaddr_t frame_addr, parsec_ns_t *ns)
{
	int ret;
	unsigned long n_frames, i;
	frame_t *frame;
	struct quie_mem_meta *meta;

	assert(FRAMETBL_ITEM_SZ >= (sizeof(struct quie_mem_meta) + sizeof(struct frame)));
	assert(frame_addr % PAGE_SIZE == 0);

	/* Frame id 0 means no physical frame mapped. Don't use id
	 * 0 for real frames. */
	i = 1;
	while (1) {
		ret = call_cap_op(MM_CAPTBL_OWN_PGTBL, CAPTBL_OP_INTROSPECT, frame_addr, 0,0,0);
		frame = frame_lookup(i, ns);

		if (!ret || !frame) break;

		frame->cap = frame_addr; 
		frame->id  = i;
		ck_spinlock_ticket_init(&(frame->frame_lock));

		meta = (void *)frame - sizeof(struct quie_mem_meta);
		meta->size = PAGE_SIZE;

		frame_addr += PAGE_SIZE;
		i++;
	}

	n_frames = i;
	for (i = 0; i < n_frames; i++) {
		/* They'll added to the glb freelist. */
		frame = frame_lookup(i, ns);
		ret = glb_freelist_add(frame, &(ns->allocator));
		assert(ret == 0);
	}

	return n_frames;
}

static void 
frame_init(void)
{
	int i, j;

	memset(&frame_ns, 0, sizeof(struct parsec_ns));
	memset((void *)frame_table, 0, FRAMETBL_ITEM_SZ*COS_MAX_MEMORY);

	frame_ns.tbl     = (void *)frame_table;
	frame_ns.item_sz = FRAMETBL_ITEM_SZ;
	frame_ns.lookup  = frame_lookup;
	frame_ns.alloc   = frame_alloc;
	frame_ns.free    = frame_free;
	frame_ns.allocator.quiesce = frame_quiesce;

	/* Quiescence-waiting queue setting. */
	frame_ns.allocator.qwq_min_limit = PMEM_QWQ_SIZE;
	frame_ns.allocator.qwq_max_limit = (unsigned long)(-1); //PMEM_QWQ_SIZE * 4;
	frame_ns.allocator.n_local       = NUM_CPU;

	frame_ns.parsec = &mm;

	for (i = 0; i < NUM_CPU; i++) {
		for (j = 0; j < QUIE_QUEUE_N_SLAB; j++) {
			frame_ns.allocator.qwq[i].slab_queue[j].qwq_min_limit = PMEM_QWQ_SIZE;
		}
	}

	/* Detecting all the frames. */
	n_pmem = frame_boot(BOOT_MEM_PM_BASE, &frame_ns);

	return;
}

static void 
kmem_init(void)
{
	int i, j;

	memset(&kmem_ns, 0, sizeof(struct parsec_ns));
	memset((void *)kmem_table, 0, FRAMETBL_ITEM_SZ*COS_KERNEL_MEMORY);

	kmem_ns.tbl     = (void *)kmem_table;
	kmem_ns.item_sz = FRAMETBL_ITEM_SZ;
	kmem_ns.lookup  = frame_lookup;
	kmem_ns.alloc   = frame_alloc;
	kmem_ns.free    = frame_free;
	kmem_ns.allocator.quiesce = frame_quiesce;

	/* Quiescence-waiting queue setting. */
	kmem_ns.allocator.qwq_min_limit = KMEM_QWQ_SIZE;
	kmem_ns.allocator.qwq_max_limit = KMEM_QWQ_SIZE * 4;
	kmem_ns.allocator.n_local       = NUM_CPU;

	kmem_ns.parsec = &mm;

	for (i = 0; i < NUM_CPU; i++) {
		for (j = 0; j < QUIE_QUEUE_N_SLAB; j++) {
			kmem_ns.allocator.qwq[i].slab_queue[j].qwq_min_limit = KMEM_QWQ_SIZE;
		}
	}

	n_kmem = frame_boot(BOOT_MEM_KM_BASE, &kmem_ns);

	return;
}

struct comp *
comp_lookup(int id)
{
	struct comp *comp;

	if (unlikely(id < 0 || id >= MAX_NUM_COMPS)) return NULL;

	comp = (struct comp *)((void *)comp_table + COMP_ITEM_SZ * id);

	return comp;
}

static comp_t *mm_comp;

static int 
build_mapping(comp_t *comp, frame_t *frame, mapping_t *mapping)
{
	int ret = -EINVAL;

	/* We should have unused frame and mapping here. So there
	 * should be no contention. */
	ret = frame_trylock(frame);
	if (!ret) return -EINVAL;
	mapping_lock(mapping);

	/* we have the frame & mapping lock now */
	if (!parsec_item_active(mapping) || !parsec_item_active(frame)) cos_throw(done, -EINVAL);
	if (frame->child || mapping->frame_id)  cos_throw(done, -EINVAL);

	/* and build the actual mapping */
	ret = call_cap_op(MM_CAPTBL_OWN_PGTBL, CAPTBL_OP_MEMACTIVATE,
			  frame->cap, comp_pt_cap(comp->id), mapping->vaddr, 0);
	if (ret) { 
		struct quie_mem_meta *meta = (void *)mapping - sizeof(struct quie_mem_meta);
		printc("MM mapping to comp %d @ %x failed: kern ret %d, user deact %llu, curr %llu\n", 
		       comp->id, mapping->vaddr, ret, meta->time_deact, get_time()); 
		cos_throw(done, -EINVAL);
	}
	
	frame->child = mapping;
	/* This should not fail as we are using newly allocated vas. */
	if (cos_cas(&mapping->frame_id, 0, frame->id) != CAS_SUCCESS) cos_throw(done, -ECASFAIL);

	ret = 0;
done:
	mapping_unlock(mapping);
	frame_unlock(frame);

	return ret;
}

static int mapping_free(mapping_t *m, comp_t *c);

/* alloc n pages, and map them. */
static int 
alloc_map_pages(mapping_t *head, comp_t *comp, int n_pages)
{
	int i, ret;
	frame_t *f;
	mapping_t *m;

	m = head;
	/* FIXME: reverse and free when fail */
	for (i = 0; i < n_pages; i++) {
		f = get_pmem();
<<<<<<< HEAD
		if (!f) { i--; printc("MM warning: out of physical memory!\n"); cos_throw(release, -ENOMEM); }

		if (build_mapping(comp, f, m)) { 
			struct quie_mem_meta *meta = (void *)m - sizeof(struct quie_mem_meta);
			printc("MM on core %ld error: mapping failed, t %llu!\n", cos_cpuid(), meta->time_deact); 
=======
		if (!f) { i--; cos_throw(release, -ENOMEM); }

		if (build_mapping(comp, f, m)) { 
			struct quie_mem_meta *meta = (void *)m - sizeof(struct quie_mem_meta);
			printc("on core %d: build failed, t %llu!\n", cos_cpuid(), meta->time_deact); 
>>>>>>> 183e9192

			cos_throw(release, -EINVAL); 
		}
		m = (void *)m + MAPPING_ITEM_SZ;
	}

	return 0;
release:
	m = head;
	for ( ; i >= 0; i--) {
		mapping_free(m, comp);
		m = (void *)m + MAPPING_ITEM_SZ;
	}

	return ret;
}

static mapping_t *get_vas_mapping(comp_t *comp, unsigned long n_pages);

static vaddr_t
mm_local_get_page(unsigned long n_pages)
{
	/* get pages in the mem_mgr component. */
	unsigned long i;
	mapping_t *new_vas, *m;
	frame_t *frame = NULL;

	new_vas = get_vas_mapping(mm_comp, n_pages);

	if (!new_vas)  return 0;
	if (alloc_map_pages(new_vas, mm_comp, n_pages)) return 0;

	memset((void *)(new_vas->vaddr), 0, PAGE_SIZE*n_pages);

	return new_vas->vaddr;
}


static void
vas_ns_init(parsec_ns_t *vas, void *tbl)
{
	int i, j;

	vas->item_sz = MAPPING_ITEM_SZ;
	vas->lookup  = mapping_lookup;
	vas->alloc   = vas_alloc;
	vas->free    = vas_free;
	vas->expand  = vas_expand;

	vas->parsec = &mm;

	vas->allocator.quiesce       = frame_quiesce;  /* same as physical frame. */
	vas->allocator.qwq_min_limit = VAS_QWQ_SIZE;
	vas->allocator.qwq_max_limit = (unsigned long)(-1); //VAS_QWQ_SIZE * 4;
	vas->allocator.n_local       = NUM_CPU;

	/* FIXME: Hard coded now */
	for (i = 0; i < NUM_CPU; i++) {
		for (j = 0; j < QUIE_QUEUE_N_SLAB; j++) {
			if (j >= 8)
				vas->allocator.qwq[i].slab_queue[j].qwq_min_limit = VAS_QWQ_SIZE_SMALL;
			else
				vas->allocator.qwq[i].slab_queue[j].qwq_min_limit = VAS_QWQ_SIZE;
		}
	}

	/* Commit this last. */
	vas->tbl     = tbl;

	return;
}

static int 
comp_vas_init(comp_t *c)
{
	vaddr_t p;
	parsec_ns_t *ns = &c->mapping_ns;
	int ret = 0;

	comp_lock(c);
	if (ns->tbl) {
		/* Some other thread did this before us. */
		goto done;
	}

	p = mm_local_get_page(MM_PGD_NPAGES);
	if (!p) cos_throw(done, -ENOMEM);

	vas_ns_init(ns, (void *)p);
done:
	comp_unlock(c);

	return ret;
}

static int 
comp_init(int id)
{
	comp_t *c;

	c = comp_lookup(id);
	assert(c);
	c->id = id;
	ck_spinlock_ticket_init(&(c->comp_lock));

	return 0;
}

static unsigned long free_capid = MM_CAPTBL_FREE;
static unsigned long 
mm_alloc_pte_cap(void)
{
	unsigned long id, new;
	do {
		id = free_capid;
		new = id + captbl_idsize(CAP_PGTBL);
	} while (cos_cas(&free_capid, id, new) != CAS_SUCCESS) ;

	return id;
}

/* Mainly initialize the vas of the mm component */
static int mm_comp_init(void)
{
	parsec_ns_t *mm_vas;
	unsigned long accum;
	mapping_t *mapping, *temp_m;
	struct quie_mem_meta *meta;
	vaddr_t pte_kmem;
	capid_t pte_cap;
	unsigned long i, j;
	int ret, comp_id = cos_spd_id();

	memset((void *)mm_own_pgd, 0, PAGE_SIZE);
	memset((void *)mm_vas_pgd, 0, MM_PTE_SIZE);
	memset((void *)mm_vas_pte, 0, MM_PTE_SIZE*MM_NPTE_NEEDED);

	/* mm_comp is a global variable for fast access. */
	mm_comp = comp_lookup(comp_id);
	comp_lock(mm_comp);
	
	mm_vas = &mm_comp->mapping_ns;
	vas_ns_init(mm_vas, mm_own_pgd);
	/* vas allocation of mm itself isn't as frequent. */
	mm_vas->expand = NULL;
	mm_vas->allocator.qwq_min_limit = 1;
	mm_vas->allocator.qwq_max_limit = 8;

	for (i = 0; i < NUM_CPU; i++) {
		for (j = 0; j < QUIE_QUEUE_N_SLAB; j++) {
			mm_vas->allocator.qwq[i].slab_queue[j].qwq_min_limit = 1;
		}
	}

	/* We don't mess up with the heap. Instead, get a new region. */
	comp_vas_region_alloc(mm_comp, (vaddr_t)mm_vas_pgd, PAGE_SIZE, glb_freelist_add);

	for (i = 0; i < MM_NPTE_NEEDED; i++) {
		if (comp_vas_region_alloc(mm_comp, (vaddr_t)mm_vas_pte + i*MM_PTE_SIZE, MM_PTE_SIZE, glb_freelist_add)) {
			printc("MM error: mem_mgr pte init failed\n");
			return -1;
		}
	}
	
	comp_unlock(mm_comp);

	return 0;
}

static void
comp_ns_init(void)
{
	/* We don't use the normal alloc/free of the component
	 * namespace. Everything is kept simple here. */
	int i;
	comp_t *c;

	if ((sizeof(mapping_t) + sizeof(struct quie_mem_meta)) > MAPPING_ITEM_SZ) {
		printc("MM init: MAPPING TBL SIZE / ORD error!\n");
		BUG();
	}
	assert(COMP_ITEM_SZ % CACHE_LINE == 0);
	memset(&comp_ns, 0, sizeof(struct parsec_ns));
	memset((void *)comp_table, 0, COMP_ITEM_SZ*MAX_NUM_COMPS);

	comp_ns.tbl     = (void *)comp_table;
	comp_ns.item_sz = COMP_ITEM_SZ;
	comp_ns.lookup  = comp_lookup;
	comp_ns.parsec  = &mm;

	for (i = 0; i < MAX_NUM_COMPS; i++) {
		comp_init(i);
	}
	mm_comp_init();

	/* printc("Mem_mgr: VAS init done. \n"); */

	return;
}

static void
mm_init(void)
{
	parsec_init(&mm);

	frame_init();
	kmem_init();

	comp_ns_init();

	printc("Mem_mgr: initialized %lu frames (%lu MBs) and %lu kernel frames.\n", 
	       n_pmem, (n_pmem * PAGE_SIZE) >> 20, n_kmem);
}

/**************************/
/*** Mapping operations ***/
/**************************/

static mapping_t *
get_vas_mapping(comp_t *comp, unsigned long n_pages) 
{
	if (unlikely(comp->mapping_ns.tbl == NULL)) {
		if (comp_vas_init(comp)) return NULL;
	}
	if (unlikely(!n_pages)) return NULL;

	/* all comps use the same alloc function */
	assert(comp->mapping_ns.alloc == vas_alloc);
	/* printc("cpu %d calling valloc for comp %d\n", cos_cpuid() ,comp->id); */
	return vas_alloc(&comp->mapping_ns, PAGE_SIZE*n_pages);
}

/**********************************/
/*** Public interface functions ***/
/**********************************/

vaddr_t mman_valloc(spdid_t compid, spdid_t dest, unsigned long npages)
{
	comp_t *comp;
	mapping_t *m;
	vaddr_t page = 0;

	/* printc("in valloc comp %d to %d, n pages %d\n", compid, dest, npages); */

	parsec_read_lock(&mm);

	comp = comp_lookup(dest);
	if (!comp) goto done;

	/* Alloc vaddr */
	m = get_vas_mapping(comp, npages);
	if (m) page = m->vaddr;
done:
	parsec_read_unlock(&mm);

	return page;
}

vaddr_t mman_get_page(spdid_t compid, vaddr_t addr, int npages_flags)
{
	comp_t *comp;
	mapping_t *m;
	int npages, flags, ret = 0;

	npages = npages_flags >> 16;
	flags  = npages_flags & 0xFFFF;
	/* printc("MM get page: comp %ld (cap %d), addr %d, flags %d\n", compid, comp_pt_cap(compid), addr, flags); */
	if (!npages) return 0;

	/* Alloc pmem */
	parsec_read_lock(&mm);

	comp = comp_lookup(compid);
	if (addr) {
		/* Get a new page, and map it to caller specified
		 * vaddr -- must be valloc-ed from us. */
		m = mapping_lookup(comp, addr);
	} else {
		/* Alloc vaddr */
		m = get_vas_mapping(comp, npages);
	}

	if (!m) { printc("no vas\n"); cos_throw(done, 0); }
	if (alloc_map_pages(m, comp, npages)) cos_throw(done, 0);

	ret = m->vaddr;
done:
	parsec_read_unlock(&mm);

	return ret;
}

static int 
alias_mapping(comp_t *s_comp, mapping_t *s, comp_t *d_comp, mapping_t *d)
{
	int ret = -1;
	frame_t *f = frame_lookup(s->frame_id, &frame_ns);

	if (unlikely(!f)) return -EINVAL;

	frame_lock(f);
	mapping_lock(s);
	/* re-check after taking the lock */
	if (!parsec_item_active(s)) goto unlock_s;

	/* if locking failed of dest mapping, others are aliasing to the same
	 * location. */
	if (!mapping_trylock(d)) goto unlock_s;
	if (d->frame_id) { 
		/* Someone nailed the dest mapping before us. */
		goto unlock_all;
	}

	ret = call_cap_op(comp_pt_cap(s_comp->id), CAPTBL_OP_CPY,
			  s->vaddr, comp_pt_cap(d_comp->id), d->vaddr, 0);
	if (ret) goto unlock_all;

	if (!s->child) {
		s->child = d;
	} else {
		/* insert to the head of the dll */
		s->child->sibling_prev = d;
		d->sibling_next = s->child;
		cos_mem_fence();
		s->child = d;
	}

	assert(d->frame_id == 0 && d->parent == NULL);
	d->parent   = s;
	d->frame_id = s->frame_id;
	ret = 0;
unlock_all:
	mapping_unlock(d);
unlock_s:
	mapping_unlock(s);
	frame_unlock(f);
	
	return ret;
}

vaddr_t __mman_alias_page(spdid_t s_spd, vaddr_t s_addr, u32_t d_spd_flags, vaddr_t d_addr)
{
	comp_t *src_c, *dest_c;
	mapping_t *src_m, *dest_m;
	int ret = 0;
	spdid_t d_spd = d_spd_flags >> 16;
	int flags = d_spd_flags & 0xFFFF;

	/* printc("in alias page, from comp %d @ %x to comp %d @ %x\n", s_spd, s_addr, d_spd, d_addr); */

	parsec_read_lock(&mm);

	src_c  = comp_lookup(s_spd);
	dest_c = comp_lookup(d_spd);
	if (!src_c || !dest_c) goto done;

	src_m  = mapping_lookup(src_c, s_addr);
	dest_m = mapping_lookup(dest_c, d_addr);
	if (!src_m || !dest_m) goto done;
	if (src_m->frame_id == 0 || dest_m->frame_id != 0) goto done;

	/* let's try build the mapping. */
	if (alias_mapping(src_c, src_m, dest_c, dest_m)) goto done;

	ret = d_addr;
done:	
	parsec_read_unlock(&mm);

	return ret;
}

/* TODO: avoid false sharing in kernel (edge case). */
#define LTBL_ENTS (1<<20)
#define LIDS_PERCPU (LTBL_ENTS/NUM_CPU_COS)
struct liveness_id {
	unsigned long lid;
	char __padding[CACHE_LINE*4 - sizeof(unsigned long)];
} PACKED CACHE_ALIGNED;

struct liveness_id lid[NUM_CPU] CACHE_ALIGNED;

static unsigned long 
cpu_get_lid(void)
{
	unsigned long new_lid, offset;
	int cpu = cos_cpuid();

	new_lid = lid[cpu].lid++;
//	new_lid = tlb_flush.glb_tlb_flush;
	offset  = LIDS_PERCPU * cpu;

	return offset + new_lid % LIDS_PERCPU;
}

static int
mapping_free(mapping_t *m, comp_t *c)
{
	mapping_t *child;
	frame_t *f;
	int ret = -1;

	mapping_lock(m);
	/* always re-check before modification. */
	if (!parsec_item_active(m)) goto done;

	/* free children recursively */
	child = m->child;
	while (child) {
		mapping_free(child, c);
		child = child->sibling_next;
	}

	if (m->frame_id) {
		/* Remove the mapping first */
		ret = call_cap_op(comp_pt_cap(c->id), CAPTBL_OP_MEMDEACTIVATE,
				  m->vaddr, cpu_get_lid(), 0, 0);
		if (ret) printc("ERROR: unmap frame %lu @ vaddr %x failed", m->frame_id, (unsigned int)m->vaddr);
		/* Free mapping, and then release the frame if we are
		 * root. Let's keep this order just to be safe. */
		ret = vas_free(m, &c->mapping_ns);
		if (m->parent == NULL) {
			/* No parent means root mapping */
			f = frame_lookup(m->frame_id, &frame_ns);
			assert(f && f->child == m);
			
			/* Take the frame lock. */
			frame_lock(f);
			pmem_free(f);
			f->child = NULL;
			frame_unlock(f);
		}

	} else {
		/* no frame means free vas (but valloc-ed). */
		assert(m->child == NULL && m->parent == NULL);
		/* Only free the vas in this case. */
		ret = vas_free(m, &c->mapping_ns);
	}
done:
	mapping_unlock(m);

	return ret;
}

static int 
mapping_del_all(mapping_t *m, comp_t *c)
{
	mapping_t *p;
	int ret = -EINVAL;

	/* safe to access, but not modify. */
	if (mapping_free(m, c)) goto done;

	/* Still safe to access m below as long as we are in the
	 * section, which means it's not quiesced yet. */

	p = m->parent;
	if (p) {
		/* No need to lock the parent, unless we are going to modify
		 * sibling mappings. */
		mapping_lock(p);
		if (m->sibling_next) m->sibling_next->sibling_prev = m->sibling_prev;
		if (m->sibling_prev) m->sibling_prev->sibling_next = m->sibling_next;
		/* first child case */
		if (p->child == m) p->child = m->sibling_next;
		mapping_unlock(p);
	}
 
	ret = 0;
done:
	return ret;
}

static int 
mapping_del_children(mapping_t *m, comp_t *c)
{
	mapping_t *child;
	int ret = -EINVAL;

	mapping_lock(m);
	/* always re-check before modification. */
	if (!parsec_item_active(m)) goto done;

	/* Free all the children */
	child = m->child;
	while (child) {
		mapping_free(child, c);
		child = child->sibling_next;
	}

	ret = 0;
done:
	mapping_unlock(m);

	return ret;
}

int mman_revoke_page(spdid_t compid, vaddr_t addr, int flags)
{
	comp_t *c;
	mapping_t *m;
	int ret = 0;

	/* printc("in revoke page from comp %d @ addr %x\n", compid, addr); */

	parsec_read_lock(&mm);

	c = comp_lookup(compid);
	if (unlikely(!c)) goto done;
	m = mapping_lookup(c, addr);
	if ((!m)) goto done;

	ret = mapping_del_children(m, c);
done:	
	parsec_read_unlock(&mm);

	return 0;
}

/* This releases the non-head mappings. They won't go back to any
 * queue / freelist. */
static inline int 
release_multipage(mapping_t *m, comp_t *c)
{
	int npages, i;
	vaddr_t page;
	mapping_t *temp;

	npages = parsec_item_size(m) / PAGE_SIZE;
	assert(parsec_item_size(m) % PAGE_SIZE == 0);

	page = m->vaddr;
	/* release non-head mappings only. */
	for (i = 1; i < npages; i++) {
		page += PAGE_SIZE;
		temp = mapping_lookup(c, page);
		if (temp) mapping_del_all(temp, c);
	}

	return 0;
}

int mman_release_page(spdid_t compid, vaddr_t addr, int flags)
{
	comp_t *c;
	mapping_t *m;
	int ret = 0;

	/* printc("in release page from comp %d @ addr %x\n", compid, addr); */

	parsec_read_lock(&mm);

	c = comp_lookup(compid);
	if (unlikely(!c)) goto done;
	m = mapping_lookup(c, addr);
	if ((!m)) goto done;

	/* A hack for now. Should solve it better. */
	if (parsec_item_size(m) > PAGE_SIZE) 
		release_multipage(m, c);

	ret = mapping_del_all(m, c);
done:	
	parsec_read_unlock(&mm);

	return 0;
}

void mman_print_stats(void) {}

void mman_release_all(void) {}

PERCPU_ATTR(static volatile, int, initialized_core); /* record the cores that still depend on us */

void cos_upcall_fn(upcall_type_t t, void *arg1, void *arg2, void *arg3)
{
	printc("upcall in mm, %ld %d\n", cos_cpuid(), cos_get_thd_id());
	/* printc("cpu %ld: thd %d in mem_mgr init. args %d, %p, %p, %p\n", */
	/*        cos_cpuid(), cos_get_thd_id(), t, arg1, arg2, arg3); */
	switch (t) {
	case COS_UPCALL_THD_CREATE:
		if (cos_cpuid() == INIT_CORE) {
			int i;
			for (i = 0; i < NUM_CPU; i++)
				*PERCPU_GET_TARGET(initialized_core, i) = 0;
			mm_init(); 
		} else {
			/* Make sure that the initializing core does
			 * the initialization before any other core
			 * progresses */
			while (*PERCPU_GET_TARGET(initialized_core, INIT_CORE) == 0) ;
		}
		*PERCPU_GET(initialized_core) = 1;
		break;			
	default:
		BUG(); return;
	}

	return;
}<|MERGE_RESOLUTION|>--- conflicted
+++ resolved
@@ -638,7 +638,8 @@
 		i++;
 	}
 
-	n_frames = i;
+	n_frames = i - 1;
+
 	for (i = 0; i < n_frames; i++) {
 		/* They'll added to the glb freelist. */
 		frame = frame_lookup(i, ns);
@@ -781,19 +782,16 @@
 	/* FIXME: reverse and free when fail */
 	for (i = 0; i < n_pages; i++) {
 		f = get_pmem();
-<<<<<<< HEAD
-		if (!f) { i--; printc("MM warning: out of physical memory!\n"); cos_throw(release, -ENOMEM); }
+
+		if (!f) { 
+			i--; 
+			printc("MM warning: out of physical memory!\n"); 
+			cos_throw(release, -ENOMEM); 
+		}
 
 		if (build_mapping(comp, f, m)) { 
 			struct quie_mem_meta *meta = (void *)m - sizeof(struct quie_mem_meta);
 			printc("MM on core %ld error: mapping failed, t %llu!\n", cos_cpuid(), meta->time_deact); 
-=======
-		if (!f) { i--; cos_throw(release, -ENOMEM); }
-
-		if (build_mapping(comp, f, m)) { 
-			struct quie_mem_meta *meta = (void *)m - sizeof(struct quie_mem_meta);
-			printc("on core %d: build failed, t %llu!\n", cos_cpuid(), meta->time_deact); 
->>>>>>> 183e9192
 
 			cos_throw(release, -EINVAL); 
 		}
