/* For printing: */

#include <stdio.h>
#include <string.h>

static int 
prints(char *s)
{
	int len = strlen(s);
	cos_print(s, len);
	return len;
}

static int __attribute__((format(printf,1,2))) 
printc(char *fmt, ...)
{
	char s[128];
	va_list arg_ptr;
	int ret, len = 128;

	va_start(arg_ptr, fmt);
	ret = vsnprintf(s, len, fmt, arg_ptr);
	va_end(arg_ptr);
	cos_print(s, ret);

	return ret;
}

#ifndef assert
/* On assert, immediately switch to the "exit" thread */
<<<<<<< HEAD
#define assert(node) do { if (unlikely(!(node))) { debug_print("assert error in @ "); cos_switch_thread(per_core_llbooter[cos_cpuid()].alpha, 0);} } while(0)

=======
#define assert(node) do { if (unlikely(!(node))) { debug_print("assert error in @ "); cos_switch_thread(alpha, 0);} } while(0)
#endif
>>>>>>> 099ad352

#ifdef BOOT_DEPS_H
#error "boot_deps.h should not be included more than once, or in anything other than boot."
#endif
#define BOOT_DEPS_H

#include <cos_component.h>
#include <res_spec.h>

struct llbooter_per_core {
	/* 
	 * alpha:        the initial thread context for the system
	 * init_thd:     the thread used for the initialization of the rest 
	 *               of the system
	 * recovery_thd: the thread to perform initialization/recovery
	 * prev_thd:     the thread requesting the initialization
	 * recover_spd:  the spd that will require rebooting
	 */
	int     alpha, init_thd, recovery_thd;
	int     sched_offset;      
	volatile int prev_thd, recover_spd;
} __attribute__((aligned(4096))); /* Avoid the copy-on-write issue for us. */

static struct llbooter_per_core per_core_llbooter[NUM_CPU];

enum { /* hard-coded initialization schedule */
	LLBOOT_SCHED = 2,
	LLBOOT_MM    = 3,
};

struct comp_boot_info {
	int symbols_initialized, initialized, memory_granted;
};
#define NCOMPS 6 	/* comp0, us, and the four other components */
static struct comp_boot_info comp_boot_nfo[NCOMPS];

static spdid_t init_schedule[]   = {LLBOOT_MM, LLBOOT_SCHED, 0};
static int     init_mem_access[] = {1, 0, 0};
static int     nmmgrs            = 0;
static int     frame_frontier    = 0; /* which physical frames have we used? */

typedef void (*crt_thd_fn_t)(void);

/* 
 * Abstraction layer around 1) synchronization, 2) scheduling and
 * thread creation, and 3) memory operations.  
 */

#include "../../sched/cos_sched_sync.h"
/* synchronization... */
#define LOCK()   if (cos_sched_lock_take())    BUG();
#define UNLOCK() if (cos_sched_lock_release()) BUG();

/* scheduling/thread operations... */

/* We'll do all of our own initialization... */
static int
sched_create_thread_default(spdid_t spdid, u32_t v1, u32_t v2, u32_t v3)
{ return 0; }

static void
llboot_ret_thd(void) { return; }

/* 
 * When a created thread finishes, here we decide what to do with it.
 * If the system's initialization thread finishes, we know to reboot.
 * Otherwise, we know that recovery is complete, or should be done.
 */
static void
llboot_thd_done(void)
{
	int tid = cos_get_thd_id();

	assert(per_core_llbooter[cos_cpuid()].alpha);
	/* 
	 * When the initial thread is done, then all we have to do is
	 * switch back to alpha who should reboot the system.
	 */
	if (tid == per_core_llbooter[cos_cpuid()].init_thd) {
		int offset = per_core_llbooter[cos_cpuid()].sched_offset;
		spdid_t s = init_schedule[offset];

		/* Is it done, or do we need to initialize another component? */
		if (s) {
			/* If we have a memory manger, give it a
			 * proportional amount of memory WRT to the
			 * other memory managers. */
			if (init_mem_access[offset] && cos_cpuid() == INIT_CORE) {
				int max_pfn, proportion;

				max_pfn = cos_pfn_cntl(COS_PFN_MAX_MEM, 0, 0, 0);
				proportion = (max_pfn - frame_frontier)/nmmgrs;
				cos_pfn_cntl(COS_PFN_GRANT, s, frame_frontier, proportion);
				comp_boot_nfo[s].memory_granted = 1;
			}
			per_core_llbooter[cos_cpuid()].sched_offset++;
			comp_boot_nfo[s].initialized = 1;
			
			/* printc("core %ld: booter init_thd upcalling into spdid %d.\n", cos_cpuid(), (unsigned int)s); */
			cos_upcall(s); /* initialize the component! */
			BUG();
		}
		/* Done initializing; reboot!  If we are here, then
		 * all of the threads have terminated, thus there is
		 * no more execution left to do.  Technically, the
		 * other components should have called
		 * sched_exit... */
		printc("core %ld: booter init_thd switching back to alpha %d.\n", cos_cpuid(), per_core_llbooter[cos_cpuid()].alpha);

		while (1) cos_switch_thread(per_core_llbooter[cos_cpuid()].alpha, 0);
		BUG();
	}
	
	while (1) {
		int     pthd = per_core_llbooter[cos_cpuid()].prev_thd;
		spdid_t rspd = per_core_llbooter[cos_cpuid()].recover_spd;
				
		assert(tid == per_core_llbooter[cos_cpuid()].recovery_thd);
		if (rspd) {             /* need to recover a component */
			assert(pthd);
			per_core_llbooter[cos_cpuid()].recover_spd = 0;
			cos_upcall(rspd); /* This will escape from the loop */
			assert(0);
		} else {		/* ...done reinitializing...resume */
			assert(pthd && pthd != tid);
			per_core_llbooter[cos_cpuid()].prev_thd = 0;   /* FIXME: atomic action required... */
			cos_switch_thread(pthd, 0);
		}
	}
}

void 
failure_notif_fail(spdid_t caller, spdid_t failed);

int 
fault_page_fault_handler(spdid_t spdid, void *fault_addr, int flags, void *ip)
{
	unsigned long r_ip; 	/* the ip to return to */
	int tid = cos_get_thd_id();

	failure_notif_fail(cos_spd_id(), spdid);
	/* no reason to save register contents... */
	if(!cos_thd_cntl(COS_THD_INV_FRAME_REM, tid, 1, 0)) {
		/* Manipulate the return address of the component that called
		 * the faulting component... */
		assert(r_ip = cos_thd_cntl(COS_THD_INVFRM_IP, tid, 1, 0));
		/* ...and set it to its value -8, which is the fault handler
		 * of the stub. */
		assert(!cos_thd_cntl(COS_THD_INVFRM_SET_IP, tid, 1, r_ip-8));

		/* switch to the recovery thread... */
		per_core_llbooter[cos_cpuid()].recover_spd = spdid;
		per_core_llbooter[cos_cpuid()].prev_thd = cos_get_thd_id();
		cos_switch_thread(per_core_llbooter[cos_cpuid()].recovery_thd, 0);
		/* after the recovery thread is done, it should switch back to us. */
		return 0;
	}
	/* 
	 * The thread was created in the failed component...just use
	 * it to restart the component!  This might even be the
	 * initial thread.
	 */
	cos_upcall(spdid); 	/* FIXME: give back stack... */
	BUG();

	return 0;
}

/* memory operations... */

static vaddr_t init_hp = 0; 		/* initial heap pointer */
/* 
 * Assumptions about the memory management functions: 
 * - we only get single-page-increasing virtual addresses to map into.
 * - we never deallocate memory.
 * - we allocate memory contiguously
 * Many of these assumptions are ensured by the following code.
 * cos_get_vas_page should allocate vas contiguously, and incrementing
 * by a page, and the free function is made empty.
 */

/* 
 * Virtual address to frame calculation...assume the first address
 * passed in is the start of the heap, and they only increase by a
 * page from there.
 */
static inline int
__vpage2frame(vaddr_t addr) { return (addr - init_hp) / PAGE_SIZE; }

static vaddr_t
__mman_get_page(spdid_t spd, vaddr_t addr, int flags)
{
	if (cos_mmap_cntl(COS_MMAP_GRANT, 0, cos_spd_id(), addr, frame_frontier++)) BUG();
	if (!init_hp) init_hp = addr;
	return addr;
}

static vaddr_t
__mman_alias_page(spdid_t s_spd, vaddr_t s_addr, spdid_t d_spd, vaddr_t d_addr)
{
	int fp;

	assert(init_hp);
	fp = __vpage2frame(s_addr);
	assert(fp >= 0);
	if (cos_mmap_cntl(COS_MMAP_GRANT, 0, d_spd, d_addr, fp)) BUG();
	return d_addr;
}

static int boot_spd_set_symbs(struct cobj_header *h, spdid_t spdid, struct cos_component_information *ci);
static void
comp_info_record(struct cobj_header *h, spdid_t spdid, struct cos_component_information *ci) 
{ 
	if (!comp_boot_nfo[spdid].symbols_initialized) {
		comp_boot_nfo[spdid].symbols_initialized = 1;
		boot_spd_set_symbs(h, spdid, ci);
	}
}

static inline void boot_create_init_thds(void)
{
	int cpu = cos_cpuid();

	if (cos_sched_cntl(COS_SCHED_EVT_REGION, 0, (long)&cos_sched_notifications[cpu])) BUG();

	per_core_llbooter[cpu].alpha        = cos_get_thd_id();
	per_core_llbooter[cpu].recovery_thd = cos_create_thread((int)llboot_ret_thd, (int)0, 0);
	assert(per_core_llbooter[cpu].recovery_thd >= 0);
	per_core_llbooter[cpu].init_thd     = cos_create_thread((int)llboot_ret_thd, 0, 0);
	printc("Core %ld, Low-level booter created threads:\n\t"
	       "%d: alpha\n\t%d: recov\n\t%d: init\n",
	       cos_cpuid(), per_core_llbooter[cpu].alpha, 
	       per_core_llbooter[cpu].recovery_thd, per_core_llbooter[cpu].init_thd);
	assert(per_core_llbooter[cpu].init_thd >= 0);
}

static void
boot_deps_init(void)
{
	int i;
	boot_create_init_thds();

	/* How many memory managers are there? */
	for (i = 0 ; init_schedule[i] ; i++) nmmgrs += init_mem_access[i];
	assert(nmmgrs > 0);
}

static void
boot_deps_run(void)
{
	assert(cos_cpuid() == INIT_CORE);
	assert(per_core_llbooter[cos_cpuid()].init_thd);
	return; /* We return to comp0 and release other cores first. */
	//cos_switch_thread(per_core_llbooter[cos_cpuid()].init_thd, 0);
}

static void
boot_deps_run_all(void)
{
	assert(per_core_llbooter[cos_cpuid()].init_thd);
	cos_switch_thread(per_core_llbooter[cos_cpuid()].init_thd, 0);
	return ;
}

void 
cos_upcall_fn(upcall_type_t t, void *arg1, void *arg2, void *arg3)
{
	/* printc("core %ld: <<cos_upcall_fn as %d (type %d, CREATE=%d, DESTROY=%d, FAULT=%d)>>\n", */
	/*        cos_cpuid(), cos_get_thd_id(), t, COS_UPCALL_CREATE, COS_UPCALL_DESTROY, COS_UPCALL_UNHANDLED_FAULT); */
	switch (t) {
	case COS_UPCALL_CREATE:
//		cos_argreg_init();
		llboot_ret_thd();
//		((crt_thd_fn_t)arg1)();
		break;
	case COS_UPCALL_DESTROY:
		llboot_thd_done();
		break;
	case COS_UPCALL_UNHANDLED_FAULT:
		printc("Fault detected by the llboot component in thread %d: "
		       "Major system error.\n", cos_get_thd_id());
	default:
		while (1) ;
		return;
	}

	return;
}

#include <sched_hier.h>

void cos_init(void);
int  sched_init(void)   
{ 
	if (cos_cpuid() == INIT_CORE) {
		/* The init core will call this function twice: first do
		 * the cos_init, then return to cos_loader and boot
		 * other cores, last call here again to run the init
		 * core. */
		if (!per_core_llbooter[cos_cpuid()].init_thd) cos_init();
		else boot_deps_run_all();
	} else {
		LOCK();
		boot_create_init_thds();
		UNLOCK();
		boot_deps_run_all();
		/* printc("core %ld, alpha: exiting system.\n", cos_cpuid()); */
	}

	return 0; 
}

int  sched_isroot(void) { return 1; }
void 
sched_exit(void)
{
	printc("LLBooter: Core %ld called sched_exit. Switching back to alpha.\n", cos_cpuid());
	while (1) cos_switch_thread(per_core_llbooter[cos_cpuid()].alpha, 0);	
}

int 
sched_child_get_evt(spdid_t spdid, struct sched_child_evt *e, int idle, unsigned long wake_diff) 
{ BUG(); return 0; }

int 
sched_child_cntl_thd(spdid_t spdid) 
{ 
	if (cos_sched_cntl(COS_SCHED_PROMOTE_CHLD, 0, spdid)) {BUG(); while(1);}
	/* printc("Grant thd %d to sched %d\n", cos_get_thd_id(), spdid); */
	if (cos_sched_cntl(COS_SCHED_GRANT_SCHED, cos_get_thd_id(), spdid)) BUG();
	return 0;
}

int 
sched_child_thd_crt(spdid_t spdid, spdid_t dest_spd) { BUG(); return 0; }<|MERGE_RESOLUTION|>--- conflicted
+++ resolved
@@ -28,13 +28,8 @@
 
 #ifndef assert
 /* On assert, immediately switch to the "exit" thread */
-<<<<<<< HEAD
 #define assert(node) do { if (unlikely(!(node))) { debug_print("assert error in @ "); cos_switch_thread(per_core_llbooter[cos_cpuid()].alpha, 0);} } while(0)
-
-=======
-#define assert(node) do { if (unlikely(!(node))) { debug_print("assert error in @ "); cos_switch_thread(alpha, 0);} } while(0)
 #endif
->>>>>>> 099ad352
 
 #ifdef BOOT_DEPS_H
 #error "boot_deps.h should not be included more than once, or in anything other than boot."
