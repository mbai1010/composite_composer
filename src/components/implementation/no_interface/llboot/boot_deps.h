--- conflicted
+++ resolved
@@ -434,12 +434,7 @@
 	struct comp_cap_info *ping = &comp_cap_info[2];
 	struct comp_cap_info *pong = &comp_cap_info[3];
 
-<<<<<<< HEAD
-	//use the same cap id in ping and pong for simplicity. 
-	/* capid_t async_sndthd_cap = SND_THD_CAP_BASE + captbl_idsize(CAP_THD)*cos_cpuid(); */
-=======
 	capid_t async_sndthd_cap = SND_THD_CAP_BASE + captbl_idsize(CAP_THD)*cos_cpuid();
->>>>>>> 45927d9a
 	capid_t async_rcvthd_cap = RCV_THD_CAP_BASE + captbl_idsize(CAP_THD)*cos_cpuid();
 	capid_t async_test_cap   = ACAP_BASE + captbl_idsize(CAP_ARCV)*cos_cpuid();
 
