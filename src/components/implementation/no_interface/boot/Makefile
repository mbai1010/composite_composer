--- conflicted
+++ resolved
@@ -1,14 +1,4 @@
-<<<<<<< HEAD
-C_OBJS=booter.o
-ASM_OBJS=init.o
-COMPONENT=boot.o
-INTERFACES=cinfo failure_notif cgraph
-DEPENDENCIES=sched printc mem_mgr
-IF_LIB=
-ADDITIONAL_LIBS=-lcobj_format
-=======
 # Booter disabled for the ppos branch currently
->>>>>>> db030cc9
 
 # C_OBJS=booter.o
 # ASM_OBJS=
