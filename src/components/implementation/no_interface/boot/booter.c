/**
 * Copyright 2011 by Gabriel Parmer, gparmer@gwu.edu
 *
 * Redistribution of this file is permitted under the GNU General
 * Public License v2.
 */

#include <cos_component.h>

extern struct cos_component_information cos_comp_info;
struct cobj_header *hs[MAX_NUM_SPDS+1];

/* dependencies */
#include <boot_deps.h>

#include <cobj_format.h>

/* interfaces */
//#include <failure_notif.h>
#include <cgraph.h>

/* local meta-data to track the components */
struct spd_local_md {
	spdid_t spdid;
	vaddr_t comp_info;
	char *page_start, *page_end;
	struct cobj_header *h;
} local_md[MAX_NUM_SPDS+1];

/* Component initialization info. */
#define INIT_STR_SZ 52
/* struct is 64 bytes, so we can have 64 entries in a page. */
struct component_init_str {
	unsigned int spdid, schedid;
	int startup;
	char init_str[INIT_STR_SZ];
}__attribute__((packed));
struct component_init_str *init_args;

static int 
boot_spd_set_symbs(struct cobj_header *h, spdid_t spdid, struct cos_component_information *ci)
{
	int i;

	if (cos_spd_cntl(COS_SPD_UCAP_TBL, spdid, ci->cos_user_caps, 0)) BUG();
	if (cos_spd_cntl(COS_SPD_UPCALL_ADDR, spdid, ci->cos_upcall_entry, 0)) BUG();
	for (i = 0 ; i < COS_NUM_ATOMIC_SECTIONS/2 ; i++) {
		if (cos_spd_cntl(COS_SPD_ATOMIC_SECT, spdid, ci->cos_ras[i].start, i*2)) BUG();
		if (cos_spd_cntl(COS_SPD_ATOMIC_SECT, spdid, ci->cos_ras[i].end,   (i*2)+1)) BUG();
	}

	return 0;
}

static int 
boot_spd_symbs(struct cobj_header *h, spdid_t spdid, vaddr_t *comp_info)
{
	unsigned int i;

	for (i = 0 ; i < h->nsymb ; i++) {
		struct cobj_symb *symb;

		symb = cobj_symb_get(h, i);
		assert(symb);
		if (COBJ_SYMB_UNDEF == symb->type) break;

		switch (symb->type) {
		case COBJ_SYMB_COMP_INFO:
			*comp_info = symb->vaddr;
			break;
		default:
			printc("boot: Unknown symbol type %d\n", symb->type);
			break;
		}
	}
	return 0;
}

static void 
boot_symb_reify(char *mem, vaddr_t d_addr, vaddr_t symb_addr, u32_t value)
{
	if (round_to_page(symb_addr) == d_addr) {
		u32_t *p;
		
		p = (u32_t*)(mem + ((PAGE_SIZE-1) & symb_addr));
		*p = value;
	}
}

static void 
boot_symb_reify_16(char *mem, vaddr_t d_addr, vaddr_t symb_addr, u16_t value)
{
	if (round_to_page(symb_addr) == d_addr) {
		u16_t *p;
		
		p = (u16_t*)(mem + ((PAGE_SIZE-1) & symb_addr));
		*p = value;
	}
}

static int
boot_process_cinfo(struct cobj_header *h, spdid_t spdid, vaddr_t heap_val, 
		   char *mem, vaddr_t symb_addr)
{
	int i;
	struct cos_component_information *ci;

	//if (round_to_page(symb_addr) != d_addr) return 0;

	assert(symb_addr == round_to_page(symb_addr));
	ci = (struct cos_component_information*)(mem);

	if (!ci->cos_heap_ptr) ci->cos_heap_ptr = heap_val;
	ci->cos_this_spd_id = spdid;
	ci->init_string[0]  = '\0';
	for (i = 0 ; init_args[i].spdid ; i++) {
		char *start, *end;
		int len;
		
		if (init_args[i].spdid != spdid) continue;
		
		start = strchr(init_args[i].init_str, '\'');
		if (!start) break;
		start++;
		end   = strchr(start, '\'');
		if (!end) break;
		len   = (int)(end-start);
		memcpy(&ci->init_string[0], start, len);
		ci->init_string[len] = '\0';
	}
	
	/* save the address of this page for later retrieval
	 * (e.g. to manipulate the stack pointer) */
	comp_info_record(h, spdid, ci);
	
	return 1;
}

static vaddr_t 
boot_spd_end(struct cobj_header *h)
{
	struct cobj_sect *sect;
	int max_sect;

	max_sect = h->nsect-1;
	sect     = cobj_sect_get(h, max_sect);
	
	return sect->vaddr + round_up_to_page(sect->bytes);
}

static int 
boot_spd_map_memory(struct cobj_header *h, spdid_t spdid, vaddr_t comp_info)
{
	unsigned int i, use_kmem;
	vaddr_t dest_daddr, prev_map;

	local_md[spdid].spdid      = spdid;
	local_md[spdid].h          = h;
	local_md[spdid].page_start = cos_get_heap_ptr();
	local_md[spdid].comp_info  = comp_info;
	for (i = 0 ; i < h->nsect ; i++) {
		struct cobj_sect *sect;
		char *dsrc;
		int left;
		
		use_kmem   = 0;
		sect       = cobj_sect_get(h, i);
		if (sect->flags & COBJ_SECT_KMEM) use_kmem = 1;
		dest_daddr = sect->vaddr;
		left       = cobj_sect_size(h, i);
		/* previous section overlaps with this one, don't remap! */
		if (round_to_page(dest_daddr) == prev_map) {
			left -= (prev_map + PAGE_SIZE - dest_daddr);
			dest_daddr = prev_map + PAGE_SIZE;
		} 
		while (left > 0) {
			dsrc = cos_get_vas_page();
			/* TODO: if use_kmem, we should allocate
			 * kernel-accessible memory, rather than
			 * normal user-memory */
			if ((vaddr_t)dsrc != __mman_get_page(cos_spd_id(), (vaddr_t)dsrc, 0)) BUG();
			if (dest_daddr != (__mman_alias_page(cos_spd_id(), (vaddr_t)dsrc, spdid, dest_daddr))) BUG();

			prev_map = dest_daddr;
			dest_daddr += PAGE_SIZE;
			left       -= PAGE_SIZE;
		}
	}
	local_md[spdid].page_end = (void*)dest_daddr;

	return 0;
}

static int 
boot_spd_map_populate(struct cobj_header *h, spdid_t spdid, vaddr_t comp_info, int first_time)
{
	unsigned int i;
	/* Where are we in the actual component's memory in the booter? */
	char *start_addr, *offset;
	/* Where are we in the destination address space? */
	vaddr_t prev_daddr, init_daddr;

	start_addr = local_md[spdid].page_start;
	init_daddr = cobj_sect_get(h, 0)->vaddr;

	for (i = 0 ; i < h->nsect ; i++) {
		struct cobj_sect *sect;
		vaddr_t dest_daddr;
		char *lsrc, *dsrc;
		int left, dest_doff;

		sect       = cobj_sect_get(h, i);
		/* virtual address in the destination address space */
		dest_daddr = sect->vaddr;
		/* where we're copying from in the cobj */
		lsrc       = cobj_sect_contents(h, i);
		/* how much is left to copy? */
		left       = cobj_sect_size(h, i);

		/* Initialize memory. */
		if (first_time || !(sect->flags & COBJ_SECT_INITONCE)) {
			if (sect->flags & COBJ_SECT_ZEROS) {
				memset(start_addr + (dest_daddr - init_daddr), 0, left);
			} else {
				memcpy(start_addr + (dest_daddr - init_daddr), lsrc, left);
			}
		}

		if (sect->flags & COBJ_SECT_CINFO) {
			assert(left == PAGE_SIZE);
			assert(comp_info == dest_daddr);
			boot_process_cinfo(h, spdid, boot_spd_end(h), start_addr + (comp_info-init_daddr), comp_info);
		}
	}
 	return 0;
}

static int 
boot_spd_map(struct cobj_header *h, spdid_t spdid, vaddr_t comp_info)
{
	if (boot_spd_map_memory(h, spdid, comp_info)) return -1; 
	if (boot_spd_map_populate(h, spdid, comp_info, 1)) return -1;

	return 0;
}

static int 
boot_spd_reserve_caps(struct cobj_header *h, spdid_t spdid)
{
	if (cos_spd_cntl(COS_SPD_RESERVE_CAPS, spdid, h->ncap, 0)) BUG();
	return 0;
}

static void
boot_edge_create(spdid_t src, spdid_t dest)
{
	int i , c, s;

	for (i = 0 ; (c = cgraph_client(i)) >= 0 ; i++) {
		s = cgraph_server(i);
		if (c == src && s == dest) return;
	}
	cgraph_add(dest, src);
}

/* 
 * This must happen _after_ the memory is mapped in so that the
 * ucap_tbl can be found in the spd
 */
static int boot_spd_caps(struct cobj_header *h, spdid_t spdid)
{
	struct cobj_cap *cap;
	unsigned int i;

	for (i = 0 ; i < h->ncap ; i++) {
		cap = cobj_cap_get(h, i);

		if (cobj_cap_undef(cap)) break;

		/* we have a fault handler... */
		if (cap->fault_num < COS_FLT_MAX) {
			if (cos_cap_cntl(COS_CAP_SET_FAULT, spdid, cap->cap_off, cap->fault_num)) BUG();
		}
		
		if (cos_cap_cntl(COS_CAP_SET_SERV_FN, spdid, cap->cap_off, cap->sfn) ||
		    cos_cap_cntl(COS_CAP_SET_CSTUB, spdid, cap->cap_off, cap->cstub) ||
		    cos_cap_cntl(COS_CAP_SET_SSTUB, spdid, cap->cap_off, cap->sstub) ||
		    cos_cap_cntl(COS_CAP_ACTIVATE, spdid, cap->cap_off, cap->dest_id)) BUG();
		
		boot_edge_create(spdid, cap->dest_id);
	}

	return 0;
}

/* The order of creating boot threads */
unsigned int *boot_sched;

static int 
boot_spd_thd(spdid_t spdid)
{
	union sched_param sp = {.c = {.type = SCHEDP_RPRIO, .value = 1}};

	/* Create a thread IF the component requested one */
	if ((sched_create_thread_default(spdid, sp.v, 0, 0)) < 0) return -1;
	return 0;
}

static void 
boot_find_cobjs(struct cobj_header *h, int n)
{
	int i;
	vaddr_t start, end;

	start = (vaddr_t)h;
	hs[0] = h;
	for (i = 1 ; i < n ; i++) {
		int j = 0, size = 0, tot = 0;

		size = h->size;
<<<<<<< HEAD
		for (j = 0 ; j < (int)h->nsect ; j++) {
=======
		//printc("cobj %s, id %d, size %d\n", h->name, h->id, size);
		for (j = 0 ; j < (int)h->nsect ; j++) {
			//printc("\tsection %d, size %d\n", j, cobj_sect_size(h, j));
>>>>>>> 827d6163
			tot += cobj_sect_size(h, j);
		}
		printc("cobj %s:%d found at %p:%x, size %x -> %x\n", 
		       h->name, h->id, hs[i-1], size, tot, cobj_sect_get(hs[i-1], 0)->vaddr);

		end   = start + round_up_to_cacheline(size);
		hs[i] = h = (struct cobj_header*)end;
		start = end;
	}
	hs[n] = NULL;
	printc("cobj %s:%d found at %p -> %x\n", 
	       hs[n-1]->name, hs[n-1]->id, hs[n-1], cobj_sect_get(hs[n-1], 0)->vaddr);
}

static void 
boot_create_system(void)
{
	unsigned int i, min = ~0;

	for (i = 0 ; hs[i] != NULL ; i++) {
		if (hs[i]->id < min) min = hs[i]->id;
	}
	
	for (i = 0 ; hs[i] != NULL ; i++) {
		struct cobj_header *h;
		spdid_t spdid;
		struct cobj_sect *sect;
		vaddr_t comp_info = 0;
		
		h = hs[i];
		if ((spdid = cos_spd_cntl(COS_SPD_CREATE, 0, 0, 0)) == 0) BUG();
		//printc("spdid %d, h->id %d\n", spdid, h->id);
		assert(spdid == h->id);
		sect = cobj_sect_get(h, 0);
		if (cos_spd_cntl(COS_SPD_LOCATION, spdid, sect->vaddr, SERVICE_SIZE)) BUG();

		if (boot_spd_symbs(h, spdid, &comp_info))        BUG();
		if (boot_spd_map(h, spdid, comp_info))           BUG();
		if (boot_spd_reserve_caps(h, spdid))             BUG();
		if (cos_spd_cntl(COS_SPD_ACTIVATE, spdid, 0, 0)) BUG();
	}
	for (i = 0 ; hs[i] != NULL ; i++) {
		struct cobj_header *h;
		h = hs[i];

		if (boot_spd_caps(h, h->id)) BUG();
	}
	
	if (!boot_sched) return;
	for (i = 0 ; boot_sched[i] != 0 ; i++) {
		struct cobj_header *h;
		int j;

		h = NULL;
		for (j = 0 ; hs[j] != NULL; j++) {
			if (hs[j]->id == boot_sched[i]) h = hs[j];
		}
		assert(h);

		if (h->flags & COBJ_INIT_THD) boot_spd_thd(h->id);
	}
}

void 
failure_notif_wait(spdid_t caller, spdid_t failed)
{
	/* wait for the other thread to finish rebooting the component */
	LOCK();	
	UNLOCK();
}

/* Reboot the failed component! */
void 
failure_notif_fail(spdid_t caller, spdid_t failed)
{
	struct spd_local_md *md;

	LOCK();

//	boot_spd_caps_chg_activation(failed, 0);
	md = &local_md[failed];
	assert(md);
	if (boot_spd_map_populate(md->h, failed, md->comp_info, 0)) BUG();
	/* can fail if component had no boot threads: */
	if (md->h->flags & COBJ_INIT_THD) boot_spd_thd(failed); 	
	if (boot_spd_caps(md->h, failed)) BUG();
//	boot_spd_caps_chg_activation(failed, 1);

	UNLOCK();
}

struct deps { short int client, server; };
struct deps *deps;
int ndeps;

int
cgraph_server(int iter)
{
	if (iter >= ndeps || iter < 0) return -1;
	return deps[iter].server;
}

int
cgraph_client(int iter)
{
	if (iter >= ndeps || iter < 0) return -1;
	return deps[iter].client;
}

#define MAX_DEP (PAGE_SIZE/sizeof(struct deps))
int
cgraph_add(int serv, int client)
{
	if (ndeps == MAX_DEP) return -1;
	deps[ndeps].server = serv;
	deps[ndeps].client = client;
	ndeps++;
	return 0;
}

#define NREGIONS 4

void cos_init(void)
{
	struct cobj_header *h;
	int num_cobj, i;

	LOCK();
	boot_deps_init();
	h         = (struct cobj_header *)cos_comp_info.cos_poly[0];
	num_cobj  = (int)cos_comp_info.cos_poly[1];

	deps      = (struct deps *)cos_comp_info.cos_poly[2];
	for (i = 0 ; deps[i].server ; i++) ;
	ndeps     = i;
	init_args = (struct component_init_str *)cos_comp_info.cos_poly[3];
	init_args++; 

	boot_sched = (unsigned int *)cos_comp_info.cos_poly[4];

	boot_find_cobjs(h, num_cobj);
	/* This component really might need more vas, get the next 4M region */
	if (cos_vas_cntl(COS_VAS_SPD_EXPAND, cos_spd_id(), 
			 round_up_to_pgd_page((unsigned long)&num_cobj), 
			 (NREGIONS-1) * round_up_to_pgd_page(1))) {
		printc("Could not expand boot component to %p:%x\n",
		       (void *)round_up_to_pgd_page((unsigned long)&num_cobj), 
		       (unsigned int)round_up_to_pgd_page(1)*3);
		BUG();
	}
	printc("h @ %p, heap ptr @ %p\n", h, cos_get_heap_ptr());
	printc("header %p, size %d, num comps %d, new heap %p\n", 
	       h, h->size, num_cobj, cos_get_heap_ptr());

	/* Assumes that hs have been setup with boot_find_cobjs */
	boot_create_system();
	UNLOCK();
	boot_deps_run();

	return;
}<|MERGE_RESOLUTION|>--- conflicted
+++ resolved
@@ -318,13 +318,8 @@
 		int j = 0, size = 0, tot = 0;
 
 		size = h->size;
-<<<<<<< HEAD
-		for (j = 0 ; j < (int)h->nsect ; j++) {
-=======
-		//printc("cobj %s, id %d, size %d\n", h->name, h->id, size);
 		for (j = 0 ; j < (int)h->nsect ; j++) {
 			//printc("\tsection %d, size %d\n", j, cobj_sect_size(h, j));
->>>>>>> 827d6163
 			tot += cobj_sect_size(h, j);
 		}
 		printc("cobj %s:%d found at %p:%x, size %x -> %x\n", 
