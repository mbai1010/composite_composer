--- conflicted
+++ resolved
@@ -476,13 +476,8 @@
 	vaddr_t dest_daddr, prev_map = 0;
 	/* char *dsrc; */
 	int flag;
-<<<<<<< HEAD
-	/* capid_t captbl_cap = comp_cap_info[spdid].captbl_cap; */
-	capid_t pgtbl_cap  = comp_cap_info[spdid].pgtbl_cap;
-=======
 	capid_t captbl_cap = comp_cap_info[spdid].captbl_cap[0];
 	capid_t pgtbl_cap  = comp_cap_info[spdid].pgtbl_cap[0];
->>>>>>> 45927d9a
 
 	*comp_mapping_start = (vaddr_t)pmem_heap;
 
@@ -638,13 +633,8 @@
 static void 
 boot_create_cap_system(void)
 {
-<<<<<<< HEAD
-	/* int ret; */
-	unsigned int i, min = ~0;
-=======
 	int ret;
 	unsigned int i, kmem_id, min = ~0;
->>>>>>> 45927d9a
 
 	for (i = 0 ; hs[i] != NULL ; i++) {
 		if (hs[i]->id < min) min = hs[i]->id;
