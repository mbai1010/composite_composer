/**
 * Copyright 2009 by Gabriel Parmer, gparmer@gwu.edu.  All rights
 * reserved.
 *
 * Redistribution of this file is permitted under the GNU General
 * Public License v2.
 */

#include <cos_component.h>
#include <print.h>

#include <sched.h>

int spin_var = 0, other;

void cos_init(void *arg)
{
//	BUG();
//	spin_var = *(int*)NULL;
<<<<<<< HEAD
	printc("Core %ld: <<**Running!**>>\n", cos_cpuid());
//	while (1) if (spin_var) other = 1;
=======
	printc("<<**Running!**>>\n");
	while (1) if (spin_var) other = 1;
>>>>>>> 097201ac
	return;
}<|MERGE_RESOLUTION|>--- conflicted
+++ resolved
@@ -17,12 +17,10 @@
 {
 //	BUG();
 //	spin_var = *(int*)NULL;
-<<<<<<< HEAD
+
 	printc("Core %ld: <<**Running!**>>\n", cos_cpuid());
+
 //	while (1) if (spin_var) other = 1;
-=======
-	printc("<<**Running!**>>\n");
-	while (1) if (spin_var) other = 1;
->>>>>>> 097201ac
+
 	return;
 }