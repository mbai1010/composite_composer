/**
 * Redistribution of this file is permitted under the BSD two clause license.
 *
 * Copyright 2017, The George Washington University
 * Author: Gabriel Parmer, gparmer@gwu.edu
 */

/*
 * Scheduler library (sl) abstractions and functions.
 *
 * This library does a few things:
 * 1. hide the esoteric nature of the cos_kernel_api's dispatch
 *    methods, and the scheduler event notifications + scheduler
 *    thread,
 * 2. provide synchronization around scheduler data-strutures, and
 * 3. abstract shared details about thread blocking/wakeup, lookup,
 *    and inter-thread dependency management.
 *
 * This library interacts with a number of other libraries/modules.
 *
 * - uses: dispatching functions in the cos_kernel_api (which uses,
 *   the kernel system call layer)
 * - uses: parsec (ps) for atomic instructions and synchronization
 * - uses: memory allocation functions provided by a run-time (either
 *   management of static memory, or something like parsec)
 * - uses: scheduler modules that implement the scheduling policy
 *
 */

#ifndef SL_H
#define SL_H

#include <cos_defkernel_api.h>
#include <ps.h>
#include <res_spec.h>
#include <sl_mod_policy.h>
#include <sl_plugins.h>
#include <sl_consts.h>
#include <heap.h>

/* Critical section (cs) API to protect scheduler data-structures */
struct sl_cs {
	union sl_cs_intern {
		struct {
			thdcap_t owner      :31;
			u32_t    contention :1;
		} PS_PACKED s;
		unsigned long v;
	} u;
};

struct sl_global {
	struct sl_cs   lock;

	thdcap_t       sched_thdcap;
	struct sl_thd *sched_thd;
	struct sl_thd *idle_thd;

	int            cyc_per_usec;
	cycles_t       period;
	cycles_t       timer_next;
	tcap_time_t    timeout_next;
};

extern struct sl_global sl_global_data;

static inline struct sl_global *
sl__globals(void)
{ return &sl_global_data; }

static inline void
sl_thd_setprio(struct sl_thd *t, tcap_prio_t p)
{ t->prio = p; }

static inline struct sl_thd *
sl_thd_lkup(thdid_t tid)
{
	assert(tid != 0);
	if (unlikely(tid > MAX_NUM_THREADS)) return NULL;
	return sl_mod_thd_get(sl_thd_lookup_backend(tid));
}

static inline thdid_t
sl_thdid(void)
{
	thdid_t tid = cos_thdid();

	assert(tid != 0);
	assert(tid < MAX_NUM_THREADS);
	
	return tid;
}


static inline struct sl_thd *
sl_thd_curr(void)
{ return sl_thd_lkup(sl_thdid()); }

/* are we the owner of the critical section? */
static inline int
sl_cs_owner(void)
{ return sl__globals()->lock.u.s.owner == sl_thd_curr()->thdcap; }

/* ...not part of the public API */
/*
 * @csi: current critical section value
 * @cached: a cached copy of @csi
 * @curr: currently executing thread
 * @tok: scheduler synchronization token for cos_defswitch
 *
 * @ret:
 *     (Caller of this function should retry for a non-zero return value.)
 *     1 for cas failure or after successful thread switch to thread that owns the lock.
 *     -ve from cos_defswitch failure, allowing caller for ex: the scheduler thread to
 *     check if it was -EBUSY to first recieve pending notifications before retrying lock.
 */
int sl_cs_enter_contention(union sl_cs_intern *csi, union sl_cs_intern *cached, thdcap_t curr, sched_tok_t tok);
/*
 * @csi: current critical section value
 * @cached: a cached copy of @csi
 * @tok: scheduler synchronization token for cos_defswitch
 *
 * @ret: returns 1 if we need a retry, 0 otherwise
 */
int sl_cs_exit_contention(union sl_cs_intern *csi, union sl_cs_intern *cached, sched_tok_t tok);

/* Enter into the scheduler critical section */
static inline int
sl_cs_enter_nospin(void)
{
	union sl_cs_intern csi, cached;
	struct sl_thd     *t = sl_thd_curr();
	sched_tok_t        tok;

	assert(t);
	tok      = cos_sched_sync();
	csi.v    = sl__globals()->lock.u.v;
	cached.v = csi.v;

	if (unlikely(csi.s.owner)) {
		return sl_cs_enter_contention(&csi, &cached, t->thdcap, tok);
	}

	csi.s.owner = t->thdcap;
	if (!ps_cas(&sl__globals()->lock.u.v, cached.v, csi.v)) return 1;

	return 0;
}

/* Enter into scheduler cs from a non-sched thread context */
static inline void
sl_cs_enter(void)
{ while (sl_cs_enter_nospin()) ; }

/*
 * Enter into scheduler cs from scheduler thread context
 * @ret: returns -EBUSY if sched thread has events to process and cannot switch threads, 0 otherwise.
 */
static inline int
sl_cs_enter_sched(void)
{
	int ret;

	while ((ret = sl_cs_enter_nospin())) {
		if (ret == -EBUSY) break;
	}

	return ret;
}

/*
 * Release the scheduler critical section, switch to the scheduler
 * thread if there is pending contention
 */
static inline void
sl_cs_exit(void)
{
	union sl_cs_intern csi, cached;
	sched_tok_t tok;

retry:
	tok      = cos_sched_sync();
	csi.v    = sl__globals()->lock.u.v;
	cached.v = csi.v;

	if (unlikely(csi.s.contention)) {
		if (sl_cs_exit_contention(&csi, &cached, tok)) goto retry;
		return;
	}

	if (!ps_cas(&sl__globals()->lock.u.v, cached.v, 0))    goto retry;
}

<<<<<<< HEAD
static inline microsec_t
sl_cyc2usec(cycles_t cyc)
{ return cyc / sl__globals()->cyc_per_usec; }

static inline microsec_t
sl_usec2cyc(microsec_t usec)
{ return usec * sl__globals()->cyc_per_usec; }
=======
/*
 * if tid == 0, just block the current thread; otherwise, create a
 * dependency from this thread on the target tid (i.e. when the
 * scheduler chooses to run this thread, we will run the dependency
 * instead (note that "dependency" is transitive).
 */
void sl_thd_block(thdid_t tid);
/*
 * if abs_timeout == 0, block forever = sl_thd_block()
 *
 * @returns: 0 if the thread is woken up by external events before timeout.
 *	     +ve - number of cycles elapsed from abs_timeout before the thread
 *		   was woken up by Timeout module.
 */
cycles_t sl_thd_block_timeout(thdid_t tid, cycles_t abs_timeout);
/*
 * blocks for on periodic wakeup based on task period.
 *
 * @returns: 0 if the thread is woken up by external events before timeout.
 *           +ve - number of periods elapsed. (1 if it wokeup exactly at timeout = next period)
 */
unsigned sl_thd_block_periodic(thdid_t tid);
int  sl_thd_block_no_cs(struct sl_thd *t, int is_timeout);
/* wakeup a thread that has (or soon will) block */
void sl_thd_wakeup(thdid_t tid);
int  sl_thd_wakeup_no_cs(struct sl_thd *t);
void sl_thd_yield(thdid_t tid);

/* The entire thread allocation and free API */
struct sl_thd *sl_thd_alloc(cos_thd_fn_t fn, void *data);
struct sl_thd *sl_thd_comp_alloc(struct cos_defcompinfo *comp);
void sl_thd_free(struct sl_thd *t);

void sl_thd_param_set(struct sl_thd *t, sched_param_t sp);
>>>>>>> 328a6544

static inline cycles_t
sl_now(void)
{ return ps_tsc(); }

static inline microsec_t
sl_now_usec(void)
{ return sl_cyc2usec(sl_now()); }


/*
 * Time and timeout API.
 *
 * This can be used by the scheduler policy module *and* by the
 * surrounding component code.  To avoid race conditions between
 * reading the time, and setting a timeout, we avoid relative time
 * measurements.  sl_now gives the current cycle count that is on an
 * absolute timeline.  The periodic function sets a period that can be
 * used when a timeout has happened, the relative function sets a
 * timeout relative to now, and the oneshot timeout sets a timeout on
 * the same absolute timeline as returned by sl_now.
 */
void sl_timeout_period(cycles_t period);

static inline cycles_t
sl_timeout_period_get(void)
{ return sl__globals()->period; }

static inline void
sl_timeout_oneshot(cycles_t absolute_us)
{
	sl__globals()->timer_next   = absolute_us;
	sl__globals()->timeout_next = tcap_cyc2time(absolute_us);
}

static inline void
sl_timeout_relative(cycles_t offset)
{ sl_timeout_oneshot(sl_now() + offset); }

static inline microsec_t
sl_cyc2usec(cycles_t cyc)
{ return cyc / sl__globals()->cyc_per_usec; }

static inline microsec_t
sl_usec2cyc(microsec_t usec)
{ return usec * sl__globals()->cyc_per_usec; }

/* Timeout and wakeup functionality */
#define SL_TIMEOUT_HEAP()       (&timeout_heap.h)

struct timeout_heap {
	struct heap  h;
	void        *data[SL_MAX_NUM_THDS];
} timeout_heap;

/* wakeup any blocked threads! */
static void
sl_timeout_wakeup_expired(cycles_t now)
{
	if (!heap_size(SL_TIMEOUT_HEAP())) return;

	do {
		struct sl_thd *tp, *th;

		tp = heap_peek(SL_TIMEOUT_HEAP());
		assert(tp);

		/* FIXME: logic for wraparound in current tsc */
		if (tp->timeout_cycs > now) break;

		th = heap_highest(SL_TIMEOUT_HEAP());
		assert(th && th == tp);
		th->timeout_idx = -1;

		assert(th->wakeup_cycs == 0);
		th->wakeup_cycs = now;
		sl_thd_wakeup_no_cs(th);
	} while (heap_size(SL_TIMEOUT_HEAP()));
}

static inline void
sl_timeout_block(struct sl_thd *t, cycles_t timeout)
{
	assert(t && t->timeout_idx == -1); /* not already in heap */
	assert(heap_size(SL_TIMEOUT_HEAP()) < SL_MAX_NUM_THDS);

	if (!timeout) {
		cycles_t tmp = t->periodic_cycs;

		assert(t->period);
		t->periodic_cycs += t->period; /* implicit timeout = task period */
		assert(tmp < t->periodic_cycs); /* wraparound check */
		t->timeout_cycs   = t->periodic_cycs;
	} else {
		t->timeout_cycs   = timeout;
	}

	t->wakeup_cycs = 0;
	heap_add(SL_TIMEOUT_HEAP(), t);
}

static inline void
sl_timeout_remove(struct sl_thd *t)
{
	assert(t && t->timeout_idx > 0);
	assert(heap_size(SL_TIMEOUT_HEAP())); 

	heap_remove(SL_TIMEOUT_HEAP(), t->timeout_idx);
	t->timeout_idx = -1;
}

static inline void
sl_timeout_expended(microsec_t now, microsec_t oldtimeout)
{
	cycles_t offset;

	assert(now >= oldtimeout);

	/* in virtual environments, or with very small periods, we might miss more than one period */
	offset = (now - oldtimeout) % sl_timeout_period_get();
	sl_timeout_oneshot(now + sl_timeout_period_get() - offset);
}

static inline int
__sl_timeout_compare_min(void *a, void *b)
{
	/* FIXME: logic for wraparound in either timeout_cycs */
	return ((struct sl_thd *)a)->timeout_cycs <= ((struct sl_thd *)b)->timeout_cycs;
}

static inline void
__sl_timeout_update_idx(void *e, int pos)
{ ((struct sl_thd *)e)->timeout_idx = pos; }

static inline void
sl_timeout_init(void)
{
	sl_timeout_period(SL_PERIOD_US);
	heap_init(SL_TIMEOUT_HEAP(), SL_MAX_NUM_THDS, __sl_timeout_compare_min, __sl_timeout_update_idx);
}

/*
 * Do a few things: 1. take the critical section if it isn't already
 * taken, 2. call schedule to find the next thread to run, 3. release
 * the critical section (note this will cause visual asymmetries in
 * your code if you call sl_cs_enter before this function), and
 * 4. switch to the given thread.  It hides some races, and details
 * that would make this difficult to write repetitively.
 *
 * Preconditions: if synchronization is required with code before
 * calling this, you must call sl_cs_enter before-hand (this is likely
 * a typical case).
 *
 * Return: the return value from cos_switch.  The caller must handle
 * this value correctly.
 *
 * A common use-case is:
 *
 * sl_cs_enter();
 * scheduling_stuff()
 * sl_cs_exit_schedule();
 *
 * ...which correctly handles any race-conditions on thread selection and
 * dispatch.
 */
static inline int
sl_cs_exit_schedule_nospin_arg(struct sl_thd *to)
{
	struct sl_thd_policy *pt;
	struct sl_thd        *t;
	struct sl_global     *globals = sl__globals();
	thdcap_t       thdcap;
	tcap_prio_t    prio;
	sched_tok_t    tok;
	cycles_t       now;
	s64_t          offset;

	/* Don't abuse this, it is only to enable the tight loop around this function for races... */
	if (unlikely(!sl_cs_owner())) sl_cs_enter();

	tok    = cos_sched_sync();
	now    = sl_now();
	offset = (s64_t)(globals->timer_next - now);
	if (globals->timer_next && offset <= 0) sl_timeout_expended(now, globals->timer_next);
	sl_timeout_wakeup_expired(now);

	/*
	 * Once we exit, we can't trust t's memory as it could be
	 * deallocated/modified, so cache it locally.  If these values
	 * are out of date, the scheduler synchronization tok will
	 * catch it.  This is a little twitchy and subtle, so lets put
	 * it in a function, here.
	 */
	if (unlikely(to)) {
		t  = to;
		if (t->state != SL_THD_RUNNABLE) to = NULL;
	}
	if (likely(!to)) {
		pt = sl_mod_schedule();
		if (unlikely(!pt)) t = sl__globals()->idle_thd;
		else               t = sl_mod_thd_get(pt);
	}
	thdcap = t->thdcap;
	prio   = t->prio;

	sl_cs_exit();

	/* TODO: enable per-thread tcaps for interrupt threads */
	return cos_defswitch(thdcap, prio, sl__globals()->timeout_next, tok);
}

static inline int
sl_cs_exit_schedule_nospin(void)
{ return sl_cs_exit_schedule_nospin_arg(NULL); }

static inline void
sl_cs_exit_schedule(void)
{ while (sl_cs_exit_schedule_nospin()) ; }

static inline void
sl_cs_exit_switchto(struct sl_thd *to)
{
	/*
	 * We only try once, so it is possible that we don't end up
	 * switching to the desired thread.  However, this is always a
	 * case that the caller has to consider if the current thread
	 * has a higher priority than the "to" thread.
	 */
	if (sl_cs_exit_schedule_nospin_arg(to)) {
		sl_cs_exit_schedule();
	}
}

/*
<<<<<<< HEAD
 * if tid == 0, just block the current thread; otherwise, create a
 * dependency from this thread on the target tid (i.e. when the
 * scheduler chooses to run this thread, we will run the dependency
 * instead (note that "dependency" is transitive).
 */
void sl_thd_block(thdid_t tid);
/* wakeup a thread that has (or soon will) block */
void sl_thd_wakeup(thdid_t tid);
void sl_thd_yield(thdid_t tid);
void sl_thd_yield_cs_exit(thdid_t tid);

/* The entire thread allocation and free API */
struct sl_thd *sl_thd_alloc(cos_thd_fn_t fn, void *data);
struct sl_thd *sl_thd_comp_alloc(struct cos_defcompinfo *comp);
void sl_thd_free(struct sl_thd *t);

/*
 * Time and timeout API.
 *
 * This can be used by the scheduler policy module *and* by the
 * surrounding component code.  To avoid race conditions between
 * reading the time, and setting a timeout, we avoid relative time
 * measurements.  sl_now gives the current cycle count that is on an
 * absolute timeline.  The periodic function sets a period that can be
 * used when a timeout has happened, the relative function sets a
 * timeout relative to now, and the oneshot timeout sets a timeout on
 * the same absolute timeline as returned by sl_now.
 */
void sl_timeout_period(cycles_t period);

static inline cycles_t
sl_timeout_period_get(void)
{ return sl__globals()->period; }

static inline void
sl_timeout_oneshot(cycles_t absolute_us)
{
	sl__globals()->timer_next   = absolute_us;
	sl__globals()->timeout_next = tcap_cyc2time(absolute_us);
}

static inline void
sl_timeout_relative(cycles_t offset)
{ sl_timeout_oneshot(sl_now() + offset); }

void sl_thd_param_set(struct sl_thd *t, sched_param_t sp);

/*
=======
>>>>>>> 328a6544
 * Initialization protocol in cos_init: initialization of
 * library-internal data-structures, and then the ability for the
 * scheduler thread to start its scheduling loop.
 *
 * sl_init();
 * sl_*;            <- use the sl_api here
 * ...
 * sl_sched_loop(); <- loop here
 */
void sl_init(void);
void sl_sched_loop(void);

#endif	/* SL_H */<|MERGE_RESOLUTION|>--- conflicted
+++ resolved
@@ -191,15 +191,6 @@
 	if (!ps_cas(&sl__globals()->lock.u.v, cached.v, 0))    goto retry;
 }
 
-<<<<<<< HEAD
-static inline microsec_t
-sl_cyc2usec(cycles_t cyc)
-{ return cyc / sl__globals()->cyc_per_usec; }
-
-static inline microsec_t
-sl_usec2cyc(microsec_t usec)
-{ return usec * sl__globals()->cyc_per_usec; }
-=======
 /*
  * if tid == 0, just block the current thread; otherwise, create a
  * dependency from this thread on the target tid (i.e. when the
@@ -227,6 +218,7 @@
 void sl_thd_wakeup(thdid_t tid);
 int  sl_thd_wakeup_no_cs(struct sl_thd *t);
 void sl_thd_yield(thdid_t tid);
+void sl_thd_yield_cs_exit(thdid_t tid);
 
 /* The entire thread allocation and free API */
 struct sl_thd *sl_thd_alloc(cos_thd_fn_t fn, void *data);
@@ -234,7 +226,14 @@
 void sl_thd_free(struct sl_thd *t);
 
 void sl_thd_param_set(struct sl_thd *t, sched_param_t sp);
->>>>>>> 328a6544
+
+static inline microsec_t
+sl_cyc2usec(cycles_t cyc)
+{ return cyc / sl__globals()->cyc_per_usec; }
+
+static inline microsec_t
+sl_usec2cyc(microsec_t usec)
+{ return usec * sl__globals()->cyc_per_usec; }
 
 static inline cycles_t
 sl_now(void)
@@ -243,7 +242,6 @@
 static inline microsec_t
 sl_now_usec(void)
 { return sl_cyc2usec(sl_now()); }
-
 
 /*
  * Time and timeout API.
@@ -273,14 +271,6 @@
 static inline void
 sl_timeout_relative(cycles_t offset)
 { sl_timeout_oneshot(sl_now() + offset); }
-
-static inline microsec_t
-sl_cyc2usec(cycles_t cyc)
-{ return cyc / sl__globals()->cyc_per_usec; }
-
-static inline microsec_t
-sl_usec2cyc(microsec_t usec)
-{ return usec * sl__globals()->cyc_per_usec; }
 
 /* Timeout and wakeup functionality */
 #define SL_TIMEOUT_HEAP()       (&timeout_heap.h)
@@ -469,57 +459,6 @@
 }
 
 /*
-<<<<<<< HEAD
- * if tid == 0, just block the current thread; otherwise, create a
- * dependency from this thread on the target tid (i.e. when the
- * scheduler chooses to run this thread, we will run the dependency
- * instead (note that "dependency" is transitive).
- */
-void sl_thd_block(thdid_t tid);
-/* wakeup a thread that has (or soon will) block */
-void sl_thd_wakeup(thdid_t tid);
-void sl_thd_yield(thdid_t tid);
-void sl_thd_yield_cs_exit(thdid_t tid);
-
-/* The entire thread allocation and free API */
-struct sl_thd *sl_thd_alloc(cos_thd_fn_t fn, void *data);
-struct sl_thd *sl_thd_comp_alloc(struct cos_defcompinfo *comp);
-void sl_thd_free(struct sl_thd *t);
-
-/*
- * Time and timeout API.
- *
- * This can be used by the scheduler policy module *and* by the
- * surrounding component code.  To avoid race conditions between
- * reading the time, and setting a timeout, we avoid relative time
- * measurements.  sl_now gives the current cycle count that is on an
- * absolute timeline.  The periodic function sets a period that can be
- * used when a timeout has happened, the relative function sets a
- * timeout relative to now, and the oneshot timeout sets a timeout on
- * the same absolute timeline as returned by sl_now.
- */
-void sl_timeout_period(cycles_t period);
-
-static inline cycles_t
-sl_timeout_period_get(void)
-{ return sl__globals()->period; }
-
-static inline void
-sl_timeout_oneshot(cycles_t absolute_us)
-{
-	sl__globals()->timer_next   = absolute_us;
-	sl__globals()->timeout_next = tcap_cyc2time(absolute_us);
-}
-
-static inline void
-sl_timeout_relative(cycles_t offset)
-{ sl_timeout_oneshot(sl_now() + offset); }
-
-void sl_thd_param_set(struct sl_thd *t, sched_param_t sp);
-
-/*
-=======
->>>>>>> 328a6544
  * Initialization protocol in cos_init: initialization of
  * library-internal data-structures, and then the ability for the
  * scheduler thread to start its scheduling loop.
