#include <cos_component.h>
#include <cobj_format.h>
#include <cos_kernel_api.h>

#include "vk_types.h"
#include "vk_api.h"
#include <sl.h>

#undef assert
#define assert(node)                                       \
	do {                                               \
		if (unlikely(!(node))) {                   \
			debug_print("assert error in @ "); \
			*((int *)0) = 0;                   \
		}                                          \
	} while (0)
#define PRINT_FN prints
#define debug_print(str) (PRINT_FN(str __FILE__ ":" STR(__LINE__) ".\n"))
#define BUG()                          \
	do {                           \
		debug_print("BUG @ "); \
		*((int *)0) = 0;       \
	} while (0);
#define SPIN()            \
	do {              \
		while (1) \
			; \
	} while (0)

extern vaddr_t cos_upcall_entry;
<<<<<<< HEAD
extern void vm_init(void *);
extern void *__inv_vkernel_hypercallfn(int a, int b, int c);

struct vms_info vmx_info[VM_COUNT];
struct dom0_io_info dom0ioinfo;
struct vm_io_info vmioinfo[VM_COUNT-1];
struct vkernel_info vk_info;
struct cos_compinfo *vk_cinfo;
=======
extern void    vm_init(void *);

struct vms_info      vmx_info[VM_COUNT];
struct dom0_io_info  dom0ioinfo;
struct vm_io_info    vmioinfo[VM_COUNT - 1];
struct vkernel_info  vk_info;
unsigned int         ready_vms = VM_COUNT;
struct cos_compinfo *vk_cinfo  = (struct cos_compinfo *)&vk_info.cinfo;
>>>>>>> 270b75b5

void
vk_terminate(void *d)
{
	SPIN();
}

void
<<<<<<< HEAD
=======
vm_exit(void *d)
{
	printc("%d: EXIT\n", (int)d);
	ready_vms--;
	vmx_info[(int)d].state = VM_EXITED;

	while (1) cos_thd_switch(BOOT_CAPTBL_SELF_INITTHD_BASE);
}

void
scheduler(void)
{
	static unsigned int i;
	thdid_t             tid;
	int                 blocked;
	cycles_t            cycles;
	int                 index;

	while (ready_vms) {
		index = i++ % VM_COUNT;

		if (vmx_info[index].state == VM_RUNNING) {
			assert(vk_info.vminitasnd[index]);

			if (cos_tcap_delegate(vk_info.vminitasnd[index], BOOT_CAPTBL_SELF_INITTCAP_BASE,
			                      VM_BUDGET_FIXED, VM_PRIO_FIXED, TCAP_DELEG_YIELD))
				assert(0);
		}

		while (cos_sched_rcv(BOOT_CAPTBL_SELF_INITRCV_BASE, 0, NULL, &tid, &blocked, &cycles))
			;
	}
}


void
>>>>>>> 270b75b5
cos_init(void)
{
	static int is_booter = 1;
	struct cos_defcompinfo *dci = cos_defcompinfo_curr_get();
	struct cos_compinfo    *ci  = cos_compinfo_get(dci);
	int id, cycs;

	if (is_booter == 0) {
		vm_init(NULL);
		SPIN();
	}
	is_booter = 0;

	printc("vkernel: START\n");
	assert(VM_COUNT >= 2);

<<<<<<< HEAD
	vk_cinfo = ci;
	cos_meminfo_init(&ci->mi, BOOT_MEM_KM_BASE, COS_MEM_KERN_PA_SZ, BOOT_CAPTBL_SELF_UNTYPED_PT);
	cos_defcompinfo_init();
	
=======
	cos_meminfo_init(&vk_cinfo->mi, BOOT_MEM_KM_BASE, COS_MEM_KERN_PA_SZ, BOOT_CAPTBL_SELF_UNTYPED_PT);
	cos_compinfo_init(vk_cinfo, BOOT_CAPTBL_SELF_PT, BOOT_CAPTBL_SELF_CT, BOOT_CAPTBL_SELF_COMP,
	                  (vaddr_t)cos_get_heap_ptr(), BOOT_CAPTBL_FREE, vk_cinfo);
>>>>>>> 270b75b5
	/*
	 * TODO: If there is any captbl modification, this could mess up a bit.
	 *       Care to be taken not to use this for captbl mod api
	 *       Or use some offset into the future in CAPTBL_FREE
	 */
	cos_compinfo_init(&vk_info.shm_cinfo, BOOT_CAPTBL_SELF_PT, BOOT_CAPTBL_SELF_CT, BOOT_CAPTBL_SELF_COMP,
<<<<<<< HEAD
			(vaddr_t)VK_VM_SHM_BASE, BOOT_CAPTBL_FREE, ci);
=======
	                  (vaddr_t)VK_VM_SHM_BASE, BOOT_CAPTBL_FREE, vk_cinfo);
>>>>>>> 270b75b5

	vk_info.termthd = cos_thd_alloc(vk_cinfo, vk_cinfo->comp_cap, vk_terminate, NULL);
	assert(vk_info.termthd);

	vk_info.sinv = cos_sinv_alloc(vk_cinfo, vk_cinfo->comp_cap, (vaddr_t)__inv_vkernel_hypercallfn);
	assert(vk_info.sinv);

	cycs = cos_hw_cycles_per_usec(BOOT_CAPTBL_SELF_INITHW_BASE);
	printc("\t%d cycles per microsecond\n", cycs);
	sl_init();

<<<<<<< HEAD
	for (id = 0 ; id < VM_COUNT ; id ++) {
		struct cos_compinfo *vm_cinfo = cos_compinfo_get(&(vmx_info[id].dci));
		struct vms_info *vm_info = &vmx_info[id];
		vaddr_t vm_range, addr;
		int ret;
=======
	for (id = 0; id < VM_COUNT; id++) {
		struct cos_compinfo *vm_cinfo = &vmx_info[id].cinfo;
		struct vms_info *    vm_info  = &vmx_info[id];
		vaddr_t              vm_range, addr;
		pgtblcap_t           vmpt, vmutpt;
		captblcap_t          vmct;
		compcap_t            vmcc;
		int                  ret;
>>>>>>> 270b75b5

		printc("vkernel: VM%d Init START\n", id);
		vm_info->id = id;

<<<<<<< HEAD
		vk_vm_create(vm_info, &vk_info);
=======
		printc("\tForking VM\n");
		vmct = cos_captbl_alloc(vk_cinfo);
		assert(vmct);

		vmpt = cos_pgtbl_alloc(vk_cinfo);
		assert(vmpt);

		vmutpt = cos_pgtbl_alloc(vk_cinfo);
		assert(vmutpt);

		vmcc = cos_comp_alloc(vk_cinfo, vmct, vmpt, (vaddr_t)&cos_upcall_entry);
		assert(vmcc);

		cos_meminfo_init(&vm_cinfo->mi, BOOT_MEM_KM_BASE, VM_UNTYPED_SIZE, vmutpt);
		cos_compinfo_init(vm_cinfo, vmpt, vmct, vmcc, (vaddr_t)BOOT_MEM_VM_BASE, VM_CAPTBL_FREE, vk_cinfo);
		cos_compinfo_init(&vm_info->shm_cinfo, vmpt, vmct, vmcc, (vaddr_t)VK_VM_SHM_BASE, VM_CAPTBL_FREE,
		                  vk_cinfo);

		printc("\tCopying pgtbl, captbl, component capabilities\n");
		ret = cos_cap_cpy_at(vm_cinfo, BOOT_CAPTBL_SELF_CT, vk_cinfo, vmct);
		assert(ret == 0);
		ret = cos_cap_cpy_at(vm_cinfo, BOOT_CAPTBL_SELF_PT, vk_cinfo, vmpt);
		assert(ret == 0);
		ret = cos_cap_cpy_at(vm_cinfo, BOOT_CAPTBL_SELF_UNTYPED_PT, vk_cinfo, vmutpt);
		assert(ret == 0);
		ret = cos_cap_cpy_at(vm_cinfo, BOOT_CAPTBL_SELF_COMP, vk_cinfo, vmcc);
		assert(ret == 0);

		vk_initcaps_init(vm_info, &vk_info);
>>>>>>> 270b75b5

		printc("\tAllocating Untyped memory (size: %lu)\n", (unsigned long)VM_UNTYPED_SIZE);
		cos_meminfo_alloc(vm_cinfo, BOOT_MEM_KM_BASE, VM_UNTYPED_SIZE);

		if (id == 0) {
			printc("\tAllocating shared-memory (size: %lu)\n", (unsigned long)VM_SHM_ALL_SZ);
			vk_vm_shmem_alloc(vm_info, &vk_info, VK_VM_SHM_BASE, VM_SHM_ALL_SZ);

			vm_info->dom0io = &dom0ioinfo;
		} else {
			printc("\tMapping in shared-memory (size: %lu)\n", (unsigned long)VM_SHM_SZ);
			vk_vm_shmem_map(vm_info, &vk_info, VK_VM_SHM_BASE, VM_SHM_SZ);

			vm_info->vmio = &vmioinfo[id - 1];
		}

		if (id > 0) {
			printc("\tSetting up Cross-VM (between DOM0 and VM%d) communication capabilities\n", id);
			vk_vm_io_init(vm_info, &vmx_info[0], &vk_info);

			/*
			 * Create and copy booter comp virtual memory to each VM
			 */
			vm_range = (vaddr_t)cos_get_heap_ptr() - BOOT_MEM_VM_BASE;
			assert(vm_range > 0);
			printc("\tMapping in Booter component's virtual memory (range:%lu)\n", vm_range);
			vk_vm_virtmem_alloc(vm_info, &vk_info, BOOT_MEM_VM_BASE, vm_range);

			/*
			 * Copy DOM0 only after all VMs are initialized
			 */
			if (id == VM_COUNT - 1) {
				vk_vm_virtmem_alloc(&vmx_info[0], &vk_info, BOOT_MEM_VM_BASE, vm_range);
			}
		}

		vk_vm_sched_init(vm_info);
		printc("vkernel: VM%d Init END\n", id);
	}

	printc("Starting Scheduler\n");
	printc("------------------[ VKernel & VMs init complete ]------------------\n");

	sl_sched_loop();

	printc("vkernel: END\n");
	cos_thd_switch(vk_info.termthd);

	printc("vkernel: back in initial thread after switching to terminal thread. ERROR.\n");

	return;
}<|MERGE_RESOLUTION|>--- conflicted
+++ resolved
@@ -28,25 +28,15 @@
 	} while (0)
 
 extern vaddr_t cos_upcall_entry;
-<<<<<<< HEAD
-extern void vm_init(void *);
-extern void *__inv_vkernel_hypercallfn(int a, int b, int c);
-
-struct vms_info vmx_info[VM_COUNT];
-struct dom0_io_info dom0ioinfo;
-struct vm_io_info vmioinfo[VM_COUNT-1];
-struct vkernel_info vk_info;
-struct cos_compinfo *vk_cinfo;
-=======
 extern void    vm_init(void *);
+extern void   *__inv_vkernel_hypercallfn(int a, int b, int c);
 
 struct vms_info      vmx_info[VM_COUNT];
 struct dom0_io_info  dom0ioinfo;
 struct vm_io_info    vmioinfo[VM_COUNT - 1];
 struct vkernel_info  vk_info;
 unsigned int         ready_vms = VM_COUNT;
-struct cos_compinfo *vk_cinfo  = (struct cos_compinfo *)&vk_info.cinfo;
->>>>>>> 270b75b5
+struct cos_compinfo *vk_cinfo;
 
 void
 vk_terminate(void *d)
@@ -55,45 +45,6 @@
 }
 
 void
-<<<<<<< HEAD
-=======
-vm_exit(void *d)
-{
-	printc("%d: EXIT\n", (int)d);
-	ready_vms--;
-	vmx_info[(int)d].state = VM_EXITED;
-
-	while (1) cos_thd_switch(BOOT_CAPTBL_SELF_INITTHD_BASE);
-}
-
-void
-scheduler(void)
-{
-	static unsigned int i;
-	thdid_t             tid;
-	int                 blocked;
-	cycles_t            cycles;
-	int                 index;
-
-	while (ready_vms) {
-		index = i++ % VM_COUNT;
-
-		if (vmx_info[index].state == VM_RUNNING) {
-			assert(vk_info.vminitasnd[index]);
-
-			if (cos_tcap_delegate(vk_info.vminitasnd[index], BOOT_CAPTBL_SELF_INITTCAP_BASE,
-			                      VM_BUDGET_FIXED, VM_PRIO_FIXED, TCAP_DELEG_YIELD))
-				assert(0);
-		}
-
-		while (cos_sched_rcv(BOOT_CAPTBL_SELF_INITRCV_BASE, 0, NULL, &tid, &blocked, &cycles))
-			;
-	}
-}
-
-
-void
->>>>>>> 270b75b5
 cos_init(void)
 {
 	static int is_booter = 1;
@@ -110,27 +61,17 @@
 	printc("vkernel: START\n");
 	assert(VM_COUNT >= 2);
 
-<<<<<<< HEAD
 	vk_cinfo = ci;
 	cos_meminfo_init(&ci->mi, BOOT_MEM_KM_BASE, COS_MEM_KERN_PA_SZ, BOOT_CAPTBL_SELF_UNTYPED_PT);
 	cos_defcompinfo_init();
 	
-=======
-	cos_meminfo_init(&vk_cinfo->mi, BOOT_MEM_KM_BASE, COS_MEM_KERN_PA_SZ, BOOT_CAPTBL_SELF_UNTYPED_PT);
-	cos_compinfo_init(vk_cinfo, BOOT_CAPTBL_SELF_PT, BOOT_CAPTBL_SELF_CT, BOOT_CAPTBL_SELF_COMP,
-	                  (vaddr_t)cos_get_heap_ptr(), BOOT_CAPTBL_FREE, vk_cinfo);
->>>>>>> 270b75b5
 	/*
 	 * TODO: If there is any captbl modification, this could mess up a bit.
 	 *       Care to be taken not to use this for captbl mod api
 	 *       Or use some offset into the future in CAPTBL_FREE
 	 */
 	cos_compinfo_init(&vk_info.shm_cinfo, BOOT_CAPTBL_SELF_PT, BOOT_CAPTBL_SELF_CT, BOOT_CAPTBL_SELF_COMP,
-<<<<<<< HEAD
-			(vaddr_t)VK_VM_SHM_BASE, BOOT_CAPTBL_FREE, ci);
-=======
-	                  (vaddr_t)VK_VM_SHM_BASE, BOOT_CAPTBL_FREE, vk_cinfo);
->>>>>>> 270b75b5
+			  (vaddr_t)VK_VM_SHM_BASE, BOOT_CAPTBL_FREE, ci);
 
 	vk_info.termthd = cos_thd_alloc(vk_cinfo, vk_cinfo->comp_cap, vk_terminate, NULL);
 	assert(vk_info.termthd);
@@ -142,59 +83,16 @@
 	printc("\t%d cycles per microsecond\n", cycs);
 	sl_init();
 
-<<<<<<< HEAD
-	for (id = 0 ; id < VM_COUNT ; id ++) {
+	for (id = 0; id < VM_COUNT; id ++) {
 		struct cos_compinfo *vm_cinfo = cos_compinfo_get(&(vmx_info[id].dci));
-		struct vms_info *vm_info = &vmx_info[id];
-		vaddr_t vm_range, addr;
-		int ret;
-=======
-	for (id = 0; id < VM_COUNT; id++) {
-		struct cos_compinfo *vm_cinfo = &vmx_info[id].cinfo;
-		struct vms_info *    vm_info  = &vmx_info[id];
+		struct vms_info     *vm_info = &vmx_info[id];
 		vaddr_t              vm_range, addr;
-		pgtblcap_t           vmpt, vmutpt;
-		captblcap_t          vmct;
-		compcap_t            vmcc;
 		int                  ret;
->>>>>>> 270b75b5
 
 		printc("vkernel: VM%d Init START\n", id);
 		vm_info->id = id;
 
-<<<<<<< HEAD
 		vk_vm_create(vm_info, &vk_info);
-=======
-		printc("\tForking VM\n");
-		vmct = cos_captbl_alloc(vk_cinfo);
-		assert(vmct);
-
-		vmpt = cos_pgtbl_alloc(vk_cinfo);
-		assert(vmpt);
-
-		vmutpt = cos_pgtbl_alloc(vk_cinfo);
-		assert(vmutpt);
-
-		vmcc = cos_comp_alloc(vk_cinfo, vmct, vmpt, (vaddr_t)&cos_upcall_entry);
-		assert(vmcc);
-
-		cos_meminfo_init(&vm_cinfo->mi, BOOT_MEM_KM_BASE, VM_UNTYPED_SIZE, vmutpt);
-		cos_compinfo_init(vm_cinfo, vmpt, vmct, vmcc, (vaddr_t)BOOT_MEM_VM_BASE, VM_CAPTBL_FREE, vk_cinfo);
-		cos_compinfo_init(&vm_info->shm_cinfo, vmpt, vmct, vmcc, (vaddr_t)VK_VM_SHM_BASE, VM_CAPTBL_FREE,
-		                  vk_cinfo);
-
-		printc("\tCopying pgtbl, captbl, component capabilities\n");
-		ret = cos_cap_cpy_at(vm_cinfo, BOOT_CAPTBL_SELF_CT, vk_cinfo, vmct);
-		assert(ret == 0);
-		ret = cos_cap_cpy_at(vm_cinfo, BOOT_CAPTBL_SELF_PT, vk_cinfo, vmpt);
-		assert(ret == 0);
-		ret = cos_cap_cpy_at(vm_cinfo, BOOT_CAPTBL_SELF_UNTYPED_PT, vk_cinfo, vmutpt);
-		assert(ret == 0);
-		ret = cos_cap_cpy_at(vm_cinfo, BOOT_CAPTBL_SELF_COMP, vk_cinfo, vmcc);
-		assert(ret == 0);
-
-		vk_initcaps_init(vm_info, &vk_info);
->>>>>>> 270b75b5
 
 		printc("\tAllocating Untyped memory (size: %lu)\n", (unsigned long)VM_UNTYPED_SIZE);
 		cos_meminfo_alloc(vm_cinfo, BOOT_MEM_KM_BASE, VM_UNTYPED_SIZE);
