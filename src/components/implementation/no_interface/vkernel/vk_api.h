--- conflicted
+++ resolved
@@ -4,22 +4,12 @@
 #include "vk_types.h"
 
 /* api */
-<<<<<<< HEAD
 void vk_vm_create(struct vms_info *vminfo, struct vkernel_info *vkinfo);
 void vk_vm_io_init(struct vms_info *vminfo, struct vms_info *dom0info, struct vkernel_info *vkinfo);
 void vk_vm_virtmem_alloc(struct vms_info *vminfo, struct vkernel_info *vkinfo, unsigned long start_ptr, unsigned long range);
 void vk_vm_shmem_alloc(struct vms_info *vminfo, struct vkernel_info *vkinfo, unsigned long shm_ptr, unsigned long shm_sz);
 void vk_vm_shmem_map(struct vms_info *vminfo, struct vkernel_info *vkinfo, unsigned long shm_ptr, unsigned long shm_sz);
 void vk_vm_sched_init(struct vms_info *vminfo);
-=======
-void vk_initcaps_init(struct vms_info *vminfo, struct vkernel_info *vkinfo);
-void vk_iocaps_init(struct vms_info *vminfo, struct vms_info *dom0info, struct vkernel_info *vkinfo);
-
-void
-     vk_virtmem_alloc(struct vms_info *vminfo, struct vkernel_info *vkinfo, unsigned long start_ptr, unsigned long range);
-void vk_shmem_alloc(struct vms_info *vminfo, struct vkernel_info *vkinfo, unsigned long shm_ptr, unsigned long shm_sz);
-void vk_shmem_map(struct vms_info *vminfo, struct vkernel_info *vkinfo, unsigned long shm_ptr, unsigned long shm_sz);
->>>>>>> 270b75b5
 
 thdcap_t  dom0_vio_thdcap(unsigned int vmid);
 tcap_t    dom0_vio_tcap(unsigned int vmid);
