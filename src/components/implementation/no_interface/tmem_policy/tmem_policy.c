/**
 * Copyright 2011 by Gabriel Parmer, gparmer@gwu.edu. Jiguo Song,
 * songjiguo@gwu.edu. Qi Wang, interwq@gwu.edu. All rights reserved.
 *
 * Redistribution of this file is permitted under the GNU General
 * Public License v2.
 */

#include <cos_component.h>
#include <print.h>

#include <periodic_wake.h>
#include <sched.h>
#include <timed_blk.h>
#include <cos_alloc.h>

#include <cbuf_c.h>
#include <stkmgr.h>
#include <mem_pool.h>
#include <cos_debug.h>

#define DEFAULT_TMEM_AMNT 5

#include <cos_list.h>
#include <heap.h>
#include <limits.h>

//#define _DEBUG_TMEM_POLICY
#ifdef _DEBUG_TMEM_POLICY
/* #define WHERESTR "[file %s, line %d]:" */
/* #define WHEREARG __FILE__, __LINE__ */
/* #define DOUT(fmt,...) printc(WHERESTR fmt, WHEREARG, ##__VA_ARGS__) */
#define DOUT(fmt,...) printc(fmt, ##__VA_ARGS__)
#else
#define DOUT(fmt,...)
#endif
 
enum{
	MAX = 0,
	AVG
};

/* ALGORITHM: 1 for minimize AVG tardiness, 0 for minimize MAX tardiness*/
#define ALGORITHM MAX
 
#define THD_POOL MAX_NUM_MEM
//#define THD_POOL 1

#define CBUF_UNIT 1

#define POLICY_PERIODICITY 25

#define HISTORICAL_ALLOC

#define REVOKE_SPARE_TMEM 1 //used for tmem pool policy.

#define STK_MGR 0
#define CBUF_MGR 1

/* data-structures */
struct thd_sched {
	int period, priority;
	/* These change over time */
	int misses, deadlines;
	long lateness, miss_lateness;
};

struct component {
	spdid_t spdid;
	int allocated, concur_est, concur_new, concur_hist;
	int mgr; /* which tmem_mgr this component "belongs" to */
	long add_impact, remove_impact; /* the impact of adding / removing one tmem */
	int add_in; /* number of tmems we add into this component in the current period */
	int ss_counter; /* self-suspension counter*/
	struct component *next, *prev;
};

struct thd_comp {
	unsigned long avg_time_blocked, tot_time_blocked, time_per_deadline;
	/* impact and history impact for one tmem */
	unsigned long impact, old_impact;
	int tmem_misses;
	struct component *c;
};

struct thd {
	unsigned short int tid;
	struct thd_sched sched_info;
	struct thd_comp comp_info[NUM_TMEM_MGR][MAX_NUM_SPDS];
	long tardiness;
	struct thd *next, *prev;
};

struct thd threads;
struct component components[NUM_TMEM_MGR];

int ncomps = 0;
struct heap *h;

int available = MAX_NUM_MEM;

long largest_tardiness;

static inline void 
collect_cbuf_blkinfo(struct thd_comp *tc, int tid)
{
	tc->tmem_misses = cbufmgr_thd_blk_cnt(tid, tc->c->spdid, 0);
	tc->avg_time_blocked = cbufmgr_thd_blk_time(tid, tc->c->spdid, 1);
	tc->tot_time_blocked = tc->avg_time_blocked * tc->tmem_misses;
}

static inline void 
collect_stk_blkinfo(struct thd_comp *tc, int tid)
{
	tc->tmem_misses = stkmgr_thd_blk_cnt(tid, tc->c->spdid, 0);
	tc->avg_time_blocked = stkmgr_thd_blk_time(tid, tc->c->spdid, 1);
	tc->tot_time_blocked = tc->avg_time_blocked * tc->tmem_misses;
}

static inline void 
collect_stk_compinfo(struct component *citer)
{
	int est;
	est = stkmgr_spd_concurrency_estimate(citer->spdid);
	assert(est != -1);
	citer->concur_est = est;
	citer->ss_counter = stkmgr_detect_suspension(citer->spdid, 0);
	/* reset the self-suspension counter if it's greater
	 * than concurrency estimation */
	if (citer->ss_counter > est) stkmgr_detect_suspension(citer->spdid, 1);
	citer->allocated = stkmgr_get_allocated(citer->spdid);
}

static inline void 
collect_cbuf_compinfo(struct component *citer)
{
	int est;
	est = cbufmgr_spd_concurrency_estimate(citer->spdid);
	assert(est != -1);
	citer->concur_est = est;
	citer->ss_counter = cbufmgr_detect_suspension(citer->spdid, 0);
	/* reset the self-suspension counter if it's greater
	 * than concurrency estimation */
	if (citer->ss_counter > est) cbufmgr_detect_suspension(citer->spdid, 1);
	citer->allocated = cbufmgr_get_allocated(citer->spdid);
}

static void
gather_data(int counter)
{
	struct thd *titer;
	struct component *citer;
	int mgr;

	DOUT("Tmem policy: Gathering data.\n");
	for (titer = FIRST_LIST(&threads, next, prev) ;
	     titer != &threads ;
	     titer = FIRST_LIST(titer, next, prev)) {
		unsigned short int tid = titer->tid;
		struct thd_sched *ts = &titer->sched_info;
		/* Scheduling info */
		ts->misses = periodic_wake_get_misses(tid);
		ts->deadlines = periodic_wake_get_deadlines(tid);
		ts->lateness = periodic_wake_get_lateness(tid);
		ts->miss_lateness = periodic_wake_get_miss_lateness(tid);
		titer->tardiness = ts->miss_lateness > 0 ? ts->miss_lateness : ts->lateness;
		/* printc("Thread %d, period %d, prio %d: %d deadlines, %d misses,"
		       "%ld lateness, %ld miss lateness.\n",
		       tid, ts->period, ts->priority, ts->deadlines,
		       ts->misses, ts->lateness, ts->miss_lateness); */
		if (counter == 0) printc("Thread %d DLM%d, %ld miss\n", tid, ts->misses, ts->miss_lateness);
		/* Component info */
		for (mgr = 0; mgr < NUM_TMEM_MGR; mgr++) {
			for (citer = FIRST_LIST(&components[mgr], next, prev) ;
			     citer != &components[mgr] ;
			     citer = FIRST_LIST(citer, next, prev)) {
				struct thd_comp *tc;

				tc = &titer->comp_info[citer->mgr][citer->spdid];
				assert(tc && tc->c);
				switch (mgr) {
				case STK_MGR:
					collect_stk_blkinfo(tc, tid);
					break;
				case CBUF_MGR:
					collect_cbuf_blkinfo(tc, tid);
					break;
				default: 
					BUG();
				}
				assert(tc->tmem_misses >= 0);
			
				if (counter == 0 && tc->tmem_misses) {
					/* printc("MGR%d Tmem info for spd %d: time blocked %ld, misses %d\n", tc->c->mgr, tc->c->spdid, tc->avg_time_blocked, tc->tmem_misses); */
				}
			}
		}
	}

	for (mgr = 0 ; mgr < NUM_TMEM_MGR ; mgr++) {
		for (citer = FIRST_LIST(&components[mgr], next, prev) ;
		     citer != &components[mgr] ;
		     citer = FIRST_LIST(citer, next, prev)) {
			switch (mgr) {
			case STK_MGR:
				collect_stk_compinfo(citer);
				break;
			case CBUF_MGR:
				collect_cbuf_compinfo(citer);
				break;
			default: 
				BUG();
			}
			/* printc("MGR %d, Spd %d concurrency estimate: %d;alloc %d,ss %d\n", mgr, citer->spdid, citer->concur_est, citer->allocated, citer->ss_counter); */
		}
	}
}


struct thd *
find_largest_tardiness(void)
{
	struct thd * p1,* p2;
	p2 = FIRST_LIST(&threads, next, prev);
	for (p1 = FIRST_LIST(p2,next,prev) ;
	     p1 != &threads ;
	     p1 = FIRST_LIST(p1,next,prev)) {
		if (p1->tardiness > p2->tardiness)
			p2 = p1;
        }
	return p2;
}

void
move_tmem_and_update_tardiness(struct component *c_add, struct component * c_take_away)
{
	
	struct thd * iter;
	struct component * c ;
	struct thd_comp * tc;
	unsigned long atb;
	
	if (c_add) {
		c = c_add;
		/* printc("Add one tmem to Comp %d:(est:%d, old:%d -> new:%d)\n",c->spdid,c->concur_est,c->concur_new,c->concur_new+1); */
		/* calculate all the threads have tardiness in c_add component */
		for (iter = FIRST_LIST(&threads, next, prev) ;
		     iter != &threads ;
		     iter = FIRST_LIST(iter,next,prev)) {
			tc = &(iter->comp_info[c->mgr][c->spdid]);
			atb = tc->avg_time_blocked;
			if (atb) {
				/* printc("Thd %d tardiness: %ld   ", iter->tid, iter->tardiness); */
				/* printc("(atb : %ld ", tc->avg_time_blocked); */
				if (tc->avg_time_blocked < tc->impact)
					tc->avg_time_blocked = 0;
				else
					tc->avg_time_blocked -= tc->impact;
				/* printc("atb new: %ld) ", tc->avg_time_blocked); */
				iter->tardiness -= tc->impact;
				/* printc("predict new tardiness:%ld\n", iter->tardiness); */
			}

		}
		c->concur_new++;
		c->add_in++;
	}
	if (c_take_away) {
		c = c_take_away;
		assert(c->concur_new > 1);
		/* printc("  Take away one tmem from Comp %d:(est:%d, old:%d -> new:%d)\n",c->spdid,c->concur_est,c->concur_new,c->concur_new-1); */
		/* calculate all the threads have tardiness in c_take_away component */
		for (iter = FIRST_LIST(&threads, next, prev) ;
		     iter != &threads ;
		     iter = FIRST_LIST(iter,next,prev)) {
			tc = &(iter->comp_info[c->mgr][c->spdid]);
			atb = tc->avg_time_blocked;
			if (tc->impact || tc->old_impact) {
				/* printc("Thd %d tardiness: %ld   ", iter->tid, iter->tardiness); */
				/* printc("(atb : %ld ", tc->avg_time_blocked); */
				tc->avg_time_blocked += tc->impact ? tc->impact : tc->old_impact;
				/* printc("atb new: %ld) ", tc->avg_time_blocked); */
				iter->tardiness += tc->impact ? tc->impact : tc->old_impact;
				/* printc("predict new tardiness:%ld\n", iter->tardiness); */
			}
		}
		c->concur_new--;
	}
}

/* void  */
/* allocate_NRT_tmems() */
/* { */
/* 	int diff=0; */
/* 	struct component * c; */
/* 	for (c = FIRST_LIST(&components, next, prev) ;  */
/* 	     c != &components ; */
/* 	     c = FIRST_LIST(c, next, prev)) { */
/* 		diff = c->concur_est - c->concur_new; */
/* 		if (diff
 > 0) { */
/* 			if (diff < available) { */
/* 				c->concur_new=c->concur_est; */
/* 				available -= diff; */
/* 			} else { */
/* 				c->concur_new=c->concur_new + available; */
/* 				available=0; */
/* 				break; */
/* 			} */
/* 		} else { */
/* 			if (diff < 0 && c->concur_est) { */
/* 				printc("BUG: concur_new %d > concur_est %d!",c->concur_new,c->concur_est); */
/* 				assert(0); */
/* 			} */
/* 		} */
/* 	} */
/* } */

struct component *
find_min_tardiness_comp(struct component * c_original)
{
	struct component * c, * min_c = NULL;
	struct thd_comp * tc, * tco;
	struct thd * titer;
	int mgr;

	if (ALGORITHM == AVG) {
		long worsen, min = 0, tmp_tardiness, tot_impact, min_tot_impact = 0;
		unsigned long impact_with_history;
		/* find the component that increasing the total tardiness least if take one tmem to c_original */
		for (mgr = 0; mgr < NUM_TMEM_MGR; mgr++) {
			for (c = FIRST_LIST(&components[mgr], next, prev) ;
			     c != &components[mgr] ;
			     c = FIRST_LIST(c, next, prev)) {
				if (c->concur_new == 1 || c == c_original || c->add_in || c->ss_counter + 1 >= c->concur_new)
					continue;
				tot_impact = 0;
				for ( titer = FIRST_LIST(&threads, next, prev) ;
				      titer != &threads ;
				      titer = FIRST_LIST(titer, next, prev)) {
					tc = &titer->comp_info[c->mgr][c->spdid];
					tco = &titer->comp_info[c_original->mgr][c_original->spdid];
					tmp_tardiness = titer->tardiness  - (long)tco->impact;
					impact_with_history = tc->impact ? tc->impact : tc->old_impact;
					tot_impact += impact_with_history;
					if (tmp_tardiness > 0) {
						c->remove_impact += impact_with_history;
					} else {
						if (tmp_tardiness + (long)impact_with_history > 0 && c->concur_new > 1)
							c->remove_impact += tmp_tardiness + (long)impact_with_history;
					}
				}
				worsen = c->remove_impact;
				if (!min_c || worsen < min) {
					min = worsen;
					min_c = c;
					min_tot_impact = tot_impact;
				}
				if (worsen == min && min_tot_impact > tot_impact) {
					min_c = c;
					min_tot_impact = tot_impact;
				}
			}
		}
		if (min_c && min < c_original->add_impact)
			return min_c;
		else
			return NULL;
	} else {
		long largest, impact_largest, tmp_tardiness, min = 0, min_impact = 0;
		unsigned long impact_with_history;
		/* find the component that influence the max tardiness least if take one tmem to c_original */
		for (mgr = 0; mgr < NUM_TMEM_MGR; mgr++) {		
			for( c = FIRST_LIST(&components[mgr], next, prev);
			     c != &components[mgr] ;
			     c = FIRST_LIST(c, next, prev)) {
				if (c->concur_new == 1 || c == c_original || c->add_in || c->ss_counter + 1 >= c->concur_new || (mgr == CBUF_MGR && c->concur_est > 0 && c->concur_new <= CBUF_UNIT))
					continue;
				largest = 0;
				impact_largest = LONG_MIN;
				for ( titer = FIRST_LIST(&threads, next, prev) ;
				      titer != &threads ;
				      titer = FIRST_LIST(titer, next, prev)) {
					tc = &titer->comp_info[c->mgr][c->spdid];
					tco = &titer->comp_info[c_original->mgr][c_original->spdid];
					impact_with_history = tc->impact ? tc->impact : tc->old_impact;
					tmp_tardiness = titer->tardiness + (long)impact_with_history - (long)tco->impact;
					if (tmp_tardiness > largest)
						largest = tmp_tardiness;
					if (impact_with_history && tmp_tardiness > impact_largest)
						impact_largest = tmp_tardiness;
				}
				c->remove_impact = largest;
				if (largest < min || ! min_c) {
					min = largest;
					min_c = c;
					min_impact = impact_largest;
				}
				/* if multiple components impact the
				 * same to the max tardiness, we
				 * choose one impact the actual
				 * tardiness least */
				if (largest == min && impact_largest < min_impact) {
					min_c = c;
					min_impact = impact_largest;
				}
			}
		}
		if (min < largest_tardiness && min_c)
			return min_c;
		else
			return NULL;
	}
}

void
calc_component_tardiness(struct component * c)
{
	struct thd * titer;
	struct thd_comp * tc;

	c->add_impact = 0;
	c->remove_impact = 0;
	/* calculate the total tardiness of this component if adding one tmem */
	for ( titer = FIRST_LIST(&threads, next, prev) ;
	      titer != &threads ;
	      titer = FIRST_LIST(titer, next, prev)) {
		tc = &titer->comp_info[c->mgr][c->spdid];
		if (titer->tardiness > 0 && tc->avg_time_blocked) {
			/*tardiness = min(tardiness, blocking time)*/
			c->add_impact += (long)tc->impact < titer->tardiness ? (long)tc->impact : titer->tardiness;
		}
	}
	/* if (c->add_impact) */
	/* 	printc("          comp %d, one tmem can improve total tardiness: %ld\n", c->spdid, c->add_impact); */
}

void
calc_component_max_tardiness(struct component * c)
{
	struct thd * titer;
	struct thd_comp * tc;
	long largest = 0, tmp_tardiness;

	c->add_impact = 0;
	c->remove_impact = 0;
	/* calculate the max tardiness if adding one tmem to this component */
	for ( titer = FIRST_LIST(&threads, next, prev) ;
	      titer != &threads ;
	      titer = FIRST_LIST(titer, next, prev)) {
		tc = &titer->comp_info[c->mgr][c->spdid];
		if (titer->tardiness > 0) {
			if (tc->avg_time_blocked)
				tmp_tardiness = titer->tardiness - (long)tc->impact;
			else
				tmp_tardiness = titer->tardiness;
			if (tmp_tardiness > largest)
				largest = tmp_tardiness;
		}
	}
	c->add_impact = largest;
	/* if (c->add_impact < largest_tardiness) */
	/* 	printc("           largest tardiness: %ld if add one tmem to comp %d\n",c->add_impact, c->spdid); */
}

struct component *
find_tardiness_comp(void)
{
	struct component * c, * max_c = NULL;
	int mgr;

	if (ALGORITHM == AVG) {
		long max = 0;
		/* find one that improve the total tardiness most */
		for (mgr = 0 ; mgr < NUM_TMEM_MGR ; mgr++) {
			for (c = FIRST_LIST(&components[mgr], next, prev) ;
			     c != &components[mgr] ;
			     c = FIRST_LIST(c, next, prev))  {
				calc_component_tardiness(c);
				if (c->add_impact > max) {
					max_c = c;
					max = c->add_impact;
				}
				if (c->add_impact == max && max > 0 && max_c != c) {
					/* if one tmem benefits multiple
					 * components the same of tardiness,
					 * we want the component with the max
					 * total block time. */
					struct thd * titer;
					unsigned long tot_impact1 = 0, tot_impact2 = 0;
					for ( titer = FIRST_LIST(&threads, next, prev) ;
					      titer != &threads ;
					      titer = FIRST_LIST(titer, next, prev)) {
						tot_impact1 += titer->comp_info[c->mgr][c->spdid].impact;
						tot_impact2 += titer->comp_info[max_c->mgr][max_c->spdid].impact;
					}
					if (tot_impact1 > tot_impact2)
						max_c = c;
				}
			}
		}
		if (max > 0)
			return max_c;
		else
			return NULL;
	} else {
		long min = 0;
		struct thd * t;
		while(1) {
			/* find a component that improve the max tardiness most */
			t = find_largest_tardiness();
			largest_tardiness = t->tardiness;
			if (largest_tardiness <= 0)
				return NULL;
			for (mgr = 0 ; mgr < NUM_TMEM_MGR ; mgr++) {
				for (c = FIRST_LIST(&components[mgr], next, prev) ;
				     c != &components[mgr] ;
				     c = FIRST_LIST(c, next, prev))  {
					calc_component_max_tardiness(c);
					if (c->add_impact < min || ! max_c) {
						max_c = c;
						min = c->add_impact;
					}
					if (c->add_impact == min && t->comp_info[c->mgr][c->spdid].impact > t->comp_info[max_c->mgr][max_c->spdid].impact) {
						max_c = c;
					}
				}
			}
			if (t->comp_info[max_c->mgr][max_c->spdid].avg_time_blocked && t->comp_info[max_c->mgr][max_c->spdid].impact)
				break;
			else
				t->tardiness = 0;
			/* allocating tmems can't benefit current largest tardiness thread */
		}
		return max_c;
	}
}

static void
calc_improvement(void)
{
	struct thd * titer;
	struct component * citer;
	struct thd_comp * tc;
	int mgr;

	for (mgr = 0 ; mgr < NUM_TMEM_MGR ; mgr++) { 
		for (citer = FIRST_LIST(&components[mgr], next, prev) ;
		     citer != &components[mgr] ;
		     citer = FIRST_LIST(citer, next, prev)) {
			citer->add_in = 0;
			for ( titer = FIRST_LIST(&threads, next, prev) ;
			      titer != &threads ;
			      titer = FIRST_LIST(titer, next, prev)) {
				tc = &titer->comp_info[citer->mgr][citer->spdid];
				if (tc->avg_time_blocked > 0 && tc->c->concur_est > tc->c->allocated)
					/* improvement of one tmem : time blocked / (est - allocated), +1 for round up */
					tc->impact = tc->old_impact = tc->avg_time_blocked / (tc->c->concur_est - tc->c->allocated) + 1;
				else {
					tc->impact = 0;
					tc->old_impact >>= 1;
				}
			}
		}
	}
}

static inline void
set_concur_new(void)
{
	struct component *c;
	int mgr;

	for (mgr = 0 ; mgr < NUM_TMEM_MGR ; mgr++) {
		for (c = FIRST_LIST(&components[mgr], next, prev) ;
		     c != &components[mgr] ;
		     c = FIRST_LIST(c, next, prev)) {
			assert(c->concur_new != 0);
			switch (mgr) {
			case STK_MGR:
				stkmgr_set_concurrency(c->spdid, c->concur_new, REVOKE_SPARE_TMEM);
				break;
			case CBUF_MGR:
				cbufmgr_set_concurrency(c->spdid, c->concur_new, REVOKE_SPARE_TMEM);
				break;
			default: BUG();
			}
		}
	}
}

/* If we have spare quota, assign them according to the history record
 * we saved. */

static void
historical_allocation(void)
{
	int changed;
	struct component * citer;
	int mgr;

	for (mgr = 0 ; mgr < NUM_TMEM_MGR ; mgr++) {
		for (citer = FIRST_LIST(&components[mgr], next, prev) ;
		     citer != &components[mgr] ;
		     citer = FIRST_LIST(citer, next, prev)) {
			if (available == 0) break;
			if (citer->concur_hist > citer->concur_new) {
				if (available > (citer->concur_hist - citer->concur_new))
					changed = citer->concur_hist - citer->concur_new;
				else
					changed = available;
				citer->concur_new += changed;
				available -= changed;
			}
		}
	}
}

/* Update the actual number of allocated tmems, save the current
 * concur_new to concur_hist for historical allocation */

static void
update_allocation(void)
{
	struct component * citer;
	int mgr, diff;
	for (mgr = 0 ; mgr < NUM_TMEM_MGR ; mgr++) {
		for (citer = FIRST_LIST(&components[mgr], next, prev) ;
		     citer != &components[mgr] ;
		     citer = FIRST_LIST(citer, next, prev)) {
			citer->concur_hist = citer->concur_new;
			if (citer->allocated != citer->concur_new) {
				if (citer->concur_est == 0 || citer->allocated == 0) {
					available += citer->concur_new - 1;
					citer->concur_new = 1;
				} else {
					diff = citer->allocated - citer->concur_new;

					if (diff > available) {
						citer->concur_new += available;
						available = 0;
					} else {
						available += citer->concur_new - citer->allocated;
						citer->concur_new = citer->allocated;
					}
				}
				assert(citer->concur_new);
			}
		}
	}
	assert(available >= 0);
}

/* Allocate at least ss_counter items to self-suspension
 * component if not satisfied yet. */

static void
solve_suspension(void)
{

	struct thd_comp * tc;
	struct component * citer;
	struct thd * iter;
	int mgr, changed;
	unsigned long atb;

	for (mgr = 0 ; mgr < NUM_TMEM_MGR ; mgr++) {
		for (citer = FIRST_LIST(&components[mgr], next, prev) ;
		     citer != &components[mgr] ;
		     citer = FIRST_LIST(citer, next, prev)) {
			if (!citer->ss_counter) continue;
			if (available == 0) break;
			if (citer->concur_new < citer->ss_counter) {
				if (available > (citer->ss_counter - citer->concur_new))
					changed = citer->ss_counter - citer->concur_new;
				else
					changed = available;
				citer->concur_new += changed;
				available -= changed;
				assert(citer->concur_new);
				DOUT("allocate tmems to comp %d for suspension, cnt %d. concur_new %d -> %d \n", citer->spdid, citer->ss_counter, citer->concur_new - changed, citer->concur_new);
				/* update lateness */
				for ( iter = FIRST_LIST(&threads, next, prev);
				      iter != &threads; /* calculate all the threads have tardiness in the component */
				      iter = FIRST_LIST(iter,next,prev)) {
					tc = &(iter->comp_info[citer->mgr][citer->spdid]);
					atb = tc->avg_time_blocked;
					if (atb) {
						if (tc->avg_time_blocked < tc->impact * changed) {
							iter->tardiness -= tc->avg_time_blocked;
							tc->avg_time_blocked = 0;
						} else {
							iter->tardiness -= tc->impact * changed;
							tc->avg_time_blocked -= tc->impact * changed;
						}
					}
				}
			}
		}
	}
}

static struct thd *
create_thread(void)
{
	struct thd *t = malloc(sizeof(struct thd));

	if (!t) BUG();
	memset(t, 0, sizeof(struct thd));

	return t;
}

/* insertion sort...only do once */
static int
insert_thread(struct thd *t)
{
	struct thd *iter;

	for (iter = FIRST_LIST(&threads, next, prev) ;
	     iter->sched_info.priority < t->sched_info.priority && iter != &threads ;
	     iter = FIRST_LIST(iter, next, prev));

	ADD_LIST(LAST_LIST(iter, next, prev), t, next, prev);

	return 0;
}

static void
init_thds(void)
{
	unsigned short int i;
	int mgr;

	/* initialize the spds first! */
	assert(ncomps);
	for (i = 0 ; i < MAX_NUM_THREADS ; i++) {
		int p;
		struct thd *t;
		struct component *c;
		
		p = periodic_wake_get_period(i);
		if (0 >= p) continue;
		t = create_thread();
		t->tid = i;
		t->sched_info.period = p;
		p = sched_priority(i);
		t->sched_info.priority = p;
		insert_thread(t);

		printc("TMEM Policy: Found thread %d.\n", i);

		for (mgr = 0 ; mgr < NUM_TMEM_MGR ; mgr++) {
			for (c = FIRST_LIST(&components[mgr], next, prev) ;
			     c != &components[mgr] ;
			     c = FIRST_LIST(c, next, prev)) {
				t->comp_info[c->mgr][c->spdid].c = c;
			}
		}
	}
}

static void
init_spds(void)
{
	int i, mgr;

	for (mgr = 0 ; mgr < NUM_TMEM_MGR ; mgr++) {
		INIT_LIST(&components[mgr], next, prev);
		for (i = 0 ; i < MAX_NUM_SPDS ; i++) {
			struct component *c;
			switch (mgr) {
			case STK_MGR:
				if (-1 == stkmgr_spd_concurrency_estimate(i)) continue;
				break;
			case CBUF_MGR:
				if (-1 == cbufmgr_spd_concurrency_estimate(i)) continue;
				break;
			default: BUG();
			}

			c = malloc(sizeof(struct component));
			if (!c) BUG();
			memset(c, 0, sizeof(struct component));
			c->spdid = i;
			c->allocated = DEFAULT_TMEM_AMNT;
			c->mgr = mgr;
			INIT_LIST(c, next, prev);
			ADD_LIST(&components[mgr], c, next, prev);
			ncomps++;
		}
	}
}

static void
init_policy(void)
{
	struct component *c;
	int mgr;

	for (mgr = 0 ; mgr < NUM_TMEM_MGR ; mgr++) {
		for (c = FIRST_LIST(&components[mgr], next, prev) ;
		     c != &components[mgr] ;
		     c = FIRST_LIST(c, next, prev)) {
			switch (mgr) {
			case STK_MGR:
				stkmgr_set_concurrency(c->spdid, 1, 0); c->concur_new = 1; available -= 1;
				break;
			case CBUF_MGR:
				cbufmgr_set_concurrency(c->spdid, CBUF_UNIT, 0); c->concur_new = CBUF_UNIT; available -= CBUF_UNIT;
				break;
			default: BUG();
			}
		}
	}
}

#ifdef THD_POOL
static void
thdpool_1_policy(void)
{
	struct component *c;
	int mgr;

	for (mgr = 0 ; mgr < NUM_TMEM_MGR ; mgr++) {
		for (c = FIRST_LIST(&components[mgr], next, prev) ; 
		     c != &components[mgr] ;
		     c = FIRST_LIST(c, next, prev)) {
			switch (mgr) {
			case STK_MGR:
				if (c->ss_counter) 
					stkmgr_set_concurrency(c->spdid, INT_MAX, 0);
				else
					stkmgr_set_concurrency(c->spdid, 1, 0); /* 0 means pool 1 doesn't revoke tmems! */
				break;
			case CBUF_MGR:
				if (c->ss_counter) 
//					cbufmgr_set_concurrency(c->spdid, INT_MAX, 0);
					cbufmgr_set_concurrency(c->spdid, CBUF_UNIT, 0);
				else
					cbufmgr_set_concurrency(c->spdid, CBUF_UNIT, 0); /* 0 means pool 1 doesn't revoke tmems! */
				break;
			default: BUG();
			}
		}
	}
	//stkmgr_set_over_quota_limit(available);
}

static void
thdpool_max_policy()
{
	struct component *c;
	int mgr;

	for (mgr = 0 ; mgr < NUM_TMEM_MGR ; mgr++) {
		for (c = FIRST_LIST(&components[mgr], next, prev) ; 
		     c != &components[mgr] ;
		     c = FIRST_LIST(c, next, prev)) {
<<<<<<< HEAD

			switch (mgr) {
			case STK_MGR:
				if (c->ss_counter) 
					stkmgr_set_concurrency(c->spdid, INT_MAX, REVOKE_SPARE_TMEM);
				else 
					stkmgr_set_concurrency(c->spdid, THD_POOL, REVOKE_SPARE_TMEM);
				break;
			case CBUF_MGR:
				if (c->ss_counter) 
					cbufmgr_set_concurrency(c->spdid, INT_MAX, REVOKE_SPARE_TMEM);
				else 
					cbufmgr_set_concurrency(c->spdid, THD_POOL, REVOKE_SPARE_TMEM);
=======
#define REVOKE_TMEM 1
			switch (mgr) {
			case STK_MGR:
				if (c->ss_counter) 
					stkmgr_set_concurrency(c->spdid, INT_MAX, REVOKE_TMEM);
				else 
					stkmgr_set_concurrency(c->spdid, THD_POOL, REVOKE_TMEM);
				break;
			case CBUF_MGR:
				if (c->ss_counter) 
					cbufmgr_set_concurrency(c->spdid, INT_MAX, REVOKE_TMEM);
				else 
					cbufmgr_set_concurrency(c->spdid, THD_POOL, REVOKE_TMEM);
>>>>>>> f6ff64d5
				break;
			default: BUG();
			}
		}
	}
	//stkmgr_set_over_quota_limit(available);
}
#endif

static void
policy(void)
{
	struct component * c_add, * c_get;
	int count = 0;

	update_allocation();

	calc_improvement();
	
	solve_suspension();

	while (1) {
		c_add = find_tardiness_comp();
		if (!c_add) break;
		assert(c_add->concur_est > c_add->concur_new);
		if (available > 0) { /* we have spare tmems, allocate one */
			available--;
                        move_tmem_and_update_tardiness(c_add, NULL);/* add one available tmem to c_add */
		} else {
			/* no available tmems, try to take one tmem from other components if necessary */
			c_get = find_min_tardiness_comp(c_add);
			if (c_get)
				move_tmem_and_update_tardiness(c_add, c_get);/* we found one */
			else
				break;/* we shouldn't take tmems away from any where */
		}
		count++;
	}
#ifdef HISTORICAL_ALLOC
	if (available > 0) historical_allocation();
#endif
	/* if (available > 0) {  /\* we have spare tmems for none real-time threads *\/ */
	/* 	allocate_NRT_tmems(); */
	/* } */
	set_concur_new();
	/* cbufmgr_set_over_quota_limit(available); */
	/* stkmgr_set_over_quota_limit(available); */
	DOUT("Quota left:%d, iters: %d\n", available, count);
	return;
}

void 
cos_init(void *arg)
{
	static int first = 1;

	if (first) {
		union sched_param sp;
<<<<<<< HEAD

		first = 0;
		INIT_LIST(&threads, next, prev);
		init_spds();

		sp.c.type = SCHEDP_PRIO;
		sp.c.value = 5;

=======

		first = 0;
		INIT_LIST(&threads, next, prev);
		init_spds();

		sp.c.type = SCHEDP_PRIO;
		sp.c.value = 5;

>>>>>>> f6ff64d5
		if (sched_create_thd(cos_spd_id(), sp.v, 0, 0) == 0) BUG();
		return;
	}
	DOUT("thd %d Tmem policy running.....\n", cos_get_thd_id());
#ifdef THD_POOL
	printc("<<<Thd Pool with total %d tmems, component size %d>>>\n", MAX_NUM_MEM, THD_POOL);
	if (THD_POOL != 1)
		thdpool_max_policy();
	else
		thdpool_1_policy();
#else
	printc("<<<Now using Algorithm %d, total number of tmems:%d >>>\n", ALGORITHM, MAX_NUM_MEM);
	DOUT("Tmem policy: %d in spd %ld\n", cos_get_thd_id(), cos_spd_id());
	init_policy();
#endif

	periodic_wake_create(cos_spd_id(), POLICY_PERIODICITY);

	/* Wait for all other threads to initialize */
	int i = 0, waiting = 100 / POLICY_PERIODICITY, counter = 0, report_period = 100 / POLICY_PERIODICITY;
	do {
		periodic_wake_wait(cos_spd_id());
	} while (i++ < waiting);

	init_thds();

	//unsigned long long s,e;
	while (1) {
		counter++;
		if (counter % report_period == 0) {
			/* report tmems usage */
			cbufmgr_buf_report();
			stkmgr_stack_report();
		}
		gather_data(counter % report_period);
#ifdef THD_POOL
		if (counter % report_period == 0) {
			if (THD_POOL == 1)
				thdpool_1_policy();
			else
				thdpool_max_policy(counter % report_period);
		}
#else
		//rdtscll(s);
		DOUT("POLICY starts!\n");
		policy();
		DOUT("POLICY ends!\n");
		//rdtscll(e);
		//printc("SP:%llu cycles\n",e-s);
#endif
		periodic_wake_wait(cos_spd_id());
	}
	return;
}<|MERGE_RESOLUTION|>--- conflicted
+++ resolved
@@ -43,7 +43,7 @@
 /* ALGORITHM: 1 for minimize AVG tardiness, 0 for minimize MAX tardiness*/
 #define ALGORITHM MAX
  
-#define THD_POOL MAX_NUM_MEM
+//#define THD_POOL MAX_NUM_MEM
 //#define THD_POOL 1
 
 #define CBUF_UNIT 1
@@ -857,8 +857,6 @@
 		for (c = FIRST_LIST(&components[mgr], next, prev) ; 
 		     c != &components[mgr] ;
 		     c = FIRST_LIST(c, next, prev)) {
-<<<<<<< HEAD
-
 			switch (mgr) {
 			case STK_MGR:
 				if (c->ss_counter) 
@@ -871,21 +869,6 @@
 					cbufmgr_set_concurrency(c->spdid, INT_MAX, REVOKE_SPARE_TMEM);
 				else 
 					cbufmgr_set_concurrency(c->spdid, THD_POOL, REVOKE_SPARE_TMEM);
-=======
-#define REVOKE_TMEM 1
-			switch (mgr) {
-			case STK_MGR:
-				if (c->ss_counter) 
-					stkmgr_set_concurrency(c->spdid, INT_MAX, REVOKE_TMEM);
-				else 
-					stkmgr_set_concurrency(c->spdid, THD_POOL, REVOKE_TMEM);
-				break;
-			case CBUF_MGR:
-				if (c->ss_counter) 
-					cbufmgr_set_concurrency(c->spdid, INT_MAX, REVOKE_TMEM);
-				else 
-					cbufmgr_set_concurrency(c->spdid, THD_POOL, REVOKE_TMEM);
->>>>>>> f6ff64d5
 				break;
 			default: BUG();
 			}
@@ -944,7 +927,6 @@
 
 	if (first) {
 		union sched_param sp;
-<<<<<<< HEAD
 
 		first = 0;
 		INIT_LIST(&threads, next, prev);
@@ -953,16 +935,6 @@
 		sp.c.type = SCHEDP_PRIO;
 		sp.c.value = 5;
 
-=======
-
-		first = 0;
-		INIT_LIST(&threads, next, prev);
-		init_spds();
-
-		sp.c.type = SCHEDP_PRIO;
-		sp.c.value = 5;
-
->>>>>>> f6ff64d5
 		if (sched_create_thd(cos_spd_id(), sp.v, 0, 0) == 0) BUG();
 		return;
 	}
