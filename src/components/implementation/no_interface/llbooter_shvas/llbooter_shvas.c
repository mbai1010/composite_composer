--- conflicted
+++ resolved
@@ -187,15 +187,11 @@
 				crt_isb_map_in(ns_vas2, &isbctrl);
 				ss_ns_vas_activate(ns_vas2);
 			}
-<<<<<<< HEAD
 			else if (id == 3) {
-=======
-			if (id == 2) {
->>>>>>> 5bc2a1c7
 				if (crt_comp_create_in_vas(comp, name, id, elf_hdr, info, ns_vas1)) {
 					BUG();
 				}
-				//cos_isb_map_in(cos_compinfo_get(comp->comp_res)->pgtbl_cap, isbctrl.secondlvl);
+				crt_isb_map_in(ns_vas1, &isbctrl);
 			}
 			else {
 				assert(elf_hdr);
@@ -203,7 +199,6 @@
 					printc("Error constructing the resource tables and image of component %s.\n", comp->name);
 					BUG();
 				}
-				crt_isb_map_in(ns_vas1, &isbctrl);
 			}
 		}
 		assert(comp->refcnt != 0);
