--- conflicted
+++ resolved
@@ -1,11 +1,10 @@
+#include <cos_types.h>
 #include <cos_component.h>
 #include <cobj_format.h>
-<<<<<<< HEAD
 #include <cos_kernel_api.h>
 #include <cos_defkernel_api.h>
-
-=======
->>>>>>> 12ed071b
+#include <stdlib.h>
+
 #include "boot_deps.h"
 
 #define USER_CAPS_SYMB_NAME "ST_user_caps"
@@ -30,8 +29,6 @@
 } __attribute__((packed));
 
 struct component_init_str *init_args;
-
-unsigned int *boot_sched;
 
 static void
 boot_find_cobjs(struct cobj_header *h, int n)
@@ -236,6 +233,14 @@
 	return 0;
 }
 
+static void
+boot_init_sched(void)
+{
+	int i;
+
+	for (i = 0; i < MAX_NUM_SPDS; i++) schedule[i] = 0;
+	sched_cur = 0;
+}
 
 int
 boot_spd_inv_cap_alloc(struct cobj_header *h, spdid_t spdid)
@@ -390,9 +395,29 @@
 }
 
 static void
+boot_comp_preparse_name(void)
+{
+	unsigned int i;
+
+	for (i = 0; hs[i] != NULL; i++) {
+		struct cobj_header *h;
+		spdid_t             spdid;
+
+		h     = hs[i];
+		spdid = h->id;
+
+		assert(spdid != 0);
+
+		boot_comp_name_parse(spdid, h->name);
+	}
+}
+
+static void
 boot_create_cap_system(void)
 {
 	unsigned int i;
+
+	boot_comp_preparse_name();
 
 	for (i = 0; hs[i] != NULL; i++) {
 		struct cobj_header *h;
@@ -401,7 +426,6 @@
 		pgtblcap_t          pt;
 		spdid_t             spdid;
 		vaddr_t             ci = 0;
-		boot_comp_flag_t    comp_flags;
 
 		h     = hs[i];
 		spdid = h->id;
@@ -410,48 +434,21 @@
 
 		sect                                = cobj_sect_get(h, 0);
 		new_comp_cap_info[spdid].addr_start = sect->vaddr;
-		boot_comp_name_parse(spdid, h->name);
 		boot_compinfo_init(spdid, &ct, &pt, sect->vaddr);
 
 		if (boot_spd_symbs(h, spdid, &ci, &new_comp_cap_info[spdid].vaddr_user_caps)) BUG();
 		if (boot_spd_inv_cap_alloc(h, spdid)) BUG();
 		if (boot_comp_map(h, spdid, ci, pt)) BUG();
 
-<<<<<<< HEAD
 		boot_newcomp_create(spdid, boot_spd_compinfo_get(spdid));
 		PRINTC("Comp %d (%s) created @ %x!\n", h->id, h->name, sect->vaddr);
-=======
-		/* check for hardcoded "sl_" prefix in c obj to determine which cap image we create */
-		comp_flags  = boot_check_scheduler(h->name);
-		/* Check for shdmem component */
-		comp_flags  |= boot_check_shdmem(h->name);
-
-		boot_newcomp_create(spdid, new_comp_cap_info[spdid].compinfo, comp_flags);
-		printc("\nComp %d (%s) comp_flags=%d created @ %x!\n\n",
-			h->id, h->name, comp_flags, sect->vaddr);
->>>>>>> 12ed071b
 	}
 
 	return;
 }
 
 void
-<<<<<<< HEAD
-boot_init_ndeps(int num_cobj)
-{
-	int i = 0;
-
-	PRINTC("MAX DEPS: %d\n", MAX_DEPS);
-	for (i = 0; i < deps_list[i].server; i++) {
-//		if (deps_list[i].client != 0) PRINTC("client: %d, server: %d \n", deps_list[i].client, deps_list[i].server);
-	}
-
-	PRINTC("ndeps: %d\n", ndeps);
-	ndeps = i;
-}
-
-void
-boot_child_info(void)
+boot_child_info_print(void)
 {
 	int i = 0;
 
@@ -461,8 +458,6 @@
 }
 
 void
-=======
->>>>>>> 12ed071b
 cos_init(void)
 {
 	struct cobj_header *h;
@@ -474,33 +469,19 @@
 
 	h        = (struct cobj_header *)cos_comp_info.cos_poly[0];
 	num_cobj = (int)cos_comp_info.cos_poly[1];
-<<<<<<< HEAD
-
+
+	PRINTC("num cobjs: %d\n", num_cobj);
 	assert(num_cobj <= MAX_NUM_SPDS);
 	memset(new_comp_cap_info, 0, sizeof(struct comp_cap_info) * (MAX_NUM_SPDS + 1));
 
-	//deps = (struct deps *)cos_comp_info.cos_poly[2];
-	memcpy(deps_list, (struct deps *)cos_comp_info.cos_poly[2], PAGE_SIZE);
-	boot_init_ndeps(num_cobj);
-=======
-	printc("num_cobj: %d\n", num_cobj);
->>>>>>> 12ed071b
-
 	init_args = (struct component_init_str *)cos_comp_info.cos_poly[3];
 	init_args++;
 
-<<<<<<< HEAD
-	boot_sched = (unsigned int *)cos_comp_info.cos_poly[4];
 	boot_init_sched();
-
-	PRINTC("num cobjs: %d\n", num_cobj);
-=======
-	printc("num cobjs: %d\n", num_cobj);
->>>>>>> 12ed071b
 	boot_find_cobjs(h, num_cobj);
 	boot_bootcomp_init();
 	boot_create_cap_system();
-	boot_child_info();
+	boot_child_info_print();
 
 	boot_done();
 }