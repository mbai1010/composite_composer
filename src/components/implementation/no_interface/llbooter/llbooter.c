/**
 * Redistribution of this file is permitted under the BSD two clause license.
 *
 * Copyright 2019, The George Washington University
 * Author: Gabriel Parmer, gparmer@gwu.edu
 */

#include <stdlib.h>
#include <limits.h>

#include <initargs.h>
#include <barrier.h>
#include <cos_kernel_api.h>
#include <cos_defkernel_api.h>
#include <crt.h>
#include <static_slab.h>

#include <init.h>
#include <addr.h>

#ifndef BOOTER_MAX_SINV
#define BOOTER_MAX_SINV 256
#endif
#ifndef BOOTER_MAX_SCHED
#define BOOTER_MAX_SCHED 1
#endif
#ifndef BOOTER_MAX_INITTHD
#define BOOTER_MAX_INITTHD (MAX_NUM_COMPS - BOOTER_MAX_SCHED)
#endif
#ifndef INITARGS_MAX_PATHNAME
#define INITARGS_MAX_PATHNAME 512
#endif
#ifndef BOOTER_CAPMGR_MB
#define BOOTER_CAPMGR_MB 64
#endif
#ifndef BOOTER_MAX_CHKPT
#define BOOTER_MAX_CHKPT 64
#endif

/* UNCOMMENT HERE FOR CHECKPOINT FUNCTIONALITY */
/* #ifndef ENABLE_CHKPT
 * #define ENABLE_CHKPT 1
 * #endif
 */

static struct crt_comp boot_comps[MAX_NUM_COMPS];
static const  compid_t sched_root_id  = 2;
static        long     boot_id_offset = -1;

SS_STATIC_SLAB(sinv,   struct crt_sinv,   BOOTER_MAX_SINV);
SS_STATIC_SLAB(thd,    struct crt_thd,    BOOTER_MAX_INITTHD);
SS_STATIC_SLAB(rcv,    struct crt_rcv,    BOOTER_MAX_SCHED);
SS_STATIC_SLAB(chkpt,  struct crt_chkpt,  BOOTER_MAX_CHKPT);

/*
 * Assumptions: the component with the lowest id *must* be the one
 * that is passed into this function first. You *can* pass in an id
 * that is higher than we have components. In that case, this will
 * return NULL.
 */
static struct crt_comp *
boot_comp_get(compid_t id)
{
	assert(id > 0 && id <= MAX_NUM_COMPS);

	if (boot_id_offset == -1) {
		boot_id_offset = id;
	}
	/* casts are OK as we know that boot_id_offset is > 0 now */
	assert((compid_t)boot_id_offset <= id);
	assert(boot_id_offset >= 0 && id >= (compid_t)boot_id_offset);

	return &boot_comps[id - boot_id_offset];
}

static struct crt_comp *
boot_comp_self(void)
{
	return boot_comp_get(cos_compid());
}

static void
boot_comp_set_idoffset(int off)
{
	boot_id_offset = off;
}

static void
comps_init(void)
{
	struct initargs comps, curr;
	struct initargs_iter i;
	int cont, ret, j;
	int comp_idx = 0;

	/*
	 * Assume: our component id is the lowest of the ids for all
	 * components we are set to create, and that we get it from
	 * mkimg.
	 */
	if (cos_compid_uninitialized()) {
		int booter_id;

		booter_id = atoi(args_get("compid"));
		cos_compid_set(booter_id);
	}
	boot_comp_set_idoffset(cos_compid());

	ret = args_get_entry("components", &comps);
	assert(!ret);
	printc("Components (%d):\n", args_len(&comps));
	for (cont = args_iter(&comps, &i, &curr) ; cont ; cont = args_iter_next(&i, &curr)) {
		struct crt_comp *comp;
		void *elf_hdr;
		int   keylen;
		compid_t id = atoi(args_key(&curr, &keylen));
		char *name  = args_get_from("img", &curr);
		vaddr_t info = atol(args_get_from("info", &curr));
		const char *root = "binaries/";
		int   len  = strlen(root);
		char  path[INITARGS_MAX_PATHNAME + 1];

		printc("%s: %lu\n", name, id);

		assert(id < MAX_NUM_COMPS && id > 0 && name);

<<<<<<< HEAD
		memset(path, 0, INITARGS_MAX_PATHNAME + 1);
=======
		memset(path, 0, INITARGS_MAX_PATHNAME);
>>>>>>> 4f113db1
		strncat(path, root, len + 1);
		assert(path[len] == '\0');
		strncat(path, name, INITARGS_MAX_PATHNAME - len);
		assert(path[INITARGS_MAX_PATHNAME] == '\0'); /* no truncation allowed */

		comp = boot_comp_get(id);
		assert(comp);
		elf_hdr = (void *)args_get(path);

		if (id == cos_compid()) {
			int ret;

			/* booter should not have an elf object */
			assert(!elf_hdr);
			ret = crt_booter_create(comp, name, id, info);
			assert(ret == 0);
		} else {
			assert(elf_hdr);
			if (crt_comp_create(comp, name, id, elf_hdr, info)) {
				printc("Error constructing the resource tables and image of component %s.\n", comp->name);
				BUG();
			}	
		}
		assert(comp->refcnt != 0);
	}

	ret = args_get_entry("execute", &comps);
	assert(!ret);
	printc("Execution schedule:\n");
	for (cont = args_iter(&comps, &i, &curr) ; cont ; cont = args_iter_next(&i, &curr)) {
		struct crt_comp     *comp;
		int      keylen;
		compid_t id        = atoi(args_key(&curr, &keylen));
		char    *exec_type = args_value(&curr);
		struct crt_comp_exec_context ctxt = { 0 };

		assert(exec_type);
		assert(id != cos_compid());
		comp = boot_comp_get(id);
		assert(comp);

		if (!strcmp(exec_type, "sched")) {
			struct crt_rcv *r = ss_rcv_alloc();

			assert(r);
			if (crt_comp_exec(comp, crt_comp_exec_sched_init(&ctxt, r))) BUG();
			ss_rcv_activate(r);
			printc("\tCreated scheduling execution for %ld\n", id);
		} else if (!strcmp(exec_type, "init")) {
			struct crt_thd *t = ss_thd_alloc();

			assert(t);
			if (crt_comp_exec(comp, crt_comp_exec_thd_init(&ctxt, t))) BUG();
			ss_thd_activate(t);
			printc("\tCreated thread for %ld\n", id);
		} else {
			printc("Error: Found unknown execution schedule type %s.\n", exec_type);
			BUG();
		}

		comp->init_state = CRT_COMP_INIT_COS_INIT;
	}

	/* perform any necessary captbl delegations */
	ret = args_get_entry("captbl_delegations", &comps);
	assert(!ret);
	printc("Capability table delegations (%d capability managers):\n", args_len(&comps));
	/*
	 * for now, assume only one capmgr (allocating untyped memory
	 * gets complex here otherwise)
	 */
	for (cont = args_iter(&comps, &i, &curr) ; cont ; cont = args_iter_next(&i, &curr)) {
		struct crt_comp *c;
		struct initargs curr_inner;
		struct initargs_iter i_inner;
		int keylen, cont2;
		compid_t capmgr_id;
		struct crt_comp_resources comp_res = { 0 };
		crt_comp_alias_t alias_flags = 0;
		struct crt_comp *target = NULL;

		capmgr_id = atoi(args_key(&curr, &keylen));
		c = boot_comp_get(capmgr_id);
		assert(c);

		printc("\tCapmgr %ld:\n", capmgr_id);
		/* This assumes that all capabilities for a given component are *contiguous* */
		for (cont2 = args_iter(&curr, &i_inner, &curr_inner) ; cont2 ; cont2 = args_iter_next(&i_inner, &curr_inner)) {
			char    *type      = args_get_from("type", &curr_inner);
			capid_t  capno     = atoi(args_key(&curr_inner, &keylen));
			compid_t target_id = atoi(args_get_from("target", &curr_inner));

			/* If we've moved on to the next component, commit the changes for the previous */
			if (target && target != boot_comp_get(target_id)) {
				if (crt_comp_alias_in(target, c, &comp_res, alias_flags)) BUG();

				memset(&comp_res, 0, sizeof(struct crt_comp_resources));
				alias_flags = 0;
			}
			target = boot_comp_get(target_id);
			assert(target);

			printc("\t\tCapability #%ld: %s for component %ld\n", capno, type, target_id);
			if (!strcmp(type, "pgtbl")) {
				comp_res.ptc = capno;
				alias_flags |= CRT_COMP_ALIAS_PGTBL;
			} else if (!strcmp(type, "captbl")) {
				comp_res.ctc = capno;
				alias_flags |= CRT_COMP_ALIAS_CAPTBL;
			} else if (!strcmp(type, "comp")) {
				comp_res.compc = capno;
				alias_flags |= CRT_COMP_ALIAS_COMP;
			} else {
				BUG();
			}
		}
		if (crt_comp_alias_in(target, c, &comp_res, alias_flags)) BUG();
	}

	/*
	 * *No static capability slot allocations after this point.*
	 *
	 * Past this point, dynamic allocations are made into the
	 * capability tables of the components. Thus any statically
	 * allocated capability ids can be disrupted by these
	 * bump-pointer allocations if they are used past this
	 * point. All of the capability manager static capabilities
	 * should be done already.
	 *
	 * The exception is that capability ids under BOOT_CAPTLB_FREE
	 * are reserved as is, so they can be allocated to regardless.
	 */

	/*
	 * Create the synchronous invocations for the component. This
	 * has to go *after* the updating of the capability frontier
	 * for the hard-coded capabilities as we don't want to use up
	 * those slots for the synchronous invocations.
	 */
	ret = args_get_entry("sinvs", &comps);
	assert(!ret);
	printc("Synchronous invocations (%d):\n", args_len(&comps));
	for (cont = args_iter(&comps, &i, &curr) ; cont ; cont = args_iter_next(&i, &curr)) {
		struct crt_sinv *sinv;
		int serv_id = atoi(args_get_from("server", &curr));
		int cli_id  = atoi(args_get_from("client", &curr));
		struct crt_comp *serv = boot_comp_get(serv_id);
		struct crt_comp *cli = boot_comp_get(cli_id);

		sinv = ss_sinv_alloc();
		assert(sinv);
		crt_sinv_create(sinv, args_get_from("name", &curr), boot_comp_get(serv_id), boot_comp_get(cli_id),
				strtoul(args_get_from("c_fn_addr", &curr), NULL, 10), strtoul(args_get_from("c_ucap_addr", &curr), NULL, 10),
				strtoul(args_get_from("s_fn_addr", &curr), NULL, 10));
		ss_sinv_activate(sinv);
		printc("\t%s (%lu->%lu):\tclient_fn @ 0x%lx, client_ucap @ 0x%lx, server_fn @ 0x%lx\n",
		       sinv->name, sinv->client->id, sinv->server->id, sinv->c_fn_addr, sinv->c_ucap_addr, sinv->s_fn_addr);
	#ifdef ENABLE_CHKPT
		assert(serv->n_sinvs < CRT_COMP_SINVS_LEN);
		serv->sinvs[serv->n_sinvs] = *sinv;
		serv->n_sinvs++;
		assert(cli->n_sinvs < CRT_COMP_SINVS_LEN);
		cli->sinvs[cli->n_sinvs] = *sinv;
		cli->n_sinvs++;
	#endif /* ENABLE_CHKPT */
	}
	
	/*
	 * Delegate the untyped memory to the capmgr. This should go
	 * *after* all allocations that use untyped memory, so that we
	 * can delegate away the rest of our memory. FIXME: this might
	 * not be the cause currently, and we rely on a few untyped
	 * regions (after the ones we delegate to the capmgr) for the
	 * parallel thread allocations.
	 */
	ret = args_get_entry("captbl_delegations", &comps);
	assert(!ret);
	for (cont = args_iter(&comps, &i, &curr) ; cont ; cont = args_iter_next(&i, &curr)) {
		struct crt_comp *c;
		int keylen;
		struct crt_comp_exec_context ctxt = { 0 };

		c = boot_comp_get(atoi(args_key(&curr, &keylen)));
		assert(c);

		/* TODO: generalize. Give the capmgr 64MB for now. */
		if (crt_comp_exec(c, crt_comp_exec_capmgr_init(&ctxt, BOOTER_CAPMGR_MB * 1024 * 1024))) BUG();
	}

	printc("Kernel resources created, booting components!\n");

	return;
}

/*
 * We only support a single checkpoint directly above the existing components.
 * At this point we assume capability managers and schedulers will not be checkpointed
 */
void 
chkpt_comp_init(struct crt_comp *comp, struct crt_chkpt *chkpt, char *name)
{
#ifdef ENABLE_CHKPT
	/* create the component */
	void *elf_hdr;
	int   keylen;
	compid_t id;
	const char *root = "binaries/";
	int   len  = strlen(root);
	char  path[INITARGS_MAX_PATHNAME];
	struct crt_comp_exec_context ctxt = { 0 };
	struct crt_thd *t;

	id = crt_ncomp() + 1;
	assert(id < MAX_NUM_COMPS && id > 0 && name);

	assert(len < INITARGS_MAX_PATHNAME);
	memset(path, 0, INITARGS_MAX_PATHNAME);
	strncat(path, root, len);
	assert(path[len] == '\0');
	strncat(path, name, INITARGS_MAX_PATHNAME - len);
	assert(path[INITARGS_MAX_PATHNAME - 1] == '\0'); /* no truncation allowed */

	if (id == cos_compid()) {
		/* this should never happen */
		assert(0);
	} else {
		if (crt_comp_create_from(comp, name, id, chkpt)) {
			printc("Error constructing the resource tables and image of component %s.\n", comp->name);
			BUG();
		}
	}
	assert(comp->refcnt != 0);

	t = ss_thd_alloc();
	assert(t);

	if (crt_comp_exec(comp, crt_comp_exec_thd_init(&ctxt, t))) BUG();
	ss_thd_activate(t);
	comp->init_state = CRT_COMP_INIT_COS_INIT;

	/* create the sinvs */
	for (u32_t i = 0 ; i < comp->n_sinvs ; i++) {
		struct crt_sinv *sinv;
		int serv_id = comp->sinvs[i].server->id;
		int cli_id  = comp->sinvs[i].client->id;

		sinv = ss_sinv_alloc();
		assert(sinv);
		crt_sinv_create(sinv, comp->sinvs[i].name, comp->sinvs[i].server, comp->sinvs[i].client,
			comp->sinvs[i].c_fn_addr, comp->sinvs[i].c_ucap_addr, comp->sinvs[i].s_fn_addr);
		ss_sinv_activate(sinv);
		printc("\t(chkpt) sinv: %s (%lu->%lu):\tclient_fn @ 0x%lx, client_ucap @ 0x%lx, server_fn @ 0x%lx\n",
			sinv->name, sinv->client->id, sinv->server->id, sinv->c_fn_addr, sinv->c_ucap_addr, sinv->s_fn_addr);	
	}
#endif /* ENABLE_CHKPT */

}

unsigned long
addr_get(compid_t id, addr_t type)
{
	compid_t client = (compid_t)cos_inv_token();
	struct crt_comp *c, *target;
	struct cos_compinfo *ci;

	c = boot_comp_get(client);
	/* only capmgrs should be allowed to call this... */
	assert(c);
	if (!(c->flags & CRT_COMP_CAPMGR)) return 0;

	if (id <= 0 || client > MAX_NUM_COMPS) return 0;
	target = boot_comp_get(id);
	assert(target);

	ci = cos_compinfo_get(target->comp_res);

	switch (type) {
	case ADDR_CAPTBL_FRONTIER:
		return ci->cap_frontier;
	case ADDR_HEAP_FRONTIER:
		return ci->vas_frontier;
	default:
		return 0;
	}
}

static void
booter_init(void)
{
	struct cos_compinfo *boot_info = cos_compinfo_get(cos_defcompinfo_curr_get());

	cos_meminfo_init(&(boot_info->mi), BOOT_MEM_KM_BASE, COS_MEM_KERN_PA_SZ, BOOT_CAPTBL_SELF_UNTYPED_PT);
	cos_defcompinfo_init();

	cos_hw_cycles_per_usec(BOOT_CAPTBL_SELF_INITHW_BASE);
}

void
execute(void)
{
	crt_compinit_execute(boot_comp_get);
}

void
init_done_chkpt(struct crt_comp *c)
{
	struct crt_comp  *new_comp = boot_comp_get(crt_ncomp() + 1);
	struct crt_chkpt *chkpt;
	thdcap_t          thdcap;
	int               ret;
	char              name[INITARGS_MAX_PATHNAME];
	char             *prefix = "chkpt_";
	int               prefix_sz = strlen("chkpt_");

	if (c->id == cos_compid()) {
	 	/* don't allow chkpnts of the booter */
	 	BUG();
	}

	assert(INITARGS_MAX_PATHNAME > prefix_sz + strlen(c->name));
	memcpy(name, prefix, prefix_sz + 1);
	strncat(name, c->name, INITARGS_MAX_PATHNAME - prefix_sz - 1); 
	c->name[INITARGS_MAX_PATHNAME - 1] = '\0';
	
	/* completed all initialization */
	if (c->init_state >= CRT_COMP_INIT_MAIN) {
		if (crt_nchkpt() > BOOTER_MAX_CHKPT) {
			BUG();
		}

		chkpt = ss_chkpt_alloc();
		if (crt_chkpt_create(chkpt, c) != 0) {
			BUG();
		}

		ss_chkpt_activate(chkpt);
		chkpt_comp_init(new_comp, chkpt, name);
		thdcap = crt_comp_thdcap_get(new_comp);
		assert(thdcap);
		if ((ret = cos_defswitch(thdcap, TCAP_PRIO_MAX, TCAP_RES_INF, cos_sched_sync()))) {
			printc("Switch failure on thdcap %ld, with ret %d\n", thdcap, ret);
			BUG();
		}
	}

	return;
}

void
init_done(int parallel_init, init_main_t main_type)
{
	compid_t client = (compid_t)cos_inv_token();
	struct crt_comp    *c;

	assert(client > 0 && client <= MAX_NUM_COMPS);
	c = boot_comp_get(client);

	crt_compinit_done(c, parallel_init, main_type);

#ifdef ENABLE_CHKPT
	init_done_chkpt(c);
#endif /* ENABLE_CHKPT */
	return;

}


void
init_exit(int retval)
{
	compid_t client = (compid_t)cos_inv_token();
	struct crt_comp *c;

	assert(client > 0 && client <= MAX_NUM_COMPS);
	c = boot_comp_get(client);
	assert(c);

	crt_compinit_exit(c, retval);

	/* TODO: recycle back to a chkpt via chkpt_restore() */

	while (1) ;
}

void
cos_init(void)
{
	booter_init();
	comps_init();
}

void
parallel_main(coreid_t cid)
{
	execute();
}<|MERGE_RESOLUTION|>--- conflicted
+++ resolved
@@ -124,11 +124,7 @@
 
 		assert(id < MAX_NUM_COMPS && id > 0 && name);
 
-<<<<<<< HEAD
-		memset(path, 0, INITARGS_MAX_PATHNAME + 1);
-=======
 		memset(path, 0, INITARGS_MAX_PATHNAME);
->>>>>>> 4f113db1
 		strncat(path, root, len + 1);
 		assert(path[len] == '\0');
 		strncat(path, name, INITARGS_MAX_PATHNAME - len);
