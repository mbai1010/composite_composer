--- conflicted
+++ resolved
@@ -399,13 +399,9 @@
 	cbuf_item->entry = mc;
 
 	mc->c.ptr     = d->owner.addr >> PAGE_ORDER;
-<<<<<<< HEAD
-	mc->c.obj_sz  = (unsigned int)(PAGE_SIZE) >> CBUF_OBJ_SZ_SHIFT;
-=======
 	/* Crap solution to get rid of a compiler warning... */
 	mc->c.obj_sz  = (u16_t) 0x3F & 
 		(((u16_t)PAGE_SIZE) >> (u16_t)CBUF_OBJ_SZ_SHIFT);
->>>>>>> f5f6fead
 	mc->c_0.th_id = cos_get_thd_id();
 	mc->c.flags  |= CBUFM_IN_USE | CBUFM_TOUCHED;
 done:
