--- conflicted
+++ resolved
@@ -172,13 +172,8 @@
 	int woken = 0;
 	struct blocked_thd *bthd, *bthd_next;
 
-<<<<<<< HEAD
 	DOUT("thd %d now wake glb, spd %d!\n",cos_get_thd_id(),spdid);
 
-=======
-	mgr_spdid = cos_spd_id();
-	DOUT("now wake glb!\n");
->>>>>>> 4e20b57c
 	if (!spdid){  // all thds on glb blk list
 		for(bthd = FIRST_LIST(&global_blk_list, next, prev) ; bthd != &global_blk_list ; bthd = bthd_next) {
 			bthd_next = __wake_glb_thread(bthd);
@@ -195,13 +190,10 @@
 			}
 		}
 	}
-<<<<<<< HEAD
+
 	if (woken && EMPTY_LIST(&global_blk_list, next, prev))
 		mempool_clear_glb_blked(cos_spd_id());
 	DOUT("done wake up glb!\n");
-=======
-	DOUT("done!\n");
->>>>>>> 4e20b57c
 }
 
 /* wake up all blked threads on local list */
@@ -231,10 +223,8 @@
 static inline void
 tmem_spd_wake_threads(struct spd_tmem_info *sti)
 {
-<<<<<<< HEAD
-=======
 	DOUT("waking up local threads for spd %ld\n", cos_spd_id());
->>>>>>> 4e20b57c
+
 	DOUT("thd %d: ************ start waking up %d threads for spd %d ************\n",
 	       cos_get_thd_id(),sti->num_blocked_thds, sti->spdid);
 	wake_local_blk_list(&sti->bthd_list);
@@ -272,10 +262,7 @@
 	sti->num_glb_blocked++;
 	bthd->thd_id = tid;
 	bthd->spdid = sti->spdid;
-<<<<<<< HEAD
-
-=======
->>>>>>> 4e20b57c
+
 	DOUT("Adding thd to the global blocked list: %d\n", bthd->thd_id);
 	ADD_LIST(&global_blk_list, bthd, next, prev);
 }
@@ -399,7 +386,7 @@
 {
 	TAKE();
 	/* stkmgr_print_ci_freelist(); */
-	DOUT("MGR %ld -> allocated: %d,\n", cos_spd_id(), tmems_allocated);
+	printc("MGR %ld -> allocated: %d,\n", cos_spd_id(), tmems_allocated);
 	RELEASE();
 }
 
