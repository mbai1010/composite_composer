extern crate toml;
#[macro_use]
extern crate serde_derive;
extern crate itertools;
extern crate tar;
extern crate xmas_elf;
extern crate petgraph;

mod address_assignment;
mod build;
mod compobject;
mod cossystem;
mod initargs;
mod invocations;
mod passes;
mod pipe;
mod properties;
mod resources;
mod symbols;
mod syshelpers;
mod tot_order;
<<<<<<< HEAD
mod virt_resources;
=======
mod graph;
>>>>>>> b452fdf4

use address_assignment::AddressAssignmentx86_64;
use build::DefaultBuilder;
use compobject::{Constructor, ElfObject};
use cossystem::SystemSpec;
use initargs::Parameters;
use invocations::Invocations;
use passes::{BuildState, ComponentId, SystemState, Transition, TransitionIter};
use properties::CompProperties;
use resources::ResAssignPass;
use std::env;
use tot_order::CompTotOrd;
<<<<<<< HEAD
use virt_resources::VirtResAnalysis;
=======
use graph::Graph;
>>>>>>> b452fdf4

pub fn exec() -> Result<(), String> {
    let mut args = env::args();
    let program_name = args.next();

    let arg1 = args.next();
    let arg2 = args.next();
    let arg3 = args.next();

    if None == arg1 || None == arg2 {
        return Err(format!(
            "usage: {} <sysspec>.toml <buildname>",
            program_name.unwrap()
        ));
    }

    let is_rebuild = match arg3 {
        Some(ref val) if val == "REBUILD" => true,
        Some(_) => return Err(format!("Invalid third argument. Expected 'REBUILD'.")),
        None => false,
    };

    let mut sys = SystemState::new(arg1.unwrap());
    let mut build = DefaultBuilder::new();
    build.initialize(&arg2.unwrap(), is_rebuild, &sys)?;

    sys.add_parsed(SystemSpec::transition(&sys, &mut build)?);
    sys.add_named(CompTotOrd::transition(&sys, &mut build)?);
    sys.add_virt_res(VirtResAnalysis::transition(&sys, &mut build)?);
    sys.add_address_assign(AddressAssignmentx86_64::transition(&sys, &mut build)?);
    sys.add_properties(CompProperties::transition(&sys, &mut build)?);
    sys.add_restbls(ResAssignPass::transition(&sys, &mut build)?);

    // process these in reverse order of dependencies (e.g. booter last)
    let reverse_ids: Vec<ComponentId> = sys
        .get_named()
        .ids()
        .iter()
        .map(|(k, _)| k.clone())
        .rev()
        .collect();
    for c_id in reverse_ids.iter() {
        sys.add_params_iter(&c_id, Parameters::transition_iter(c_id, &sys, &mut build)?);
        sys.add_objs_iter(&c_id, ElfObject::transition_iter(c_id, &sys, &mut build)?);
        sys.add_invs_iter(&c_id, Invocations::transition_iter(c_id, &sys, &mut build)?);
    }
    sys.add_constructor(Constructor::transition(&sys, &mut build)?);
    sys.add_graph(Graph::transition(&sys, &mut build)?);

    println!(
        "System object generated:\n\t{}",
        sys.get_constructor().image_path()
    );

    Ok(())
}

pub fn main() -> () {
    if let Err(e) = exec() {
        println!("{}", e);
    }
}<|MERGE_RESOLUTION|>--- conflicted
+++ resolved
@@ -19,11 +19,8 @@
 mod symbols;
 mod syshelpers;
 mod tot_order;
-<<<<<<< HEAD
 mod virt_resources;
-=======
 mod graph;
->>>>>>> b452fdf4
 
 use address_assignment::AddressAssignmentx86_64;
 use build::DefaultBuilder;
@@ -36,11 +33,8 @@
 use resources::ResAssignPass;
 use std::env;
 use tot_order::CompTotOrd;
-<<<<<<< HEAD
 use virt_resources::VirtResAnalysis;
-=======
 use graph::Graph;
->>>>>>> b452fdf4
 
 pub fn exec() -> Result<(), String> {
     let mut args = env::args();
