/**
 * Copyright 2007 by Gabriel Parmer, gabep1@cs.bu.edu
 *
 * Redistribution of this file is permitted under the GNU General
 * Public License v2.
 */

#include "include/thread.h"
#include "include/spd.h"
#include "include/page_pool.h"
#include "include/fpu.h"

struct thread threads[MAX_NUM_THREADS];
static struct thread *thread_freelist_head = NULL;

/* 
 * Return the depth into the stack were we are present or -1 for
 * error/not present.
 */
int
thd_validate_spd_in_callpath(struct thread *t, struct spd *s)
{
        int i;

        assert(t->stack_ptr >= 0);

        for (i = t->stack_ptr ; i >= 0 ; i--) {
                struct thd_invocation_frame *f;

                f = &t->stack_base[i];
                assert(f && f->current_composite_spd);
                if (thd_spd_in_composite(f->current_composite_spd, s)) {
                        return t->stack_ptr - i;
                }
        }
        return -1;
}

void
thd_init_all(struct thread *thds)
{
        int i;

        memset(threads, 0, sizeof(struct thread) * MAX_NUM_THREADS);
        for (i = 0 ; i < MAX_NUM_THREADS ; i++) {
                /* adjust the thread id to avoid using thread 0 clear */
                thds[i].thread_id = i+1;
                thds[i].freelist_next = (i == (MAX_NUM_THREADS-1)) ? NULL : &thds[i+1];
        }

        thread_freelist_head = thds;

        return;
}

extern void thd_publish_data_page(struct thread *thd, vaddr_t page);

struct
thread *thd_alloc(struct spd *spd)
{
<<<<<<< HEAD
	struct thread *thd, *new_freelist_head;
	unsigned short int id;
	void *page;

	do {
		thd = thread_freelist_head;
		new_freelist_head = thread_freelist_head->freelist_next;
	} while (unlikely(!cos_cas((unsigned long *)&thread_freelist_head, (unsigned long)thd, (unsigned long)new_freelist_head)));

	if (thd == NULL) {
		printk("cos: Could not create thread.\n");
		return NULL;
	}

	page = cos_get_pg_pool();
	if (unlikely(NULL == page)) {
		printk("cos: Could not allocate the data page for new thread.\n");
		thread_freelist_head = thd;
		return NULL;
	}

	id = thd->thread_id;
	memset(thd, 0, sizeof(struct thread));
	thd->thread_id = id;
	thd->cpu = get_cpuid();

	thd->data_region = page;
	*(int*)page = 4; /* HACK: sizeof(struct cos_argr_placekeeper) */
	thd->ul_data_page = COS_INFO_REGION_ADDR + (PAGE_SIZE * id);
	thd_publish_data_page(thd, (vaddr_t)page);

	/* Initialization */
	thd->stack_ptr = -1;
	/* establish this thread's base spd */
	thd_invocation_push(thd, spd, 0, 0);

	thd->flags = 0;

	thd->thread_brand = NULL;
	thd->pending_upcall_requests = 0;
	thd->freelist_next = NULL;

	return thd;
=======
        struct thread *thd, *new_freelist_head;
        unsigned short int id;
        void *page;

        do {
                thd = thread_freelist_head;
                new_freelist_head = thread_freelist_head->freelist_next;
        } while (unlikely(!cos_cas((unsigned long *)&thread_freelist_head, (unsigned long)thd, (unsigned long)new_freelist_head)));

        if (thd == NULL) {
                printk("cos: Could not create thread.\n");
                return NULL;
        }

        page = cos_get_pg_pool();
        if (unlikely(NULL == page)) {
                printk("cos: Could not allocate the data page for new thread.\n");
                thread_freelist_head = thd;
                return NULL;
        }

        id = thd->thread_id;
        memset(thd, 0, sizeof(struct thread));
        thd->thread_id = id;

        thd->data_region = page;
        *(int*)page = 4; /* HACK: sizeof(struct cos_argr_placekeeper) */
        thd->ul_data_page = COS_INFO_REGION_ADDR + (PAGE_SIZE * id);
        thd_publish_data_page(thd, (vaddr_t)page);

        /* Initialization */
        thd->stack_ptr = -1;
        /* establish this thread's base spd */
        thd_invocation_push(thd, spd, 0, 0);

        thd->flags = 0;

        thd->thread_brand = NULL;
        thd->pending_upcall_requests = 0;
        thd->freelist_next = NULL;

        fpu_thread_init(thd);

        return thd;
>>>>>>> 08dfd8d9
}

void
thd_free(struct thread *thd)
{
        struct thread *old_freelist_head;
        if (NULL == thd) return;

        while (thd->stack_ptr > 0) {
                struct thd_invocation_frame *frame;

                /*
                 * FIXME: this should include upcalling into effected
                 * spds, to inform them of the deallocation.
                 */

                frame = &thd->stack_base[thd->stack_ptr];
                spd_mpd_ipc_release((struct composite_spd*)frame->current_composite_spd);

                thd->stack_ptr--;
        }

        if (NULL != thd->data_region) {
                cos_put_pg_pool((struct page_list*)thd->data_region);
        }

        do {
                old_freelist_head = thread_freelist_head;
                thd->freelist_next = old_freelist_head;
        } while (unlikely(!cos_cas((unsigned long *)&thread_freelist_head, (unsigned long)old_freelist_head, (unsigned long)thd)));

        return;
}

void
thd_free_all(void)
{
        struct thread *t;
        int i;

        for (i = 0 ; i < MAX_NUM_THREADS ; i++) {
                t = &threads[i];

                /* is the thread active (not free)? */
                if (t->freelist_next == NULL) {
                        thd_free(t);
                }
        }
}

void
thd_init(void)
{
        thd_init_all(threads);
        /* current_thread = NULL; // Not used anymore */
}

extern int host_in_syscall(void);
extern int host_in_idle(void);
/*
 * Is the thread currently in an atomic section?  If so, rollback its
 * instruction pointer to the beginning of the section (the commit has
 * not yet happened).
 */
int
thd_check_atomic_preempt(struct thread *thd)
{
        struct spd *spd = thd_get_thd_spd(thd);
        vaddr_t ip = thd_get_ip(thd);
        int i;

        assert(host_in_syscall() || host_in_idle() || 
                        thd->flags & THD_STATE_PREEMPTED);

        for (i = 0 ; i < COS_NUM_ATOMIC_SECTIONS/2 ; i+=2) {
                if (ip > spd->atomic_sections[i] && 
                                ip < spd->atomic_sections[i+1]) {
                        thd->regs.ip = spd->atomic_sections[i];
                        cos_meas_event(COS_MEAS_ATOMIC_RBK);
                        return 1;
                }
        }

        return 0;
}

void
thd_print_regs(struct thread *t)
{
        struct pt_regs *r = &t->regs;
        struct spd *s = thd_get_thd_spd(t);

        printk("cos: spd %d, thd %d w/ regs: \ncos:\t\t"
               "eip %10x, esp %10x, eax %10x, ebx %10x, ecx %10x,\ncos:\t\t"
               "edx %10x, edi %10x, esi %10x, ebp %10x \n",
               spd_get_index(s), thd_get_id(t), (unsigned int)r->ip, (unsigned int)r->sp, 
               (unsigned int)r->ax, (unsigned int)r->bx, (unsigned int)r->cx, (unsigned int)r->dx, 
               (unsigned int)r->di, (unsigned int)r->si, (unsigned int)r->bp);

        return;
}<|MERGE_RESOLUTION|>--- conflicted
+++ resolved
@@ -58,7 +58,6 @@
 struct
 thread *thd_alloc(struct spd *spd)
 {
-<<<<<<< HEAD
 	struct thread *thd, *new_freelist_head;
 	unsigned short int id;
 	void *page;
@@ -101,53 +100,9 @@
 	thd->pending_upcall_requests = 0;
 	thd->freelist_next = NULL;
 
+        fpu_thread_init(thd);
+
 	return thd;
-=======
-        struct thread *thd, *new_freelist_head;
-        unsigned short int id;
-        void *page;
-
-        do {
-                thd = thread_freelist_head;
-                new_freelist_head = thread_freelist_head->freelist_next;
-        } while (unlikely(!cos_cas((unsigned long *)&thread_freelist_head, (unsigned long)thd, (unsigned long)new_freelist_head)));
-
-        if (thd == NULL) {
-                printk("cos: Could not create thread.\n");
-                return NULL;
-        }
-
-        page = cos_get_pg_pool();
-        if (unlikely(NULL == page)) {
-                printk("cos: Could not allocate the data page for new thread.\n");
-                thread_freelist_head = thd;
-                return NULL;
-        }
-
-        id = thd->thread_id;
-        memset(thd, 0, sizeof(struct thread));
-        thd->thread_id = id;
-
-        thd->data_region = page;
-        *(int*)page = 4; /* HACK: sizeof(struct cos_argr_placekeeper) */
-        thd->ul_data_page = COS_INFO_REGION_ADDR + (PAGE_SIZE * id);
-        thd_publish_data_page(thd, (vaddr_t)page);
-
-        /* Initialization */
-        thd->stack_ptr = -1;
-        /* establish this thread's base spd */
-        thd_invocation_push(thd, spd, 0, 0);
-
-        thd->flags = 0;
-
-        thd->thread_brand = NULL;
-        thd->pending_upcall_requests = 0;
-        thd->freelist_next = NULL;
-
-        fpu_thread_init(thd);
-
-        return thd;
->>>>>>> 08dfd8d9
 }
 
 void
