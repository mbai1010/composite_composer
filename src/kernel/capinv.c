--- conflicted
+++ resolved
@@ -800,22 +800,13 @@
 cap_arcv_op(struct cap_arcv *arcv, struct thread *thd, struct pt_regs *regs, struct comp_info *ci,
             struct cos_cpu_local_info *cos_info)
 {
-<<<<<<< HEAD
-	struct thread *next;
-	struct tcap   *tc_next   = tcap_current(cos_info);
-	struct next_thdinfo *nti = &cos_info->next_ti;
-	rcv_flags_t rflags       = __userregs_get1(regs);
-	tcap_time_t swtimeout    = TCAP_TIME_NIL;
-	tcap_time_t timeout      = __userregs_get2(regs);
-	int all_pending          = (!!(rflags & RCV_ALL_PENDING));
-=======
 	struct thread *      next;
 	struct tcap *        tc_next     = tcap_current(cos_info);
 	struct next_thdinfo *nti         = &cos_info->next_ti;
 	rcv_flags_t          rflags      = __userregs_get1(regs);
-	tcap_time_t          timeout     = TCAP_TIME_NIL;
+	tcap_time_t          swtimeout   = TCAP_TIME_NIL;
+	tcap_time_t          timeout     = __userregs_get2(regs);
 	int                  all_pending = (!!(rflags & RCV_ALL_PENDING));
->>>>>>> 270b75b5
 
 	if (unlikely(arcv->thd != thd || arcv->cpuid != get_cpuid())) return -EINVAL;
 
