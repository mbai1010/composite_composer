--- conflicted
+++ resolved
@@ -54,12 +54,8 @@
 
 #define MAX_LEN 512
 extern char timer_detector[PAGE_SIZE] PAGE_ALIGNED;
-<<<<<<< HEAD
-static inline int printfn(struct pt_regs *regs)
-=======
 static inline int 
 printfn(struct pt_regs *regs) 
->>>>>>> 04835615
 {
 	char *str;
 	int len;
@@ -494,15 +490,11 @@
 
 #define ENABLE_KERNEL_PRINT
 
-<<<<<<< HEAD
 int
 composite_syscall_slowpath(struct pt_regs *regs);
-=======
-__attribute__((section("__ipc_entry"))) COS_SYSCALL int composite_sysenter_handler(struct pt_regs *regs);
->>>>>>> 04835615
 
 __attribute__((section("__ipc_entry"))) COS_SYSCALL int
-composite_syscall_fastpath(struct pt_regs *regs)
+composite_syscall_handler(struct pt_regs *regs)
 #endif
 {
 	struct cap_header *ch;
@@ -510,17 +502,12 @@
 	struct thread *thd;
 	capid_t cap;
 	unsigned long ip, sp;
-<<<<<<< HEAD
-	/* We lookup this struct (which is on stack) only once, and
-	 * pass it into other functions to avoid unnecessary
-	 * lookup. */
-=======
 	syscall_op_t op;
 	/* 
 	 * We lookup this struct (which is on stack) only once, and
 	 * pass it into other functions to avoid unnecessary lookup.
 	 */
->>>>>>> 04835615
+
 	struct cos_cpu_local_info *cos_info = cos_cpu_local_info();
 	int ret = -ENOENT;
 
@@ -529,7 +516,8 @@
 #endif
 	cap = __userregs_getcap(regs);
 
-	//printk("calling cap %d: %x, %x, %x, %x\n", cap, __userregs_get1(regs), __userregs_get2(regs), __userregs_get3(regs), __userregs_get4(regs));
+	/* printk("calling cap %d: %x, %x, %x, %x\n", cap, __userregs_get1(regs),  */
+	/*        __userregs_get2(regs), __userregs_get3(regs), __userregs_get4(regs)); */
 
 	thd = thd_current(cos_info);
 
@@ -642,7 +630,6 @@
 
 
 	ret = composite_syscall_slowpath(regs);
-
 err:
 done:
 	__userregs_set(regs, ret, __userregs_getsp(regs), __userregs_getip(regs));
@@ -1065,7 +1052,7 @@
 
 			ret = pgtbl_get_cosframe(((struct cap_pgtbl *)ch)->pgtbl, frame_addr, &frame);
 			if (ret) cos_throw(err, ret);
-
+			
 			ret = retypetbl_retype2kern((void *)frame);
 
 			break;
