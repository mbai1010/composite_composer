/**
 * Copyright 2014 by Gabriel Parmer, gparmer@gwu.edu
 *
 * Redistribution of this file is permitted under the GNU General
 * Public License v2.
 */

#ifndef THD_H
#define THD_H

#include "component.h"
#include "cap_ops.h"
#include "fpu_regs.h"
#include "chal/cpuid.h"
#include "pgtbl.h"
#include "retype_tbl.h"
<<<<<<< HEAD
#include "tcap.h"
=======
#include "list.h"
>>>>>>> c612f094

struct invstk_entry {
	struct comp_info comp_info;
	unsigned long sp, ip; 	/* to return to */
} HALF_CACHE_ALIGNED;

#define THD_INVSTK_MAXSZ 32

/*
 * This is the data structure embedded in threads that are associated
 * with an asynchronous receive end-point.  It tracks the reference
 * count on that rcvcap, the tcap associated with it, and the thread
 * associated with the rcvcap that receives notifications for this
 * rcvcap.
 */
struct rcvcap_info {
	/* how many other arcv end-points send notifications to this one? */
	int isbound, pending, refcnt;
	/* struct tcap *rcvcap_tcap; */  /* This rcvcap's tcap */
	struct thread *rcvcap_thd_notif; /* The parent rcvcap thread for notifications */
};

typedef enum {
	THD_STATE_PREEMPTED   = 1,
	THD_STATE_RCVING      = 1<<1, /* report to parent rcvcap that we're receiving */
} thd_state_t;

/**
 * The thread descriptor.  Contains all information pertaining to a
 * thread including its registers, id, rcvcap information, and, most
 * importantly, the kernel invocation stack of execution through
 * components.
 */
struct thread {
	thdid_t tid;
	u16_t invstk_top;
        struct pt_regs regs;
        struct pt_regs fault_regs;
        struct cos_fpu fpu;

	/* TODO: same cache-line as the tid */
	struct invstk_entry invstk[THD_INVSTK_MAXSZ];

	thd_state_t state;
	cpuid_t cpuid;
<<<<<<< HEAD
	struct comp_info comp_info; /* which scheduler to notify of events? FIXME: ignored for now */
	struct invstk_entry invstk[THD_INVSTK_MAXSZ];
	capid_t arcv_cap; /* the acap id we are waiting on */
	/* TODO: gp and fp registers */

	/* Reference to TCAP bound to thread through arcv_cap */
	struct tcap *tcap;
=======
	unsigned int refcnt;
	unsigned long exec;  		/* execution time */
	struct thread *interrupted_thread;

	/* rcv end-point data-structures */
	struct rcvcap_info rcvcap;
	struct list        event_head; /* all events for *this* end-point */
	struct list_node   event_list; /* the list of events for another end-point */
>>>>>>> c612f094
} CACHE_ALIGNED;

/*
 * Thread capability descriptor that is minimal and contains only
 * consistency checking information (cpuid to ensure we're accessing
 * the thread on the correct core), and a pointer to the thread itself
 * that needs no synchronization (it is core-local, and interrupts are
 * disabled in the kernel).
 */
struct cap_thd {
	struct cap_header h;
	struct thread *t;
	cpuid_t cpuid;
} __attribute__((packed));

static void
thd_upcall_setup(struct thread *thd, u32_t entry_addr, int option, int arg1, int arg2, int arg3)
{
	struct pt_regs *r = &thd->regs;

	thd->state |= THD_STATE_PREEMPTED;
	r->cx = option;

	r->bx = arg1;
	r->di = arg2;
	r->si = arg3;

	r->ip = r->dx = entry_addr;
	r->ax = thd->tid | (get_cpuid() << 16); // thd id + cpu id

	return;
}

/*
 * FIXME: We need global thread name space as we use thd_id to access
 * simple stacks. When we have low-level per comp stack free-list, we
 * don't have to use global thread id name space.
 *
 * Update: this is only partially true.  We should really just get rid
 * of this id in the kernel and replace it with a
 * scheduler-configurable variable.  That variable can be the thread
 * id where appropriate, and some other (component-controlled)
 * principal id otherwise.  Given this, the allocator should be in the
 * scheduler, not here.
 */
extern u32_t free_thd_id;
static u32_t
alloc_thd_id(void)
{
        /* FIXME: thd id address space management. */
	if (unlikely(free_thd_id >= MAX_NUM_THREADS)) assert(0);
	return cos_faa((int*)&free_thd_id, 1);
}

static void
thd_rcvcap_take(struct thread *t)
{ t->rcvcap.refcnt++; }

static void
thd_rcvcap_release(struct thread *t)
{ t->rcvcap.refcnt--; }

static int
thd_rcvcap_isreferenced(struct thread *t)
{ return t->rcvcap.refcnt > 0; }

static int
thd_bound2rcvcap(struct thread *t)
{ return t->rcvcap.isbound; }

static void
thd_rcvcap_init(struct thread *t)
{
	struct rcvcap_info *rc = &t->rcvcap;

	rc->isbound = rc->pending = rc->refcnt = 0;
	rc->rcvcap_thd_notif = NULL;
}

static inline void
thd_rcvcap_evt_enqueue(struct thread *head, struct thread *t)
{ if (list_empty(&t->event_list)) list_enqueue(&head->event_head, &t->event_list); }

static inline void
thd_list_rem(struct thread *head, struct thread *t)
{ list_rem(&t->event_list); }

static inline struct thread *
thd_rcvcap_evt_dequeue(struct thread *head)
{ return list_dequeue(&head->event_head); }

static inline int
thd_state_evt_deliver(struct thread *t, unsigned long *a, unsigned long *b)
{
	struct thread *e = thd_rcvcap_evt_dequeue(t);

	assert(thd_bound2rcvcap(t));
	if (!e) return 0;

	*a      = e->tid | (e->state & THD_STATE_RCVING ? 1<<31 : 0);
	*b      = e->exec;
	e->exec = 0;		/* TODO: actual cycle accounting */

	return 1;
}

static int
thd_rcvcap_pending(struct thread *t)
{ return t->rcvcap.pending || list_first(&t->event_head) != NULL; }

static void
thd_rcvcap_pending_inc(struct thread *arcvt)
{ arcvt->rcvcap.pending++; }

static int
thd_rcvcap_pending_dec(struct thread *arcvt)
{
	int pending = arcvt->rcvcap.pending;

	if (pending == 0) return 0;
	arcvt->rcvcap.pending--;

	return pending;
}

static int
thd_activate(struct captbl *t, capid_t cap, capid_t capin, struct thread *thd, capid_t compcap, int init_data)
{
	struct cap_thd *tc;
	struct cap_comp *compc;
	int ret;

	compc = (struct cap_comp *)captbl_lkup(t, compcap);
	if (unlikely(!compc || compc->h.type != CAP_COMP)) return -EINVAL;

	tc = (struct cap_thd *)__cap_capactivate_pre(t, cap, capin, CAP_THD, &ret);
	if (!tc) return ret;

	/* initialize the thread */
	memcpy(&(thd->invstk[0].comp_info), &compc->info, sizeof(struct comp_info));
	thd->invstk[0].ip = thd->invstk[0].sp = 0;
	thd->tid          = alloc_thd_id();
	thd->refcnt       = 1;
     	thd->invstk_top   = 0;
	thd->cpuid        = get_cpuid();
	assert(thd->tid <= MAX_NUM_THREADS);

	thd_rcvcap_init(thd);
	list_head_init(&thd->event_head);
	list_init(&thd->event_list, thd);

	thd_upcall_setup(thd, compc->entry_addr, COS_UPCALL_THD_CREATE, init_data, 0, 0);

	/* initialize the capability */
	tc->t     = thd;
	tc->cpuid = get_cpuid();
	__cap_capactivate_post(&tc->h, CAP_THD);

	return 0;
}

static int
thd_deactivate(struct captbl *ct, struct cap_captbl *dest_ct, unsigned long capin,
	       livenessid_t lid, capid_t pgtbl_cap, capid_t cosframe_addr, const int root)
{
	struct cap_header *thd_header;
	struct thread *thd;
	unsigned long old_v = 0, *pte = NULL;
	int ret;

	thd_header = captbl_lkup(dest_ct->captbl, capin);
	if (!thd_header || thd_header->type != CAP_THD) cos_throw(err, -EINVAL);
	thd = ((struct cap_thd *)thd_header)->t;
	assert(thd->refcnt);

	if (thd->refcnt == 1) {
		if (!root) cos_throw(err, -EINVAL);
		/* last ref cannot be removed if bound to arcv cap */
		if (thd_bound2rcvcap(thd)) cos_throw(err, -EBUSY);
		/*
		 * Last reference. Require pgtbl and cos_frame cap to
		 * release the kmem page.
		 */
		ret = kmem_deact_pre(thd_header, ct, pgtbl_cap,
				     cosframe_addr, &pte, &old_v);
		if (ret) cos_throw(err, ret);
	} else {
		/* more reference exists. */
		if (root) cos_throw(err, -EINVAL);
		assert(thd->refcnt > 1);
		if (pgtbl_cap || cosframe_addr) {
			/* we pass in the pgtbl cap and frame addr,
			 * but ref_cnt is > 1. We'll ignore the two
			 * parameters as we won't be able to release
			 * the memory. */
			printk("cos: deactivating thread but not able to release kmem page (%p) yet (ref_cnt %d).\n",
			       (void *)cosframe_addr, thd->refcnt);
		}
	}

	ret = cap_capdeactivate(dest_ct, capin, CAP_THD, lid);
	if (ret) cos_throw(err, ret);

	thd->refcnt--;
	/* deactivation success */
	if (thd->refcnt == 0) {
		/* move the kmem for the thread to a location
		 * in a pagetable as COSFRAME */
		ret = kmem_deact_post(pte, old_v);
		if (ret) cos_throw(err, ret);
	}

	return 0;
err:
	return ret;
}

static void
thd_init(void)
{
	assert(sizeof(struct cap_thd) <= __captbl_cap2bytes(CAP_THD));
	//assert(offsetof(struct thread, regs) == 4); /* see THD_REGS in entry.S */
}

static inline struct thread *
thd_current(struct cos_cpu_local_info *cos_info)
{ return (struct thread *)(cos_info->curr_thd); }

static inline void
thd_current_update(struct thread *next, struct thread *prev, struct cos_cpu_local_info *cos_info)
{
	/* commit the cached data */
	prev->invstk_top = cos_info->invstk_top;
	cos_info->invstk_top = next->invstk_top;

	cos_info->curr_thd = (void *)next;
}

static inline int curr_invstk_inc(struct cos_cpu_local_info *cos_info)
{
	return cos_info->invstk_top++;
}

static inline int curr_invstk_dec(struct cos_cpu_local_info *cos_info)
{
	return cos_info->invstk_top--;
}

static inline int curr_invstk_top(struct cos_cpu_local_info *cos_info)
{
	return cos_info->invstk_top;
}

static inline struct comp_info *
thd_invstk_current(struct thread *curr_thd, unsigned long *ip, unsigned long *sp, struct cos_cpu_local_info *cos_info)
{
	/* curr_thd should be the current thread! We are using cached invstk_top. */
	struct invstk_entry *curr;

	curr = &curr_thd->invstk[curr_invstk_top(cos_info)];
	*ip = curr->ip;
	*sp = curr->sp;

	return &curr->comp_info;
}

static inline pgtbl_t
thd_current_pgtbl(struct thread *thd)
{
	struct invstk_entry *curr_entry;

	/* don't use the cached invstk_top here. We need the stack
	 * pointer of the specified thread. */
	curr_entry = &thd->invstk[thd->invstk_top];
	return curr_entry->comp_info.pgtbl;
}

static inline int
thd_invstk_push(struct thread *thd, struct comp_info *ci, unsigned long ip, unsigned long sp, struct cos_cpu_local_info *cos_info)
{
	struct invstk_entry *top, *prev;

	if (unlikely(curr_invstk_top(cos_info) >= THD_INVSTK_MAXSZ)) return -1;

	prev = &thd->invstk[curr_invstk_top(cos_info)];
	top  = &thd->invstk[curr_invstk_top(cos_info)+1];
	curr_invstk_inc(cos_info);
	prev->ip = ip;
	prev->sp = sp;
	memcpy(&top->comp_info, ci, sizeof(struct comp_info));
	top->ip  = top->sp = 0;

	return 0;
}

static inline struct comp_info *
thd_invstk_pop(struct thread *thd, unsigned long *ip, unsigned long *sp, struct cos_cpu_local_info *cos_info)
{
	if (unlikely(curr_invstk_top(cos_info) == 0)) return NULL;
	curr_invstk_dec(cos_info);
	return thd_invstk_current(thd, ip, sp, cos_info);
}

static inline void thd_preemption_state_update(struct thread *curr, struct thread *next, struct pt_regs *regs)
{
	curr->state             |= THD_STATE_PREEMPTED;
	next->interrupted_thread = curr;
	memcpy(&curr->regs, regs, sizeof(struct pt_regs));
}


#endif /* THD_H */<|MERGE_RESOLUTION|>--- conflicted
+++ resolved
@@ -14,11 +14,8 @@
 #include "chal/cpuid.h"
 #include "pgtbl.h"
 #include "retype_tbl.h"
-<<<<<<< HEAD
 #include "tcap.h"
-=======
 #include "list.h"
->>>>>>> c612f094
 
 struct invstk_entry {
 	struct comp_info comp_info;
@@ -64,15 +61,6 @@
 
 	thd_state_t state;
 	cpuid_t cpuid;
-<<<<<<< HEAD
-	struct comp_info comp_info; /* which scheduler to notify of events? FIXME: ignored for now */
-	struct invstk_entry invstk[THD_INVSTK_MAXSZ];
-	capid_t arcv_cap; /* the acap id we are waiting on */
-	/* TODO: gp and fp registers */
-
-	/* Reference to TCAP bound to thread through arcv_cap */
-	struct tcap *tcap;
-=======
 	unsigned int refcnt;
 	unsigned long exec;  		/* execution time */
 	struct thread *interrupted_thread;
@@ -81,7 +69,8 @@
 	struct rcvcap_info rcvcap;
 	struct list        event_head; /* all events for *this* end-point */
 	struct list_node   event_list; /* the list of events for another end-point */
->>>>>>> c612f094
+
+	struct tcap *tcap;
 } CACHE_ALIGNED;
 
 /*
