/**
 * Copyright 2014 by Gabriel Parmer, gparmer@gwu.edu
 *
 * Redistribution of this file is permitted under the GNU General
 * Public License v2.
 */

#ifndef PGTBL_H
#define PGTBL_H

/***
 * This is a test of the ertrie code that essentially emulates the
 * special constraints of a page-table to make sure they work for that
 * specific case.
 */

<<<<<<< HEAD
#include "ertrie.h"
#include "per_cpu.h"
=======
#include <ertrie.h>
#include <captbl.h>
>>>>>>> 38d3bef1

enum {
	PGTBL_PRESENT      = 1,
	PGTBL_WRITABLE     = 1<<1,
	PGTBL_USER         = 1<<2,
	PGTBL_WT           = 1<<3, 	/* write-through caching */
	PGTBL_NOCACHE      = 1<<4, 	/* caching disabled */
	PGTBL_ACCESSED     = 1<<5,
	PGTBL_MODIFIED     = 1<<6,
	PGTBL_SUPER        = 1<<7, 	/* super-page (4MB on x86-32) */
	PGTBL_GLOBAL       = 1<<8,
	PGTBL_COSFRAME     = 1<<9,
	PGTBL_INTERN_DEF   = PGTBL_PRESENT|PGTBL_WRITABLE|PGTBL_USER| 
	                     PGTBL_ACCESSED|PGTBL_MODIFIED,
};

#define PGTBL_PAGEIDX_SHIFT (12)
#define PGTBL_FLAG_MASK     ((1<<PGTBL_PAGEIDX_SHIFT)-1)
#define PGTBL_FRAME_MASK    (~PGTBL_FLAG_MASK)
#define PGTBL_DEPTH         2
#define PGTBL_ORD           10

/* 
 * Use the passed in page, but make sure that we only use the passed
 * in page once.
 */
static inline void *
__pgtbl_a(void *d, int sz, int leaf) 
{ 
	void **i = d, *p;

	(void)leaf;
	assert(sz == PAGE_SIZE);
	if (unlikely(!*i)) return NULL;
	p = *i;
	*i = NULL;
	return p;
}
static struct ert_intern *
__pgtbl_get(struct ert_intern *a, void *accum, int isleaf)
{ 
	/* don't use | here as we only want the pte flags */
	*(u32_t*)accum = (((u32_t)a->next) & PGTBL_FLAG_MASK); 
	if (!isleaf) return chal_pa2va((void*)((((u32_t)a->next) & PGTBL_FRAME_MASK))); 
	/* return pa when it's leaf */
	else         return (struct ert_intern *)(((u32_t)a->next) & PGTBL_FRAME_MASK);
}
static int __pgtbl_isnull(struct ert_intern *a, void *accum, int isleaf) 
{ (void)isleaf; (void)accum; return !(((u32_t)(a->next)) & (PGTBL_PRESENT|PGTBL_COSFRAME)); }
static void __pgtbl_init(struct ert_intern *a, int isleaf) 
{ 
	if (isleaf) return; 
	a->next = NULL;
}

static inline int __pgtbl_setleaf(struct ert_intern *a, void *v)
{
	u32_t old, new;

	old = (u32_t)(a->next);
	new = (u32_t)((u32_t)((u32_t)v & PGTBL_FRAME_MASK) | ((u32_t)v & PGTBL_FLAG_MASK));

	if (cos_cas((unsigned long *)&(a->next), old, new)) return 0;
	else return -1;
}
/* Note:  We're just using pre-defined default flags for internal (pgd) entries */
static void __pgtbl_set(struct ert_intern *a, void *v, void *accum, int isleaf) 
{ 
	(void)accum; assert(!isleaf);
	a->next = (void*)((u32_t)chal_va2pa((void*)((u32_t)v & PGTBL_FRAME_MASK)) | PGTBL_INTERN_DEF); 
}
static inline void *__pgtbl_getleaf(struct ert_intern *a, void *accum)
{ if (unlikely(!a)) return NULL; return __pgtbl_get(a, accum, 1); }

ERT_CREATE(__pgtbl, pgtbl, PGTBL_DEPTH, PGTBL_ORD, sizeof(int*), PGTBL_ORD, sizeof(int*), NULL, \
	   __pgtbl_init, __pgtbl_get, __pgtbl_isnull, __pgtbl_set,	\
	   __pgtbl_a, __pgtbl_setleaf, __pgtbl_getleaf, ert_defresolve);

/* make it an opaque type...not to be touched */
typedef struct pgtbl * pgtbl_t; 

/* Capability structure */
struct cap_pgtbl {
	struct cap_header h;
	struct pgtbl *pgtbl;
	int lvl; 		/* what level are the pgtbl nodes at? */
};

static pgtbl_t pgtbl_alloc(void *page) 
{ return __pgtbl_alloc(&page); }

static void
pgtbl_init_pte(void *pte)
{
	int i;
	unsigned long *vals = pte;

	for (i = 0 ; i < 1<<PGTBL_ORD ; i++) vals[i] = 0;
}

static int 
pgtbl_intern_expand(pgtbl_t pt, u32_t addr, void *pte, u32_t flags)
{
	unsigned long accum = (unsigned long)flags;
	int ret;

	/* NOTE: flags currently ignored. */

	assert(pt);
	assert((PGTBL_FLAG_MASK & (u32_t)pte) == 0);
	assert((PGTBL_FRAME_MASK & flags) == 0);

	if (!pte) return -EINVAL;
	ret = __pgtbl_expandn(pt, (unsigned long)(addr >> PGTBL_PAGEIDX_SHIFT), 
			      PGTBL_DEPTH, &accum, &pte, NULL);
	if (!ret && pte) return -EEXIST; /* no need to expand */
	assert(!(ret && !pte));		 /* error and used memory??? */

	return ret;
}

static void *
pgtbl_intern_prune(pgtbl_t pt, u32_t addr)
{
	unsigned long accum = 0, *pgd;
	void *page;

	assert(pt);
	assert((PGTBL_FLAG_MASK & (u32_t)addr) == 0);

	pgd = __pgtbl_lkupan((pgtbl_t)((u32_t)pt|PGTBL_PRESENT), (u32_t)addr >> PGTBL_PAGEIDX_SHIFT, 1, &accum);
	if (!pgd) return NULL;
	page = __pgtbl_get((struct ert_intern *)pgd, &accum, 0);
	accum = 0;
	__pgtbl_set((struct ert_intern *)pgd, NULL, &accum, 0);

	return page;
}

static void *
pgtbl_get_pgd(pgtbl_t pt, u32_t addr)
{
	unsigned long accum = 0;

	assert(pt);
	return __pgtbl_lkupan((pgtbl_t)((u32_t)pt|PGTBL_PRESENT), (u32_t)addr >> PGTBL_PAGEIDX_SHIFT, 1, &accum);
}

static int
pgtbl_check_pgd_absent(pgtbl_t pt, u32_t addr)
{
	return __pgtbl_isnull(pgtbl_get_pgd(pt, (u32_t)addr), 0, 0);
}

static int
pgtbl_mapping_add(pgtbl_t pt, u32_t addr, u32_t page, u32_t flags)
{
	unsigned long accum = 0, *pte = NULL;

	assert(pt);
	assert((PGTBL_FLAG_MASK & addr) == 0);
	assert((PGTBL_FLAG_MASK & page) == 0);
	assert((PGTBL_FRAME_MASK & flags) == 0);

	return __pgtbl_expandn(pt, addr >> PGTBL_PAGEIDX_SHIFT, 
			       PGTBL_DEPTH+1, &accum, &pte, (void*)(page | flags));
}

static int
pgtbl_mapping_mod(pgtbl_t pt, void *addr, u32_t flags, u32_t *prevflags)
{
	unsigned long accum;
	void *page;
	
	assert(pt && prevflags);
	assert((PGTBL_FLAG_MASK & (u32_t)addr) == 0);
	assert((PGTBL_FRAME_MASK & flags) == 0);

	*prevflags = 0;
	page = __pgtbl_lkupan((pgtbl_t)((u32_t)pt|PGTBL_PRESENT), (u32_t)addr >> PGTBL_PAGEIDX_SHIFT, PGTBL_DEPTH+1, prevflags);
	if (!page) return -ENOENT;
	__pgtbl_set(page, &flags, &accum, 1);

	return 0;
}

static int
pgtbl_mapping_del(pgtbl_t pt, u32_t addr)
{
	unsigned long accum = 0, *pte = NULL;

	assert(pt);
	assert((PGTBL_FLAG_MASK & addr) == 0);

	return __pgtbl_expandn(pt, addr >> PGTBL_PAGEIDX_SHIFT, 
			       PGTBL_DEPTH+1, &accum, &pte, NULL);
}

/* vaddr -> kaddr */
static vaddr_t
pgtbl_translate(pgtbl_t pt, u32_t addr, u32_t *flags)
{ 
	void *ret = __pgtbl_lkupan((pgtbl_t)((unsigned long)pt | PGTBL_PRESENT), 
				    addr >> PGTBL_PAGEIDX_SHIFT, PGTBL_DEPTH+1, flags); 
	if (*flags & PGTBL_PRESENT) return (vaddr_t)chal_pa2va(ret);
	else                        return (vaddr_t)NULL;
}

static paddr_t
pgtbl_lookup(pgtbl_t pt, u32_t addr, u32_t *flags)
{ 
	void * ret = __pgtbl_lkupan((pgtbl_t)((unsigned long)pt | PGTBL_PRESENT), 
				    addr >> PGTBL_PAGEIDX_SHIFT, PGTBL_DEPTH+1, flags); 
	if (*flags & PGTBL_PRESENT) return (paddr_t)ret;
	else                        return (paddr_t)NULL;
}

static pgtbl_t pgtbl_create(void *page) { return pgtbl_alloc(page); }

#endif /* PGTBL_H */<|MERGE_RESOLUTION|>--- conflicted
+++ resolved
@@ -14,13 +14,9 @@
  * specific case.
  */
 
-<<<<<<< HEAD
 #include "ertrie.h"
 #include "per_cpu.h"
-=======
-#include <ertrie.h>
-#include <captbl.h>
->>>>>>> 38d3bef1
+//#include "captbl.h"
 
 enum {
 	PGTBL_PRESENT      = 1,
@@ -103,11 +99,11 @@
 typedef struct pgtbl * pgtbl_t; 
 
 /* Capability structure */
-struct cap_pgtbl {
-	struct cap_header h;
-	struct pgtbl *pgtbl;
-	int lvl; 		/* what level are the pgtbl nodes at? */
-};
+/* struct cap_pgtbl { */
+/* 	struct cap_header h; */
+/* 	struct pgtbl *pgtbl; */
+/* 	int lvl; 		/\* what level are the pgtbl nodes at? *\/ */
+/* }; */
 
 static pgtbl_t pgtbl_alloc(void *page) 
 { return __pgtbl_alloc(&page); }
