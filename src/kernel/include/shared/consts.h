/**
 * Copyright 2007 by Gabriel Parmer, gabep1@cs.bu.edu
 *
 * Redistribution of this file is permitted under the GNU General
 * Public License v2.
 */

/* 
 * This file is included by both the kernel and by components.  Thus
 * any defines might need to be, unfortunately, made using ifdefs
 */

#ifndef CONSTS_H
#define CONSTS_H

#ifndef __ASM__
#ifdef __KERNEL__
#include <linux/thread_info.h> /* for PAGE_SIZE */
#else 
struct pt_regs {
        long bx;
        long cx;
        long dx;
        long si;
        long di;
        long bp;
        long ax;
        long ds;
        long es;
        long fs;
        long gs;
        long orig_ax;
        long ip;
        long cs;
        long flags;
        long sp;
        long ss;
};
//struct pt_regs { int dummy[16]; };
#endif
#endif
#define PAGE_ORDER 12
#ifndef __KERNEL__
#define PAGE_SIZE (1<<PAGE_ORDER)
#endif

#define MAX_SERVICE_DEPTH 31
<<<<<<< HEAD
#define MAX_NUM_THREADS 200
=======
#define MAX_NUM_THREADS 128
>>>>>>> 0534582a
/* Stacks are 2 * page_size (expressed in words) */
#define MAX_STACK_SZ    (PAGE_SIZE/4) /* a page */
#define COS_STACK_SZ    (MAX_STACK_SZ*4)
#define ALL_STACK_SZ    (MAX_NUM_THREADS*MAX_STACK_SZ)
#define MAX_SPD_VAS_LOCATIONS 8

/* a kludge:  should not use a tmp stack on a stack miss */
#define TMP_STACK_SZ       (128/4) 
#define ALL_TMP_STACKS_SZ  (MAX_NUM_THREADS*TMP_STACK_SZ)

#define MAX_SCHED_HIER_DEPTH 4

#define MAX_NUM_SPDS   64
#define MAX_STATIC_CAP 256
#define MAX_NUM_ACAP 256

#define PAGE_MASK    (~(PAGE_SIZE-1))
#define PGD_SHIFT    22
#define PGD_RANGE    (1<<PGD_SHIFT)
#define PGD_SIZE     PGD_RANGE
#define PGD_MASK     (~(PGD_RANGE-1))
#define PGD_PER_PTBL 1024

/* For this family of macros, do NOT pass zero as the pow2 */
#define round_to_pow2(x, pow2)    (((unsigned long)(x))&(~((pow2)-1)))
#define round_up_to_pow2(x, pow2) (round_to_pow2(((unsigned long)x)+(pow2)-1, (pow2)))
 
#define round_to_page(x)        round_to_pow2(x, PAGE_SIZE)
#define round_up_to_page(x)     round_up_to_pow2(x, PAGE_SIZE)
#define round_to_pgd_page(x)    round_to_pow2(x, PGD_SIZE)
#define round_up_to_pgd_page(x) round_up_to_pow2(x, PGD_SIZE)

#define CACHE_LINE (64)
#define CACHE_ALIGNED __attribute__ ((aligned (CACHE_LINE)))
#define HALF_CACHE_ALIGNED __attribute__ ((aligned (CACHE_LINE/2)))
#define PAGE_ALIGNED __attribute__ ((aligned(PAGE_SIZE)))
#define WORD_SIZE 32

#define round_to_cacheline(x)    round_to_pow2(x, CACHE_LINE)
#define round_up_to_cacheline(x) round_up_to_pow2(x, CACHE_LINE)

#define SHARED_REGION_START (1<<30)  // 1 gig
#define SHARED_REGION_SIZE PGD_RANGE
#define SERVICE_START (SHARED_REGION_START+SHARED_REGION_SIZE)
#define SERVICE_END   ((unsigned long)SHARED_REGION_START+(unsigned long)(1<<30))
/* size of virtual address spanned by one pgd entry */
#define SERVICE_SIZE PGD_RANGE
#define COS_INFO_REGION_ADDR SHARED_REGION_START
#define COS_DATA_REGION_LOWER_ADDR (COS_INFO_REGION_ADDR+PAGE_SIZE)
#define COS_DATA_REGION_MAX_SIZE (MAX_NUM_THREADS*PAGE_SIZE)

#define COS_NUM_ATOMIC_SECTIONS 10

#define COS_MAX_MEMORY (128*1024) /* vas extents now support up to 254MB */ 

#include "../asm_ipc_defs.h"

#define KERN_BASE_ADDR 0xc0000000 //CONFIG_PAGE_OFFSET

#define CHAR_PER_INT (sizeof(int) / sizeof(char))
#define PARAMS_PER_INV 4
#define CHAR_PER_INV (CHAR_PER_INT * PARAMS_PER_INV)

#define CPUID_OFFSET_IN_THREAD_INFO 4
#define THREAD_SIZE_LINUX 8192

/* We save information on the user level stack for fast access. The
 * offsets below are used to access CPU and thread IDs. */
#define CPUID_OFFSET 1
#define THDID_OFFSET 2

#endif<|MERGE_RESOLUTION|>--- conflicted
+++ resolved
@@ -45,11 +45,7 @@
 #endif
 
 #define MAX_SERVICE_DEPTH 31
-<<<<<<< HEAD
-#define MAX_NUM_THREADS 200
-=======
 #define MAX_NUM_THREADS 128
->>>>>>> 0534582a
 /* Stacks are 2 * page_size (expressed in words) */
 #define MAX_STACK_SZ    (PAGE_SIZE/4) /* a page */
 #define COS_STACK_SZ    (MAX_STACK_SZ*4)
