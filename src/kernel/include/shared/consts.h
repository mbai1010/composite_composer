--- conflicted
+++ resolved
@@ -44,13 +44,7 @@
 #endif
 #define PAGE_ORDER 12
 #ifndef __KERNEL__
-<<<<<<< HEAD
-#ifndef PAGE_SIZE
-#define PAGE_SIZE (1<<PAGE_ORDER)
-=======
 #define PAGE_SIZE (1 << PAGE_ORDER)
->>>>>>> 46bea127
-#endif
 #endif
 
 #define MAX_SERVICE_DEPTH 31
