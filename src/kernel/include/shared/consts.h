--- conflicted
+++ resolved
@@ -107,16 +107,8 @@
 #define COS_NUM_ATOMIC_SECTIONS 10
 
 /* # of pages */
-<<<<<<< HEAD
-#define COS_MAX_MEMORY_MB (980) /* total user memory in MBs */
-#define COS_MAX_MEMORY    ((COS_MAX_MEMORY_MB << 20) / PAGE_SIZE)  /* # of pages */ 
-#define COS_MEM_BOUND     (COS_MEM_START + COS_MAX_MEMORY*PAGE_SIZE) /* highest physical address */
-#define KERN_MEM_ORDER    (10)        /* should be fine when <= 10 */
-#define COS_KERNEL_MEMORY (1 << KERN_MEM_ORDER)   /* 2^n pages kernel memory */
-=======
-#define COS_MAX_MEMORY    (COS_MEM_USER_PA_SZ/PAGE_SIZE)  /* # of pages. vas extents now support up to 254MB */ 
+#define COS_MAX_MEMORY    (COS_MEM_USER_PA_SZ/PAGE_SIZE)  /* # of pages */ 
 #define COS_MEM_BOUND     (COS_MEM_USER_PA + COS_MAX_MEMORY*PAGE_SIZE) /* highest physical address */
->>>>>>> 04835615
 
 /* These are deprecated, use the macros they reference */
 #define KERN_MEM_ORDER    (COS_MEM_KERN_PA_ORDER-PAGE_ORDER)		     
