/**
 * Copyright 2014 by Gabriel Parmer, gparmer@gwu.edu
 *
 * Redistribution of this file is permitted under the GNU General
 * Public License v2.
 */

/*
 * Note that this file is included both by the kernel and by
 * components.  Unfortunately, that means that ifdefs might need to be
 * used to maintain the correct defines.
 */

#ifndef TYPES_H
#define TYPES_H

#include "./consts.h"
#include "./cos_config.h"
#include "./chal_config.h"

#ifndef LLONG_MAX
#define LLONG_MAX 9223372036854775807LL
#endif

typedef unsigned long word_t;
typedef u64_t         cycles_t;
typedef u64_t         microsec_t;
typedef unsigned long tcap_res_t;
typedef unsigned long tcap_time_t;
typedef u64_t         tcap_prio_t;
typedef u64_t         tcap_uid_t;
typedef u32_t         sched_tok_t;
#define PRINT_CAP_TEMP (1 << 14)

/*
 * The assumption in the following is that cycles_t are higher
 * fidelity than tcap_time_t:
 *
 *  sizeof(cycles_t) >= sizeof(tcap_time_t)
 */
#define TCAP_TIME_QUANTUM_ORD 12
#define TCAP_TIME_MAX_ORD (TCAP_TIME_QUANTUM_ORD + (sizeof(tcap_time_t) * 8))
#define TCAP_TIME_MAX_BITS(c) (((u64_t)c >> TCAP_TIME_MAX_ORD) << TCAP_TIME_MAX_ORD)
#define TCAP_TIME_NIL 0

static inline cycles_t
tcap_time2cyc(tcap_time_t c, cycles_t curr)
{
	return (((cycles_t)c) << TCAP_TIME_QUANTUM_ORD) | TCAP_TIME_MAX_BITS(curr);
}
static inline tcap_time_t
tcap_cyc2time(cycles_t c)
{
	tcap_time_t t = (tcap_time_t)(c >> TCAP_TIME_QUANTUM_ORD);
	return t == TCAP_TIME_NIL ? 1 : t;
}
static inline int
cycles_same(cycles_t a, cycles_t b, cycles_t diff_thresh)
{
	return (b < a ? a - b : b - a) <= diff_thresh;
}
/* FIXME: if wraparound happens, we need additional logic to compensate here */
static inline int
tcap_time_lessthan(tcap_time_t a, tcap_time_t b)
{
	return a < b;
}

typedef enum {
	TCAP_DELEG_TRANSFER = 1,
	TCAP_DELEG_YIELD    = 1 << 1,
} tcap_deleg_flags_t;

typedef enum {
	RCV_NON_BLOCKING = 1,
	RCV_ALL_PENDING  = 1 << 1,
} rcv_flags_t;

#define BOOT_LIVENESS_ID_BASE 2

typedef enum {
	CAPTBL_OP_CPY,
	CAPTBL_OP_CONS,
	CAPTBL_OP_DECONS,
	CAPTBL_OP_THDACTIVATE,
	CAPTBL_OP_THDDEACTIVATE,
	CAPTBL_OP_THDTLSSET,
	CAPTBL_OP_COMPACTIVATE,
	CAPTBL_OP_COMPDEACTIVATE,
	CAPTBL_OP_SINVACTIVATE,
	CAPTBL_OP_SINVDEACTIVATE,
	CAPTBL_OP_SRETACTIVATE,
	CAPTBL_OP_SRETDEACTIVATE,
	CAPTBL_OP_ASNDACTIVATE,
	CAPTBL_OP_ASNDDEACTIVATE,
	CAPTBL_OP_ARCVACTIVATE,
	CAPTBL_OP_ARCVDEACTIVATE,
	CAPTBL_OP_MEMACTIVATE,
	CAPTBL_OP_MEMDEACTIVATE,
	/* CAPTBL_OP_MAPPING_MOD, */

	CAPTBL_OP_MEM_RETYPE2USER,
	CAPTBL_OP_MEM_RETYPE2KERN,
	CAPTBL_OP_MEM_RETYPE2FRAME,

	CAPTBL_OP_PGTBLACTIVATE,
	CAPTBL_OP_PGTBLDEACTIVATE,
	CAPTBL_OP_CAPTBLACTIVATE,
	CAPTBL_OP_CAPTBLDEACTIVATE,
	CAPTBL_OP_CAPKMEM_FREEZE,
	CAPTBL_OP_CAPTBLDEACTIVATE_ROOT,
	CAPTBL_OP_PGTBLDEACTIVATE_ROOT,
	CAPTBL_OP_THDDEACTIVATE_ROOT,
	CAPTBL_OP_MEMMOVE,
	CAPTBL_OP_INTROSPECT,
	CAPTBL_OP_TCAP_ACTIVATE,
	CAPTBL_OP_TCAP_TRANSFER,
	CAPTBL_OP_TCAP_DELEGATE,
	CAPTBL_OP_TCAP_MERGE,
	CAPTBL_OP_TCAP_WAKEUP,

	CAPTBL_OP_HW_ACTIVATE,
	CAPTBL_OP_HW_DEACTIVATE,
	CAPTBL_OP_HW_ATTACH,
	CAPTBL_OP_HW_DETACH,
	CAPTBL_OP_HW_MAP,
	CAPTBL_OP_HW_CYC_USEC,
	CAPTBL_OP_HW_CYC_THRESH,
} syscall_op_t;

typedef enum {
	CAP_FREE = 0,
	CAP_SINV,       /* synchronous communication -- invoke */
	CAP_SRET,       /* synchronous communication -- return */
	CAP_ASND,       /* async communication; sender */
	CAP_ARCV,       /* async communication; receiver */
	CAP_THD,        /* thread */
	CAP_COMP,       /* component */
	CAP_CAPTBL,     /* capability table */
	CAP_PGTBL,      /* page-table */
	CAP_FRAME,      /* untyped frame within a page-table */
	CAP_VM,         /* mapped virtual memory within a page-table */
	CAP_QUIESCENCE, /* when deactivating, set to track quiescence state */
	CAP_TCAP,       /* tcap captable entry */
	CAP_HW,         /* hardware (interrupt) */
} cap_t;

/* TODO: pervasive use of these macros */
/* v \in struct cap_* *, type \in cap_t */
#define CAP_TYPECHK(v, t) ((v) && (v)->h.type == (t))
#define CAP_TYPECHK_CORE(v, type) (CAP_TYPECHK((v), (type)) && (v)->cpuid == get_cpuid())

typedef unsigned long capid_t;
#define TCAP_PRIO_MAX (1ULL)
#define TCAP_PRIO_MIN ((~0ULL) >> 16) /* 48bit value */
#define TCAP_RES_GRAN_ORD 16
#define TCAP_RES_PACK(r) (round_up_to_pow2((r), 1 << TCAP_RES_GRAN_ORD))
#define TCAP_RES_EXPAND(r) ((r) << TCAP_RES_GRAN_ORD)
#define TCAP_RES_INF (~0UL)
#define TCAP_RES_MAX (TCAP_RES_INF - 1)
#define TCAP_RES_IS_INF(r) (r == TCAP_RES_INF)
typedef capid_t tcap_t;

#define ARCV_NOTIF_DEPTH 8

#define QUIESCENCE_CHECK(curr, past, quiescence_period) (((curr) - (past)) > (quiescence_period))

/*
 * The values in this enum are the order of the size of the
 * capabilities in this cacheline, offset by CAP_SZ_OFF (to compress
 * memory).
 */
typedef enum { CAP_SZ_16B = 0, CAP_SZ_32B, CAP_SZ_64B, CAP_SZ_ERR } cap_sz_t;

/* Don't use unsigned type. We use negative values for error cases. */
typedef int cpuid_t;

/* the shift offset for the *_SZ_* values */
#define CAP_SZ_OFF 4
/* The allowed amap bits of each size */
#define CAP_MASK_16B ((1 << 4) - 1)
#define CAP_MASK_32B (1 | (1 << 2))
#define CAP_MASK_64B 1

#define CAP16B_IDSZ (1 << (CAP_SZ_16B))
#define CAP32B_IDSZ (1 << (CAP_SZ_32B))
#define CAP64B_IDSZ (1 << (CAP_SZ_64B))
#define CAPMAX_ENTRY_SZ CAP64B_IDSZ

#define CAPTBL_EXPAND_SZ 128

/* a function instead of a struct to enable inlining + constant prop */
static inline cap_sz_t
__captbl_cap2sz(cap_t c)
{
	/* TODO: optimize for invocation and return */
	switch (c) {
	case CAP_SRET:
	case CAP_THD:
	case CAP_TCAP:
		return CAP_SZ_16B;
	case CAP_CAPTBL:
	case CAP_PGTBL:
	case CAP_HW: /* TODO: 256bits = 32B * 8b */
		return CAP_SZ_32B;
	case CAP_SINV:
	case CAP_COMP:
	case CAP_ASND:
	case CAP_ARCV:
		return CAP_SZ_64B;
	default:
		return CAP_SZ_ERR;
	}
}

static inline unsigned long
captbl_idsize(cap_t c)
{
	return 1 << __captbl_cap2sz(c);
}

/*
 * LLBooter initial captbl setup:
 * 0 = sret,
 * 1-3 = nil,
 * 4-5 = this captbl,
 * 6-7 = our pgtbl root,
 * 8-11 = our component,
 * 12-13 = vm pte for booter
 * 14-15 = untyped memory pgtbl root,
 * 16-17 = vm pte for physical memory,
 * 18-19 = km pte,
 * 20-21 = comp0 captbl,
 * 22-23 = comp0 pgtbl root,
 * 24-27 = comp0 component,
 * 28~(20+2*NCPU) = per core alpha thd
 *
 * Initial pgtbl setup (addresses):
 * 1GB+8MB-> = boot component VM
 * 1.5GB-> = kernel memory
 * 2GB-> = system physical memory
 */
enum
{
	BOOT_CAPTBL_SRET            = 0,
	BOOT_CAPTBL_SELF_CT         = 4,
	BOOT_CAPTBL_SELF_PT         = 6,
	BOOT_CAPTBL_SELF_COMP       = 8,
	BOOT_CAPTBL_BOOTVM_PTE      = 12,
	BOOT_CAPTBL_SELF_UNTYPED_PT = 14,
	BOOT_CAPTBL_PHYSM_PTE       = 16,
	BOOT_CAPTBL_KM_PTE          = 18,

<<<<<<< HEAD
	BOOT_CAPTBL_SINV_CAP           = 20,
	BOOT_CAPTBL_SELF_INITHW_BASE   = 24,
	BOOT_CAPTBL_SELF_INITTHD_BASE  = 28,
	/*
	 * NOTE: kernel doesn't support sharing a cache-line across cores,
	 *       so optimize to place INIT THD/TCAP on same cache line and bump by 64B for next CPU
	 */
	BOOT_CAPTBL_SELF_INITRCV_BASE  = round_up_to_pow2(BOOT_CAPTBL_SELF_INITTHD_BASE + NUM_CPU * CAP64B_IDSZ,
                                                         CAPMAX_ENTRY_SZ),
	BOOT_CAPTBL_LAST_CAP           = BOOT_CAPTBL_SELF_INITRCV_BASE + NUM_CPU * CAP64B_IDSZ,
=======
	BOOT_CAPTBL_COMP0_CT           = 20,
	BOOT_CAPTBL_COMP0_PT           = 22,
	BOOT_CAPTBL_COMP0_COMP         = 24,
	BOOT_CAPTBL_SINV_CAP           = 28,
	BOOT_CAPTBL_SELF_INITTHD_BASE  = 32,
	BOOT_CAPTBL_SELF_INITTCAP_BASE = BOOT_CAPTBL_SELF_INITTHD_BASE + NUM_CPU * CAP16B_IDSZ,
	BOOT_CAPTBL_SELF_INITRCV_BASE  = round_up_to_pow2(BOOT_CAPTBL_SELF_INITTCAP_BASE + NUM_CPU * CAP16B_IDSZ,
                                                         CAPMAX_ENTRY_SZ),
	BOOT_CAPTBL_SELF_INITHW_BASE   = round_up_to_pow2(BOOT_CAPTBL_SELF_INITRCV_BASE + NUM_CPU * CAP64B_IDSZ,
                                                        CAPMAX_ENTRY_SZ),
	BOOT_CAPTBL_LAST_CAP           = BOOT_CAPTBL_SELF_INITHW_BASE + CAP32B_IDSZ,
>>>>>>> a67cd14b
	/* round up to next entry */
	BOOT_CAPTBL_FREE = round_up_to_pow2(BOOT_CAPTBL_LAST_CAP, CAPMAX_ENTRY_SZ)
};

<<<<<<< HEAD
#define BOOT_CAPTBL_SELF_INITTCAP_BASE (BOOT_CAPTBL_SELF_INITTHD_BASE + CAP16B_IDSZ)
#define BOOT_CAPTBL_SELF_INITTHD_CPU_BASE (BOOT_CAPTBL_SELF_INITTHD_BASE_CPU(cos_cpuid()))
#define BOOT_CAPTBL_SELF_INITTCAP_CPU_BASE (BOOT_CAPTBL_SELF_INITTCAP_BASE_CPU(cos_cpuid()))
#define BOOT_CAPTBL_SELF_INITRCV_CPU_BASE (BOOT_CAPTBL_SELF_INITRCV_BASE_CPU(cos_cpuid()))

#define BOOT_CAPTBL_SELF_INITTHD_BASE_CPU(cpuid) (BOOT_CAPTBL_SELF_INITTHD_BASE + cpuid * CAP64B_IDSZ)
#define BOOT_CAPTBL_SELF_INITTCAP_BASE_CPU(cpuid) (BOOT_CAPTBL_SELF_INITTHD_BASE_CPU(cpuid) + CAP16B_IDSZ)
#define BOOT_CAPTBL_SELF_INITRCV_BASE_CPU(cpuid) (BOOT_CAPTBL_SELF_INITRCV_BASE + cpuid * CAP64B_IDSZ)

/* To get more memory, we need many PTE caps in the captbl. So give
 * multiple pages to it. 5 is enough for 512 MBs.*/
#define BOOT_CAPTBL_NPAGES ((BOOT_CAPTBL_FREE + CAPTBL_EXPAND_SZ + CAPTBL_EXPAND_SZ * 2 - 1) / (CAPTBL_EXPAND_SZ * 2))
=======
/*
 * The half of the first page of init captbl is devoted to root node. So, the
 * first page of captbl can contain 128 caps, and every extra page can hold 256
 * caps.
 */
#define BOOT_CAPTBL_NPAGES ((BOOT_CAPTBL_FREE + CAPTBL_EXPAND_SZ + CAPTBL_EXPAND_SZ * 2 - 1) / (CAPTBL_EXPAND_SZ * 2))

#define BOOT_CAPTBL_SELF_INITTCAP_CPU_BASE (captbl_tcap_offset(cos_cpuid()))
#define BOOT_CAPTBL_SELF_INITTHD_CPU_BASE (captbl_thd_offset(cos_cpuid()))
#define BOOT_CAPTBL_SELF_INITRCV_CPU_BASE (captbl_arcv_offset(cos_cpuid()))

static inline unsigned long
captbl_thd_offset(cpuid_t cpu_id)
{
	return BOOT_CAPTBL_SELF_INITTHD_BASE + CAP16B_IDSZ * cpu_id;
}

static inline unsigned long
captbl_tcap_offset(cpuid_t cpu_id)
{
	return BOOT_CAPTBL_SELF_INITTCAP_BASE + CAP16B_IDSZ * cpu_id;
}

static inline unsigned long
captbl_arcv_offset(cpuid_t cpu_id)
{
	return BOOT_CAPTBL_SELF_INITRCV_BASE + CAP64B_IDSZ * cpu_id;
}
>>>>>>> a67cd14b

enum
{
	BOOT_MEM_VM_BASE = (COS_MEM_COMP_START_VA + (1 << 22)), /* @ 1G + 8M */
	BOOT_MEM_KM_BASE = PGD_SIZE, /* kernel & user memory @ 4M, pgd aligned start address */
};

enum
{
	/* thread id */
	THD_GET_TID,
};

enum
{
	/* tcap budget */
	TCAP_GET_BUDGET,
};

/* Macro used to define per core variables */
#define PERCPU(type, name)       \
	PERCPU_DECL(type, name); \
	PERCPU_VAR(name)

#define PERCPU_DECL(type, name)          \
	struct __##name##_percore_decl { \
		type name;               \
	} CACHE_ALIGNED

#define PERCPU_VAR(name) struct __##name##_percore_decl name[NUM_CPU]

/* With attribute */
#define PERCPU_ATTR(attr, type, name) \
	PERCPU_DECL(type, name);      \
	PERCPU_VAR_ATTR(attr, name)

#define PERCPU_VAR_ATTR(attr, name) attr struct __##name##_percore_decl name[NUM_CPU]

/* when define an external per cpu variable */
#define PERCPU_EXTERN(name) PERCPU_VAR_ATTR(extern, name)

/* We have different functions for getting current CPU in user level
 * and kernel. Thus the GET_CURR_CPU is used here. It's defined
 * separately in user(cos_component.h) and kernel(per_cpu.h).*/
#define PERCPU_GET(name) (&(name[GET_CURR_CPU].name))
#define PERCPU_GET_TARGET(name, target) (&(name[target].name))

#define COS_SYSCALL __attribute__((regparm(0)))

#ifndef NULL
#define NULL ((void *)0)
#endif

/*
 * These types are for addresses that are never meant to be
 * dereferenced.  They will generally be used to set up page table
 * entries.
 */
typedef unsigned long paddr_t; /* physical address */
typedef unsigned long vaddr_t; /* virtual address */
typedef unsigned int  page_index_t;

typedef unsigned short int spdid_t;
typedef unsigned short int compid_t;
typedef unsigned short int thdid_t;
typedef spdid_t            invtoken_t;
typedef int                thdclosure_index_t;

struct restartable_atomic_sequence {
	vaddr_t start, end;
};

/* see explanation in spd.h */
struct usr_inv_cap {
	vaddr_t      invocation_fn, service_entry_inst;
	unsigned int invocation_count, cap_no;
} __attribute__((aligned(16)));

#define COMP_INFO_POLY_NUM 10
#define COMP_INFO_INIT_STR_LEN 128
/* For multicore system, we should have 1 freelist per core. */
#define COMP_INFO_STACK_FREELISTS 1 // NUM_CPU_COS

enum
{
	COMP_INFO_TMEM_STK = 0,
	COMP_INFO_TMEM_CBUF,
	COMP_INFO_TMEM
};

/* Each stack freelist is associated with a thread id that can be used
 * by the assembly entry routines into a component to decide which
 * freelist to use. */
struct stack_fl {
	vaddr_t       freelist;
	unsigned long thd_id;
	char          __padding[CACHE_LINE - sizeof(vaddr_t) - sizeof(unsigned long)];
} __attribute__((packed));

struct cos_stack_freelists {
	struct stack_fl freelists[COMP_INFO_STACK_FREELISTS];
};

/* move this to the stack manager assembly file, and use the ASM_... to access the relinquish variable */
//#define ASM_OFFSET_TO_STK_RELINQ (sizeof(struct cos_stack_freelists) + sizeof(u32_t) * COMP_INFO_TMEM_STK_RELINQ)
//#define ASM_OFFSET_TO_STK_RELINQ 8
/* #ifdef COMP_INFO_STACK_FREELISTS != 1 || COMP_INFO_TMEM_STK_RELINQ != 0 */
/* #error "Assembly in <fill in file name here> requires that COMP_INFO_STACK_FREELISTS != 1 ||
 * COMP_INFO_TMEM_STK_RELINQ != 0.  Change the defines, or change the assembly" */
/* #endif */

struct cos_component_information {
	struct cos_stack_freelists cos_stacks;
	long                       cos_this_spd_id;
	u32_t                      cos_tmem_relinquish[COMP_INFO_TMEM];
	u32_t                      cos_tmem_available[COMP_INFO_TMEM];
	vaddr_t                    cos_heap_ptr, cos_heap_limit;
	vaddr_t                    cos_heap_allocated, cos_heap_alloc_extent;
	vaddr_t                    cos_upcall_entry;
	vaddr_t                    cos_async_inv_entry;
	//	struct cos_sched_data_area *cos_sched_data_area;
	vaddr_t                            cos_user_caps;
	struct restartable_atomic_sequence cos_ras[COS_NUM_ATOMIC_SECTIONS / 2];
	vaddr_t                            cos_poly[COMP_INFO_POLY_NUM];
	char                               init_string[COMP_INFO_INIT_STR_LEN];
} __attribute__((aligned(PAGE_SIZE)));

typedef enum {
	COS_UPCALL_THD_CREATE,
	COS_UPCALL_ACAP_COMPLETE,
	COS_UPCALL_DESTROY,
	COS_UPCALL_UNHANDLED_FAULT,
	COS_UPCALL_QUARANTINE
} upcall_type_t;

typedef enum {
	COMP_FLAG_SCHED  = 1,      /* component is a scheduler */
	COMP_FLAG_CAPMGR = (1<<1), /* component is a capability manager */
} comp_flag_t;

enum
{
	MAPPING_RO   = 0,
	MAPPING_RW   = 1 << 0,
	MAPPING_KMEM = 1 << 1
};

/*
 * Fault and fault handler information.  Fault indices/identifiers and
 * the function names to handle them.
 */
typedef enum {
	COS_FLT_PGFLT,
	COS_FLT_DIVZERO,
	COS_FLT_BRKPT,
	COS_FLT_OVERFLOW,
	COS_FLT_RANGE,
	COS_FLT_GEN_PROT,
	/* software defined: */
	COS_FLT_LINUX,
	COS_FLT_SAVE_REGS,
	COS_FLT_FLT_NOTIF,
	COS_FLT_QUARANTINE,
	COS_FLT_MAX
} cos_flt_off; /* <- this indexes into cos_flt_handlers in the loader */

#define IL_INV_UNMAP (0x1) // when invoking, should we be unmapped?
#define IL_RET_UNMAP (0x2) // when returning, should we unmap?
#define MAX_ISOLATION_LVL_VAL (IL_INV_UNMAP | IL_RET_UNMAP)

/*
 * Note on Symmetric Trust, Symmetric Distruct, and Asym trust:
 * ST  iff (flags & (CAP_INV_UNMAP|CAP_RET_UNMAP) == 0)
 * SDT iff (flags & CAP_INV_UNMAP && flags & CAP_RET_UNMAP)
 * AST iff (!(flags & CAP_INV_UNMAP) && flags & CAP_RET_UNMAP)
 */
#define IL_ST (0)
#define IL_SDT (IL_INV_UNMAP | IL_RET_UNMAP)
#define IL_AST (IL_RET_UNMAP)
/* invalid type, can NOT be used in data structures, only for return values. */
#define IL_INV (~0)
typedef unsigned int isolation_level_t;

#define INTERFACE_UNDEF_SYMBS 64 /* maxiumum undefined symbols in a cobj */
#define LLBOOT_ROOTSCHED_PRIO 1  /* root scheduler priority for llbooter dispatch */
#define LLBOOT_NEWCOMP_UNTYPED_SZ  (1<<24) /* 16 MB = untyped size per component if there is no capability manager */
#define LLBOOT_RESERVED_UNTYPED_SZ (1<<24) /* 16 MB = reserved untyped size with booter if there is a capability manager */
#define CAPMGR_MIN_UNTYPED_SZ      (1<<26) /* 64 MB = minimum untyped size for the capability manager in the system */

/* for simplicity, keep these multiples of PGD_RANGE */
#define MEMMGR_COMP_MAX_HEAP     (1<<25) /* 32MB */
#define MEMMGR_MAX_SHMEM_SIZE    (1<<22) /* 4MB */
#define MEMMGR_COMP_MAX_SHMEM    MEMMGR_MAX_SHMEM_SIZE
#define MEMMGR_MAX_SHMEM_REGIONS 1024
#define CAPMGR_AEPKEYS_MAX       (1<<15)

typedef unsigned short int cos_channelkey_t; /* 0 == PRIVATE KEY. >= 1 GLOBAL KEY NAMESPACE */

#endif /* TYPES_H */<|MERGE_RESOLUTION|>--- conflicted
+++ resolved
@@ -251,7 +251,6 @@
 	BOOT_CAPTBL_PHYSM_PTE       = 16,
 	BOOT_CAPTBL_KM_PTE          = 18,
 
-<<<<<<< HEAD
 	BOOT_CAPTBL_SINV_CAP           = 20,
 	BOOT_CAPTBL_SELF_INITHW_BASE   = 24,
 	BOOT_CAPTBL_SELF_INITTHD_BASE  = 28,
@@ -262,24 +261,10 @@
 	BOOT_CAPTBL_SELF_INITRCV_BASE  = round_up_to_pow2(BOOT_CAPTBL_SELF_INITTHD_BASE + NUM_CPU * CAP64B_IDSZ,
                                                          CAPMAX_ENTRY_SZ),
 	BOOT_CAPTBL_LAST_CAP           = BOOT_CAPTBL_SELF_INITRCV_BASE + NUM_CPU * CAP64B_IDSZ,
-=======
-	BOOT_CAPTBL_COMP0_CT           = 20,
-	BOOT_CAPTBL_COMP0_PT           = 22,
-	BOOT_CAPTBL_COMP0_COMP         = 24,
-	BOOT_CAPTBL_SINV_CAP           = 28,
-	BOOT_CAPTBL_SELF_INITTHD_BASE  = 32,
-	BOOT_CAPTBL_SELF_INITTCAP_BASE = BOOT_CAPTBL_SELF_INITTHD_BASE + NUM_CPU * CAP16B_IDSZ,
-	BOOT_CAPTBL_SELF_INITRCV_BASE  = round_up_to_pow2(BOOT_CAPTBL_SELF_INITTCAP_BASE + NUM_CPU * CAP16B_IDSZ,
-                                                         CAPMAX_ENTRY_SZ),
-	BOOT_CAPTBL_SELF_INITHW_BASE   = round_up_to_pow2(BOOT_CAPTBL_SELF_INITRCV_BASE + NUM_CPU * CAP64B_IDSZ,
-                                                        CAPMAX_ENTRY_SZ),
-	BOOT_CAPTBL_LAST_CAP           = BOOT_CAPTBL_SELF_INITHW_BASE + CAP32B_IDSZ,
->>>>>>> a67cd14b
 	/* round up to next entry */
 	BOOT_CAPTBL_FREE = round_up_to_pow2(BOOT_CAPTBL_LAST_CAP, CAPMAX_ENTRY_SZ)
 };
 
-<<<<<<< HEAD
 #define BOOT_CAPTBL_SELF_INITTCAP_BASE (BOOT_CAPTBL_SELF_INITTHD_BASE + CAP16B_IDSZ)
 #define BOOT_CAPTBL_SELF_INITTHD_CPU_BASE (BOOT_CAPTBL_SELF_INITTHD_BASE_CPU(cos_cpuid()))
 #define BOOT_CAPTBL_SELF_INITTCAP_CPU_BASE (BOOT_CAPTBL_SELF_INITTCAP_BASE_CPU(cos_cpuid()))
@@ -289,39 +274,12 @@
 #define BOOT_CAPTBL_SELF_INITTCAP_BASE_CPU(cpuid) (BOOT_CAPTBL_SELF_INITTHD_BASE_CPU(cpuid) + CAP16B_IDSZ)
 #define BOOT_CAPTBL_SELF_INITRCV_BASE_CPU(cpuid) (BOOT_CAPTBL_SELF_INITRCV_BASE + cpuid * CAP64B_IDSZ)
 
-/* To get more memory, we need many PTE caps in the captbl. So give
- * multiple pages to it. 5 is enough for 512 MBs.*/
-#define BOOT_CAPTBL_NPAGES ((BOOT_CAPTBL_FREE + CAPTBL_EXPAND_SZ + CAPTBL_EXPAND_SZ * 2 - 1) / (CAPTBL_EXPAND_SZ * 2))
-=======
 /*
  * The half of the first page of init captbl is devoted to root node. So, the
  * first page of captbl can contain 128 caps, and every extra page can hold 256
  * caps.
  */
 #define BOOT_CAPTBL_NPAGES ((BOOT_CAPTBL_FREE + CAPTBL_EXPAND_SZ + CAPTBL_EXPAND_SZ * 2 - 1) / (CAPTBL_EXPAND_SZ * 2))
-
-#define BOOT_CAPTBL_SELF_INITTCAP_CPU_BASE (captbl_tcap_offset(cos_cpuid()))
-#define BOOT_CAPTBL_SELF_INITTHD_CPU_BASE (captbl_thd_offset(cos_cpuid()))
-#define BOOT_CAPTBL_SELF_INITRCV_CPU_BASE (captbl_arcv_offset(cos_cpuid()))
-
-static inline unsigned long
-captbl_thd_offset(cpuid_t cpu_id)
-{
-	return BOOT_CAPTBL_SELF_INITTHD_BASE + CAP16B_IDSZ * cpu_id;
-}
-
-static inline unsigned long
-captbl_tcap_offset(cpuid_t cpu_id)
-{
-	return BOOT_CAPTBL_SELF_INITTCAP_BASE + CAP16B_IDSZ * cpu_id;
-}
-
-static inline unsigned long
-captbl_arcv_offset(cpuid_t cpu_id)
-{
-	return BOOT_CAPTBL_SELF_INITRCV_BASE + CAP64B_IDSZ * cpu_id;
-}
->>>>>>> a67cd14b
 
 enum
 {
