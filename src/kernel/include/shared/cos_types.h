/**
 * Copyright 2014 by Gabriel Parmer, gparmer@gwu.edu
 *
 * Redistribution of this file is permitted under the GNU General
 * Public License v2.
 */

/* 
 * Note that this file is included both by the kernel and by
 * components.  Unfortunately, that means that ifdefs might need to be
 * used to maintain the correct defines.
 */

#ifndef TYPES_H
#define TYPES_H

#include "./consts.h"
#include "./cos_config.h"
#include "../debug.h"

#ifndef COS_BASE_TYPES
#define COS_BASE_TYPES
typedef unsigned char      u8_t;
typedef unsigned short int u16_t;
typedef unsigned int       u32_t;
typedef unsigned long long u64_t;
typedef signed char      s8_t;
typedef signed short int s16_t;
typedef signed int       s32_t;
typedef signed long long s64_t;
#endif

#define PRINT_CAP_TEMP (1 << 14)

#define BOOT_LIVENESS_ID_BASE 2

typedef enum {
	CAPTBL_OP_CPY,
	CAPTBL_OP_CONS,
	CAPTBL_OP_DECONS,
	CAPTBL_OP_THDACTIVATE,
	CAPTBL_OP_THDDEACTIVATE,
	CAPTBL_OP_COMPACTIVATE,
	CAPTBL_OP_COMPDEACTIVATE,
	CAPTBL_OP_SINVACTIVATE,
	CAPTBL_OP_SINVDEACTIVATE,
	CAPTBL_OP_SRETACTIVATE,
	CAPTBL_OP_SRETDEACTIVATE,
	CAPTBL_OP_ASNDACTIVATE,
	CAPTBL_OP_ASNDDEACTIVATE,
	CAPTBL_OP_ARCVACTIVATE,
	CAPTBL_OP_ARCVDEACTIVATE,
	CAPTBL_OP_MEMACTIVATE,
	CAPTBL_OP_MEMDEACTIVATE,
	/* CAPTBL_OP_MAPPING_MOD, */
	CAPTBL_OP_MEM_RETYPE2USER,
	CAPTBL_OP_MEM_RETYPE2KERN,
	CAPTBL_OP_MEM_RETYPE2FRAME,
	CAPTBL_OP_PGTBLACTIVATE,
	CAPTBL_OP_PGTBLDEACTIVATE,
	CAPTBL_OP_CAPTBLACTIVATE,
	CAPTBL_OP_CAPTBLDEACTIVATE,
	CAPTBL_OP_CAPKMEM_FREEZE,
	CAPTBL_OP_CAPTBLDEACTIVATE_ROOT,
	CAPTBL_OP_PGTBLDEACTIVATE_ROOT,
	CAPTBL_OP_THDDEACTIVATE_ROOT,
	CAPTBL_OP_MEMMOVE,
	CAPTBL_OP_INTROSPECT,
	CAPTBL_OP_TCAP_SPLIT,
	CAPTBL_OP_TCAP_TRANSFER,
	CAPTBL_OP_TCAP_DELEGATE,
} syscall_op_t;

typedef enum {
	CAP_FREE = 0,
	CAP_SINV,		/* synchronous communication -- invoke */
	CAP_SRET,		/* synchronous communication -- return */
	CAP_ASND,		/* async communication; sender */
	CAP_ARCV,               /* async communication; receiver */
	CAP_THD,                /* thread */
	CAP_COMP,               /* component */
	CAP_CAPTBL,             /* capability table */
	CAP_PGTBL,              /* page-table */
	CAP_FRAME, 		/* untyped frame within a page-table */
	CAP_VM, 		/* mapped virtual memory within a page-table */
	CAP_QUIESCENCE,         /* when deactivating, set to track quiescence state */
	CAP_TCAP, 		/* tcap captable entry */
} cap_t;

typedef unsigned long capid_t;

#define QUIESCENCE_CHECK(curr, past, quiescence_period)  (((curr) - (past)) > (quiescence_period))

/* 
 * The values in this enum are the order of the size of the
 * capabilities in this cacheline, offset by CAP_SZ_OFF (to compress
 * memory).
 */
typedef enum {
	CAP_SZ_16B = 0,
	CAP_SZ_32B = 1,
	CAP_SZ_64B = 2,
	CAP_SZ_ERR = 3,
} cap_sz_t;
/* the shift offset for the *_SZ_* values */
#define	CAP_SZ_OFF   4 
/* The allowed amap bits of each size */
#define	CAP_MASK_16B ((1<<4)-1)
#define	CAP_MASK_32B (1 | (1<<2))
#define	CAP_MASK_64B 1

#define CAP16B_IDSZ (1<<(CAP_SZ_16B))
#define CAP32B_IDSZ (1<<(CAP_SZ_32B))
#define CAP64B_IDSZ (1<<(CAP_SZ_64B))
#define CAPMAX_ENTRY_SZ CAP64B_IDSZ

/* a function instead of a struct to enable inlining + constant prop */
static inline cap_sz_t
__captbl_cap2sz(cap_t c)
{
	/* TODO: optimize for invocation and return */
	switch (c) {
	case CAP_SRET:
	case CAP_THD:
		return CAP_SZ_16B;
	case CAP_SINV:
	case CAP_CAPTBL:
	case CAP_PGTBL:
		return CAP_SZ_32B;
	case CAP_COMP:
	case CAP_ASND:
	case CAP_ARCV:
		return CAP_SZ_64B;
	default:
		return CAP_SZ_ERR;
	}
}

static inline unsigned long captbl_idsize(cap_t c)
{ return 1<<__captbl_cap2sz(c); }

/* 
 * LLBooter initial captbl setup:  
 * 0 = sret, 
 * 1-3 = nil,
 * 4-5 = this captbl, 
 * 6-7 = our pgtbl root,
 * 8-11 = our component,
 * 12-13 = vm pte for booter
 * 14-15 = vm pte for physical memory
 * 16-17 = km pte
 * 18-19 = comp0 captbl, 
 * 20-21 = comp0 pgtbl root,
 * 24-27 = comp0 component,
 * 28~(20+2*NCPU) = per core alpha thd
 * 
 * Initial pgtbl setup (addresses):
 * 1GB+8MB-> = boot component VM
 * 1.5GB-> = kernel memory
 * 2GB-> = system physical memory
 */
enum {
	BOOT_CAPTBL_SRET       = 0, 
	BOOT_CAPTBL_SELF_CT    = 4,
	BOOT_CAPTBL_SELF_PT    = 6, 
	BOOT_CAPTBL_SELF_COMP  = 8, 
	BOOT_CAPTBL_BOOTVM_PTE = 12, 
	BOOT_CAPTBL_PHYSM_PTE  = 14, 
	BOOT_CAPTBL_KM_PTE     = 16,

	BOOT_CAPTBL_COMP0_CT          = 18,
	BOOT_CAPTBL_COMP0_PT          = 20,  
	BOOT_CAPTBL_COMP0_COMP        = 24, 
	BOOT_CAPTBL_SELF_INITTHD_BASE = 28,
	BOOT_CAPTBL_LAST_CAP          = BOOT_CAPTBL_SELF_INITTHD_BASE + NUM_CPU_COS*CAP16B_IDSZ,
	/* round up to next entry */
	BOOT_CAPTBL_FREE              = round_up_to_pow2(BOOT_CAPTBL_LAST_CAP, CAPMAX_ENTRY_SZ)
};

enum {
	BOOT_MEM_VM_BASE = (COS_MEM_COMP_START_VA + (1<<22)), //@ 1G + 8M
	BOOT_MEM_KM_BASE = 0x60000000,//@ 1.5 GB
	BOOT_MEM_PM_BASE = 0x80000000,//@ 2 GB
};

enum {
	/* cap 0-3 reserved for sret. 4-7 is the sinv cap. FIXME: make this general. */
	SCHED_CAPTBL_ALPHATHD_BASE = 16,
	/* we have 2 thd caps (init and alpha thds) for each core. */
	SCHED_CAPTBL_INITTHD_BASE  = SCHED_CAPTBL_ALPHATHD_BASE + NUM_CPU_COS*CAP16B_IDSZ,
	SCHED_CAPTBL_LAST = SCHED_CAPTBL_INITTHD_BASE + NUM_CPU_COS*CAP16B_IDSZ,
	/* round up to a new entry. */
	SCHED_CAPTBL_FREE = round_up_to_pow2(SCHED_CAPTBL_LAST, CAPMAX_ENTRY_SZ)
};

enum {
	/* cap 0-3 reserved for sret. 4-7 is the mm pgtbl cap. */
	MM_CAPTBL_OWN_CAPTBL = 4,
	MM_CAPTBL_OWN_PGTBL = 8,
	/* reserve some space for comp caps. */
	MM_CAPTBL_FREE = 64,
};

// QW: for ppos test only. remove.
#define PING_CAPTBL   (SCHED_CAPTBL_FREE)
#define PING_CAPTBL2  (SCHED_CAPTBL_FREE + CAP32B_IDSZ)
#define PING_PGTBL    (SCHED_CAPTBL_FREE + CAP64B_IDSZ)
#define PING_PGTBL2   (PING_PGTBL + CAP32B_IDSZ)
#define PING_COMPCAP  (SCHED_CAPTBL_FREE + 2*CAP64B_IDSZ)
#define PING_ROOTPGTBL (PING_COMPCAP + CAP64B_IDSZ)
#define SND_THD_CAP_BASE (PING_ROOTPGTBL + CAPMAX_ENTRY_SZ)
#define RCV_THD_CAP_BASE (SND_THD_CAP_BASE + (NUM_CPU_COS * captbl_idsize(CAP_THD)))
#define ACAP_BASE (round_up_to_pow2(RCV_THD_CAP_BASE + (NUM_CPU_COS) * captbl_idsize(CAP_THD), CAPMAX_ENTRY_SZ))
#define PING_CAP_FREE (round_up_to_pow2(ACAP_BASE + (NUM_CPU) * captbl_idsize(CAP_ARCV), CAPMAX_ENTRY_SZ))
#define SND_RCV_OFFSET 4//(NUM_CPU/2)
/////remove above

typedef int cpuid_t; /* Don't use unsigned type. We use negative values for error cases. */

/* Macro used to define per core variables */
#define PERCPU(type, name)                              \
	PERCPU_DECL(type, name);                        \
	PERCPU_VAR(name)

#define PERCPU_DECL(type, name)                         \
struct __##name##_percore_decl {                        \
	type name;                                      \
} CACHE_ALIGNED

#define PERCPU_VAR(name)                                \
struct __##name##_percore_decl name[NUM_CPU]

/* With attribute */
#define PERCPU_ATTR(attr, type, name)	   	        \
	PERCPU_DECL(type, name);                        \
	PERCPU_VAR_ATTR(attr, name)

#define PERCPU_VAR_ATTR(attr, name)                     \
attr struct __##name##_percore_decl name[NUM_CPU]

/* when define an external per cpu variable */
#define PERCPU_EXTERN(name)		                \
	PERCPU_VAR_ATTR(extern, name)

/* We have different functions for getting current CPU in user level
 * and kernel. Thus the GET_CURR_CPU is used here. It's defined
 * separately in user(cos_component.h) and kernel(per_cpu.h).*/
#define PERCPU_GET(name)                (&(name[GET_CURR_CPU].name))
#define PERCPU_GET_TARGET(name, target) (&(name[target].name))

#include "../measurement.h"

#define COS_SYSCALL __attribute__((regparm(0)))

struct shared_user_data {
	unsigned int current_thread;
	void *argument_region;
	unsigned int current_cpu;
};

struct cos_sched_next_thd {
	volatile u16_t next_thd_id, next_thd_flags;
};

#define COS_SCHED_EVT_NEXT(evt)    (evt)->nfu.v.next
#define COS_SCHED_EVT_FLAGS(evt)   (evt)->nfu.v.flags
#define COS_SCHED_EVT_URGENCY(evt) (evt)->nfu.v.urgency
#define COS_SCHED_EVT_VALS(evt)    (evt)->nfu.c.vals

/* FIXME: make flags 8 bits, and use 8 bits to count # of alive upcalls */
#define COS_SCHED_EVT_FREE         0x1
#define COS_SCHED_EVT_EXCL         0x2
#define COS_SCHED_EVT_ACAP_ACTIVE 0x4
#define COS_SCHED_EVT_ACAP_READY  0x8
#define COS_SCHED_EVT_ACAP_PEND   0x10
#define COS_SCHED_EVT_NIL          0x20

/* Must all fit into a word */
struct cos_se_values {
	volatile u8_t next, flags;
	volatile u16_t urgency;
} __attribute__((packed));

struct cos_sched_events {
	union next_flags_urg {
		volatile struct cos_se_values v;
		struct compressed {
			u32_t vals;
		} c;
	} nfu;
	u32_t cpu_consumption;
} __attribute__((packed));

/* Primitive for scheduler synchronization.  These must reside in the
 * same word.  queued_thd is only accessed implicitly in the RAS
 * sections, so a text search for it won't give much information. */
union cos_synchronization_atom {
	struct {
		volatile u16_t owner_thd, queued_thd;
	} c;
	volatile u32_t v;
} __attribute__((packed));

/* 
 * If the pending_event value is set, then another scheduling event
 * has occurred.  These can include events such as asynchronous
 * invocations, or parent events (child thread blocks, wakes up,
 * etc...  When events are parsed, or the parent is polled for events,
 * this value should be cleared.  When a scheduling decision is made
 * and switch_thread is invoked, if this is set, then the switch will
 * not happen, and an appropriate return value will be returned.  If
 * the pending_cevt flag is set, then the parent has triggered an
 * event since we last checked for them.
 */
struct cos_event_notification {
	volatile u32_t pending_event, pending_cevt, timer;
};

/* 
 * As the system is currently structured (struct cos_sched_data_area
 * <= PAGE_SIZE), we can have a max of floor((PAGE_SIZE -
 * sizeof(struct cos_sched_next_thd) - sizeof(struct
 * cos_synchronization_atom) - sizeof(struct
 * cos_event_notification))/sizeof(struct cos_sched_events)) items in
 * the cos_events array, we are also limited by the size of "next" in
 * the cos_se_values, which in this case limits us to 256.
 */
#define NUM_SCHED_EVTS 128 //256

struct cos_sched_data_area {
	struct cos_sched_next_thd cos_next;
	union cos_synchronization_atom cos_locks;
	struct cos_event_notification cos_evt_notif;
	struct cos_sched_events cos_events[NUM_SCHED_EVTS]; // maximum of PAGE_SIZE/sizeof(struct cos_sched_events) - ceil(sizeof(struct cos_sched_curr_thd)/(sizeof(struct cos_sched_events)+sizeof(locks)))
} __attribute__((packed,aligned(4096)));

PERCPU_DECL(struct cos_sched_data_area, cos_sched_notifications);

#ifndef NULL
#define NULL ((void*)0)
#endif

/* 
 * Ring buffer is structured as such (R is RB_READY, U is RB_USED, E is RB_EMPTY):
 * +-> EEEEUUUUUURRRRRRREEEE-+
 * |                         |
 * +-------------------------+
 * where empty cells contain no useful information, used signal
 * buffers that have packet data placed into them, and ready cells are
 * ready to receive data.  It is the responsibility of the component
 * to maintain this.  The kernel will simply linearly walk along
 * looking for ready cells and mark them as used when it places data
 * in their buffers.
 *
 * This is a hack to interface with the Linux packet handling.
 */
enum {
	RB_EMPTY = 0,
	RB_READY,
	RB_USED,
	RB_ERR
};
#define RB_SIZE (4096 / 8) /* 4096 / sizeof(struct rb_buff_t), or 512 */
/* HACK: network ring buffer */
/* 
 * TODO: Needed in this structure: a way to just turn off the stream,
 * a binary switch that the user-level networking stack can use to
 * tell the lower-layers to just drop following packets, until the bit
 * is unset.  (this should be simple as the mechanism already exists
 * for when there are no open slots in the rb, to drop and not make an
 * upcall, so we just need to hook into that.)
 */
typedef struct {
	struct rb_buff_t {
		void *ptr;
		unsigned short int len, status;
	} __attribute__((packed)) packets[RB_SIZE];
} __attribute__((aligned(4096))) ring_buff_t ;

#define XMIT_HEADERS_GATHER_LEN 32 
struct gather_item {
	void *data;
	int len;
};
struct cos_net_xmit_headers {
	/* Length of the header */
	int len, gather_len;
	/* Max IP header len + max TCP header len */
	char headers[80];
	struct gather_item gather_list[XMIT_HEADERS_GATHER_LEN];
}__attribute__((aligned(4096)));

enum {
	COS_BM_XMIT,
	COS_BM_XMIT_REGION,
	COS_BM_RECV_RING
};

/*
 * For interoperability with the networking side.  This is the acap
 * port/acap thread pair, and the callback structures for
 * communication.
 */
/* Added ring_buf pointers. */
struct cos_net_acap_info {
	unsigned short int  acap_port;
	struct async_cap   *acap;
	void               *private;

	/* HACK: recv ring buffer for network packets, both user-level
	 * and kernel-level pointers  */
	ring_buff_t *u_rb, *k_rb;
	int rb_next; 		/* Next address entry */
};

typedef void (*cos_net_data_completion_t)(void *data);
struct cos_net_callbacks {
	int (*xmit_packet)(void *headers, int hlen, struct gather_item *gi, int gather_len, int tot_len);
	int (*create_acap)(struct cos_net_acap_info *bi);
	int (*remove_acap)(struct cos_net_acap_info *bi);

	/* depricated: */
	int (*get_packet)(struct cos_net_acap_info *bi, char **packet, unsigned long *len,
			  cos_net_data_completion_t *fn, void **data, unsigned short int *port);
};

/* Communication of callback functions for the translator module */
struct cos_trans_fns {
	int   (*levt)(int channel);
	int   (*direction)(int direction);
	void *(*map_kaddr)(int channel);
	int   (*map_sz)(int channel);
	int   (*acap_created)(int channel, void *acap);
};

/*
 * These types are for addresses that are never meant to be
 * dereferenced.  They will generally be used to set up page table
 * entries.
 */
typedef unsigned long paddr_t;	/* physical address */
typedef unsigned long vaddr_t;	/* virtual address */
typedef unsigned int page_index_t;

typedef unsigned short int spdid_t;
typedef unsigned short int thdid_t;

struct restartable_atomic_sequence {
	vaddr_t start, end;
};

/* see explanation in spd.h */
struct usr_inv_cap {
	vaddr_t invocation_fn, service_entry_inst;
	unsigned int invocation_count, cap_no;
} __attribute__((aligned(16))); 

#define COMP_INFO_POLY_NUM 10
#define COMP_INFO_INIT_STR_LEN 128
/* For multicore system, we should have 1 freelist per core. */
#define COMP_INFO_STACK_FREELISTS 1//NUM_CPU_COS

enum {
	COMP_INFO_TMEM_STK = 0,
	COMP_INFO_TMEM_CBUF,
	COMP_INFO_TMEM
};

/* Each stack freelist is associated with a thread id that can be used
 * by the assembly entry routines into a component to decide which
 * freelist to use. */
struct stack_fl {
	vaddr_t freelist;
	unsigned long thd_id;
	char __padding[CACHE_LINE - sizeof(vaddr_t) - sizeof(unsigned long)];
} __attribute__((packed));

struct cos_stack_freelists {
	struct stack_fl freelists[COMP_INFO_STACK_FREELISTS];
};

/* move this to the stack manager assembly file, and use the ASM_... to access the relinquish variable */
//#define ASM_OFFSET_TO_STK_RELINQ (sizeof(struct cos_stack_freelists) + sizeof(u32_t) * COMP_INFO_TMEM_STK_RELINQ)
//#define ASM_OFFSET_TO_STK_RELINQ 8
/* #ifdef COMP_INFO_STACK_FREELISTS != 1 || COMP_INFO_TMEM_STK_RELINQ != 0 */
/* #error "Assembly in <fill in file name here> requires that COMP_INFO_STACK_FREELISTS != 1 || COMP_INFO_TMEM_STK_RELINQ != 0.  Change the defines, or change the assembly" */
/* #endif */

struct cos_component_information {
	struct cos_stack_freelists cos_stacks;
	long cos_this_spd_id;
	u32_t cos_tmem_relinquish[COMP_INFO_TMEM];
	u32_t cos_tmem_available[COMP_INFO_TMEM];
	vaddr_t cos_heap_ptr, cos_heap_limit;
	vaddr_t cos_heap_allocated, cos_heap_alloc_extent;
	vaddr_t cos_upcall_entry;
	vaddr_t cos_async_inv_entry;
//	struct cos_sched_data_area *cos_sched_data_area;
	vaddr_t cos_user_caps;
	struct restartable_atomic_sequence cos_ras[COS_NUM_ATOMIC_SECTIONS/2];
	vaddr_t cos_poly[COMP_INFO_POLY_NUM];
	char init_string[COMP_INFO_INIT_STR_LEN];
}__attribute__((aligned(PAGE_SIZE)));

typedef enum {
	COS_UPCALL_ACAP_COMPLETE,
	COS_UPCALL_THD_CREATE,
	COS_UPCALL_DESTROY,
	COS_UPCALL_UNHANDLED_FAULT
} upcall_type_t;

/* operations for cos_thd_cntl */
enum {
	COS_THD_INV_FRAME, 	/* Get the ith invocation frame for the thread */
	COS_THD_INV_FRAME_REM, 	/* Remove a component return at an offset into the thd's stack */
	COS_THD_INV_SPD,        /* has the spd been invoked by the thread? return offset into invstk */
	COS_THD_INVFRM_IP,	/* get the instruction pointer in an inv frame  */
	COS_THD_INVFRM_SET_IP,
	COS_THD_INVFRM_SP,	/* get the stack pointer in an inv frame  */
	COS_THD_INVFRM_SET_SP,
	/* 
	 * For the following GET methods, the argument is 0 to get the
	 * register of a _preempted thread_, or 1 to get the fault
	 * register of the thread.  If the thread is not preempted and
	 * arg1==0, return 0
	 */
	COS_THD_GET_IP,
	COS_THD_GET_SP,
	COS_THD_GET_FP,
	COS_THD_GET_1,
	COS_THD_GET_2,
	COS_THD_GET_3,
	COS_THD_GET_4,
	COS_THD_GET_5,
	COS_THD_GET_6,

	/* 
	 * For the following SET methods, arg1 is the value to set the
	 * register to, and arg2 is 0 if we wish to set the register
	 * for a preempted thread, while it is 1 if we wish to set the
	 * fault registers for the thread.  Return -1, and do nothing
	 * if arg2 == 0, and the thread is not preempted.
	 */
	COS_THD_SET_IP,
	COS_THD_SET_SP,
	COS_THD_SET_FP,
	COS_THD_SET_1,
	COS_THD_SET_2,
	COS_THD_SET_3,
	COS_THD_SET_4,
	COS_THD_SET_5,
	COS_THD_SET_6,

	COS_THD_STATUS
};

/* operations for cos_spd_cntl */
enum {
	COS_SPD_CREATE,
	COS_SPD_DELETE,
	COS_SPD_LOCATION,
	COS_SPD_ATOMIC_SECT,
	COS_SPD_UCAP_TBL,
	COS_SPD_UPCALL_ADDR,
	COS_SPD_ASYNC_INV_ADDR,
	COS_SPD_ACTIVATE,
};

/* operations for cos_vas_cntl */
enum {
	COS_VAS_CREATE, 	/* new vas */
	COS_VAS_DELETE,		/* remove vas */
	COS_VAS_SPD_ADD,	/* add spd to vas */
	COS_VAS_SPD_REM,	/* remove spd from vas */
	COS_VAS_SPD_EXPAND,	/* allocate more vas to spd */
	COS_VAS_SPD_RETRACT	/* deallocate some vas from spd */
};

enum {
	COS_CAP_SET_CSTUB,
	COS_CAP_SET_SSTUB,
	COS_CAP_SET_SERV_FN,
	COS_CAP_ACTIVATE,
	COS_CAP_GET_INVCNT,
	COS_CAP_SET_FAULT,
	COS_CAP_GET_SPD_NCAPS,
	COS_CAP_GET_DEST_SPD,
	COS_CAP_GET_DEST_FN
};

enum {
	COS_HW_TIMER,
	COS_HW_NET,
	COS_UC_NOTIF
};

/* operations for cos_sched_cntl */
enum {
	COS_SCHED_EVT_REGION,
	COS_SCHED_THD_EVT,
	COS_SCHED_PROMOTE_CHLD,
	COS_SCHED_PROMOTE_ROOT,
	COS_SCHED_GRANT_SCHED,
	COS_SCHED_REVOKE_SCHED,
	COS_SCHED_REMOVE_THD,
	COS_SCHED_BREAK_PREEMPTION_CHAIN
};

enum {
	COS_TRANS_DIR_INVAL = 0,
	COS_TRANS_DIR_LTOC,
	COS_TRANS_DIR_CTOL,
};


enum {
	COS_TRANS_SERVICE_PRINT   = 0,
	COS_TRANS_SERVICE_TERM,
	COS_TRANS_SERVICE_PING,
	COS_TRANS_SERVICE_PONG,
	COS_TRANS_SERVICE_MAX     = 10
};

enum {
	COS_TRANS_TRIGGER,
	COS_TRANS_MAP_SZ,
	COS_TRANS_MAP,
	COS_TRANS_DIRECTION,
	COS_TRANS_ACAP,
};

/* operations for cos_async_cap_cntl */
enum {
	COS_ACAP_CREATE = 0,
	COS_ACAP_CLI_CREATE,
	COS_ACAP_SRV_CREATE,
	COS_ACAP_WIRE,
	COS_ACAP_LINK_STATIC_CAP,
};

/* flags for cos_switch_thread */
#define COS_SCHED_TAILCALL     0x1
#define COS_SCHED_SYNC_BLOCK   0x2
#define COS_SCHED_SYNC_UNBLOCK 0x4
#define COS_SCHED_ACAP_WAIT    0x80
#define COS_SCHED_CHILD_EVT    0x10

#define COS_SCHED_RET_SUCCESS  0
#define COS_SCHED_RET_ERROR    (-1)
/* Referenced a resource (tid) that is not valid */
#define COS_SCHED_RET_INVAL    (-2)
/* Either we tried to schedule ourselves, or an event occurred that we
 * haven't processed: do scheduling computations again! */
#define COS_SCHED_RET_AGAIN    1
#define COS_SCHED_RET_CEVT     2

struct mpd_split_ret {
	short int new, old;
} __attribute__((packed));

static inline int mpd_split_error(struct mpd_split_ret ret)
{
	return (ret.new < 0) ? 1 : 0;
}

/* operations for manipulating mpds */
enum {
	COS_MPD_SPLIT, 		/* split an spd out of an cspd */
	COS_MPD_MERGE,		/* merge two cspds */
	COS_MPD_DEACTIVATE,	/* deactivate a cspd (set its page
				 * table to 0), so that it won't be
				 * used, causing mpd faults
				 * instead */
	COS_MPD_REAP,		/* return the id of and free a cspd
				 * that has no more references to
				 * it */
	COS_MPD_UPDATE		/* if possible, get rid of a stale pd
				 * for the current thread. */
};

enum {
	MAPPING_RO    = 0,
	MAPPING_RW    = 1 << 0,
	MAPPING_KMEM  = 1 << 1
};

enum {
	COS_MMAP_GRANT,
	COS_MMAP_REVOKE,
	COS_MMAP_TLBFLUSH
};

enum {
	COS_PFN_GRANT,
	COS_PFN_GRANT_KERN,
	COS_PFN_MAX_MEM,
	COS_PFN_MAX_MEM_KERN
};

/* 
 * Fault and fault handler information.  Fault indices/identifiers and
 * the function names to handle them.
 */
typedef enum {
	COS_FLT_PGFLT,
	COS_FLT_DIVZERO,
	COS_FLT_BRKPT,
	COS_FLT_OVERFLOW,
	COS_FLT_RANGE,
	COS_FLT_GEN_PROT,
	/* software defined: */
	COS_FLT_LINUX,
	COS_FLT_SAVE_REGS,
	COS_FLT_FLT_NOTIF,
	COS_FLT_MAX
} cos_flt_off; /* <- this indexes into cos_flt_handlers in the loader */

#define IL_INV_UNMAP (0x1) // when invoking, should we be unmapped?
#define IL_RET_UNMAP (0x2) // when returning, should we unmap?
#define MAX_ISOLATION_LVL_VAL (IL_INV_UNMAP|IL_RET_UNMAP)

/*
 * Note on Symmetric Trust, Symmetric Distruct, and Asym trust:
 * ST  iff (flags & (CAP_INV_UNMAP|CAP_RET_UNMAP) == 0)
 * SDT iff (flags & CAP_INV_UNMAP && flags & CAP_RET_UNMAP)
 * AST iff (!(flags & CAP_INV_UNMAP) && flags & CAP_RET_UNMAP)
 */
#define IL_ST  (0)
#define IL_SDT (IL_INV_UNMAP|IL_RET_UNMAP)
#define IL_AST (IL_RET_UNMAP)
/* invalid type, can NOT be used in data structures, only for return values. */
#define IL_INV (~0)
typedef unsigned int isolation_level_t;

#define CAP_SAVE_REGS 0x1

#ifdef __KERNEL__
#include <asm/atomic.h>
#else

typedef struct { volatile unsigned int counter; } atomic_t;

#define LOCK_PREFIX_HERE			\
	".pushsection .smp_locks,\"a\"\n"	\
	".balign 4\n"				\
	".long 671f - .\n" /* offset */		\
	".popsection\n"				\
	"671:"

#define LOCK_PREFIX LOCK_PREFIX_HERE "\n\tlock; "

static inline void atomic_inc(atomic_t *v)
{
	asm volatile(LOCK_PREFIX "incl %0"
		     : "+m" (v->counter));
}

static inline void atomic_dec(atomic_t *v)
{
	asm volatile(LOCK_PREFIX "decl %0"
		     : "+m" (v->counter));
}
#endif /* __KERNEL__ */

static inline void cos_ref_take(atomic_t *rc)
{
#if NUM_CPU_COS > 1
	/* use atomic instructions when we have multicore. We will get
	 * rid of this later(by using capabilities as ref counter). */
	atomic_inc(rc);
#else
	rc->counter++;
#endif
	cos_meas_event(COS_MPD_REFCNT_INC);
}

static inline void cos_ref_set(atomic_t *rc, unsigned int val)
{
	rc->counter = val;
}

static inline unsigned int cos_ref_val(atomic_t *rc)
{
	return rc->counter;
}

static inline void cos_ref_release(atomic_t *rc)
{
#if NUM_CPU_COS > 1
	/* same as cos_ref_take. */
	atomic_dec(rc);
#else
	rc->counter--; /* assert(rc->counter != 0) */
#endif
	
	cos_meas_event(COS_MPD_REFCNT_DEC);
}

// ncpu * 16 (or max 256) entries. can be increased if necessary. 
#define COS_THD_INIT_REGION_SIZE (((NUM_CPU*16) > (1<<8)) ? (1<<8) : (NUM_CPU*16))
// Static entries are after the dynamic allocated entries
#define COS_STATIC_THD_ENTRY(i) ((i + COS_THD_INIT_REGION_SIZE + 1))

static inline void cos_mem_fence(void)
{
	__asm__ __volatile__("mfence" ::: "memory");
}

<<<<<<< HEAD
#define TCAP_RES_GRAN_ORD  16
#define TCAP_RES_PACK(r)   (round_up_to_pow2((r), 1 << TCAP_RES_GRAN_ORD))
#define TCAP_RES_EXPAND(r) ((r) << TCAP_RES_GRAN_ORD)
#define TCAP_RES_INF LLONG_MAX
#define TCAP_RES_IS_INF(r) (r == TCAP_RES_INF)

typedef u16_t tcap_t;
=======
#ifndef __KERNEL_PERCPU
#define __KERNEL_PERCPU 0
#endif
>>>>>>> 9d50549a

#endif /* TYPES_H */<|MERGE_RESOLUTION|>--- conflicted
+++ resolved
@@ -806,18 +806,15 @@
 	__asm__ __volatile__("mfence" ::: "memory");
 }
 
-<<<<<<< HEAD
 #define TCAP_RES_GRAN_ORD  16
 #define TCAP_RES_PACK(r)   (round_up_to_pow2((r), 1 << TCAP_RES_GRAN_ORD))
 #define TCAP_RES_EXPAND(r) ((r) << TCAP_RES_GRAN_ORD)
 #define TCAP_RES_INF LLONG_MAX
 #define TCAP_RES_IS_INF(r) (r == TCAP_RES_INF)
-
 typedef u16_t tcap_t;
-=======
+
 #ifndef __KERNEL_PERCPU
 #define __KERNEL_PERCPU 0
 #endif
->>>>>>> 9d50549a
 
 #endif /* TYPES_H */