#ifndef COS_CONFIG_H
#define COS_CONFIG_H

#include "cpu_ghz.h"
<<<<<<< HEAD
#define NUM_CPU                2
=======
#define NUM_CPU                4
>>>>>>> 3f82085f

#define CPU_TIMER_FREQ         100 // set in your linux .config

#define RUNTIME                3 // seconds

/* The kernel quiescence period = WCET in Kernel + WCET of a CAS. */
#define KERN_QUIESCENCE_PERIOD_US 500
#define KERN_QUIESCENCE_CYCLES (KERN_QUIESCENCE_PERIOD_US * 4000)
#define TLB_QUIESCENCE_CYCLES  (4000 * 1000 * (1000 / CPU_TIMER_FREQ))

// After how many seconds should schedulers print out their information?
#define SCHED_PRINTOUT_PERIOD  100000
#define COMPONENT_ASSERTIONS   1 // activate assertions in components?

/* Should not set when NUM_CPU > 2 or FPU enabled. */
//#define LINUX_ON_IDLE          1 // should Linux be activated on Composite idle

/* 
 * Should Composite run as highest priority?  Should NOT be set if
 * using networking (cnet). 
 */
#define LINUX_HIGHEST_PRIORITY 1

//#define FPU_ENABLED
#define FPU_SUPPORT_FXSR       1   /* >0 : CPU supports FXSR. */

/* the CPU that does initialization for Composite */
#define INIT_CORE              0
/* Currently Linux runs on the last CPU only. The code includes the
 * following macro assumes this. We might need to assign more cores
 * to Linux later. */
#define LINUX_CORE             (NUM_CPU - 1)
/* # of cores assigned to Composite */
#define NUM_CPU_COS            (NUM_CPU > 1 ? NUM_CPU - 1 : 1)

/* Composite user memory uses physical memory above this. */
#define COS_MEM_START          (0x40000000)  // 1 GB

/* NUM_CPU_SOCKETS defined in cpu_ghz.h. The information is used for
 * intelligent IPI distribution. */
#define NUM_CORE_PER_SOCKET    (NUM_CPU / NUM_CPU_SOCKETS)

// cos kernel settings
#define COS_PRINT_MEASUREMENTS 1
#define COS_PRINT_SCHED_EVENTS 1
#define COS_ASSERTIONS_ACTIVE  1

/*** Console and output options ***/
/* 
 * Notes: If you are using composite as high priority and no idle to
 * linux, then the shell output will not appear until the Composite
 * system has exited.  Thus, you will want to make the memory size
 * large enough to buffer _all_ output.  Note that currently
 * COS_PRINT_MEM_SZ should not exceed around (1024*1024*3).
 *
 * If you have COS_PRINT_SHELL, you _will not see output_ unless you
 * run 
 * $~/transfer/print
 * after
 * # make
 * but before the runscript.
 */
/* print out to the shell? */
#define COS_PRINT_SHELL   1
/* how much should we buffer before sending an event to the shell? */
#define COS_PRINT_BUF_SZ  128
/* how large should the shared memory region be that will buffer print data? */
#define COS_PRINT_MEM_SZ  (4096)

/* print out to dmesg? */
/* #define COS_PRINT_DMESG 1 */

#endif /* COS_CONFIG_H */<|MERGE_RESOLUTION|>--- conflicted
+++ resolved
@@ -2,11 +2,7 @@
 #define COS_CONFIG_H
 
 #include "cpu_ghz.h"
-<<<<<<< HEAD
 #define NUM_CPU                2
-=======
-#define NUM_CPU                4
->>>>>>> 3f82085f
 
 #define CPU_TIMER_FREQ         100 // set in your linux .config
 
