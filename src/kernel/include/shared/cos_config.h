--- conflicted
+++ resolved
@@ -4,12 +4,7 @@
 #define CPU_GHZ        2.0
 #define CPU_TIMER_FREQ 100 // set in your linux .config
 
-// How long should Composite run before returning to Linux?
-<<<<<<< HEAD
 #define RUNTIME                61 // seconds
-=======
-#define RUNTIME                5 // seconds
->>>>>>> 2d9a9d39
 // After how many seconds should schedulers print out their information?
 #define SCHED_PRINTOUT_PERIOD  50 
 #define COMPONENT_ASSERTIONS   1 // activate assertions in components?
