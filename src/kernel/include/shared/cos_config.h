--- conflicted
+++ resolved
@@ -6,10 +6,10 @@
 
 #define CPU_TIMER_FREQ 100 // set in your linux .config
 
-#define RUNTIME                3 // seconds
+#define RUNTIME                5 // seconds
 
 // After how many seconds should schedulers print out their information?
-#define SCHED_PRINTOUT_PERIOD  29 
+#define SCHED_PRINTOUT_PERIOD  500 
 #define COMPONENT_ASSERTIONS   1 // activate assertions in components?
 
 //#define LINUX_ON_IDLE          1 // should Linux be activated on Composite idle
@@ -18,14 +18,10 @@
  * Should Composite run as highest priority?  Should NOT be set if
  * using networking (cnet). 
  */
-<<<<<<< HEAD
 #define LINUX_HIGHEST_PRIORITY 1 
 /* the CPU that does initialization for Composite */
 #define INIT_CORE              0
-=======
-//#define LINUX_HIGHEST_PRIORITY 1 
-//#define FPU_ENABLED
->>>>>>> 08dfd8d9
+#define FPU_ENABLED
 
 /* Currently Linux runs on the last CPU only. The code includes the
  * following macro assumes this. We might need to assign more cores
