#ifndef COS_CONFIG_H
#define COS_CONFIG_H

//#define CPU_GHZ        1.6
#include "cpu_ghz.h"
#define CPU_TIMER_FREQ 100 // set in your linux .config

<<<<<<< HEAD
#define RUNTIME                120 // seconds
=======
#define RUNTIME                60 // seconds
>>>>>>> 03bbd047

// After how many seconds should schedulers print out their information?
#define SCHED_PRINTOUT_PERIOD  29 
#define COMPONENT_ASSERTIONS   1 // activate assertions in components?

//#define LINUX_ON_IDLE          1 // should Linux be activated on Composite idl

/* 
 * Should Composite run as highest priority?  Should NOT be set if
 * using networking (cnet). 
 */
#define LINUX_HIGHEST_PRIORITY 1 

// cos kernel settings
#define COS_PRINT_MEASUREMENTS 1
#define COS_PRINT_SCHED_EVENTS 1
#define COS_ASSERTIONS_ACTIVE  1

/*** Console and output options ***/
/* 
 * Notes: If you are using composite as high priority and no idle to
 * linux, then the shell output will not appear until the Composite
 * system has exited.  Thus, you will want to make the memory size
 * large enough to buffer _all_ output.  Note that currently
 * COS_PRINT_MEM_SZ should not exceed around (1024*1024*3).
 *
 * If you have COS_PRINT_SHELL, you _will not see output_ unless you
 * run 
 * $~/transfer/print
 * after
 * # make
 * but before the runscript.
 */
/* print out to the shell? */
#define COS_PRINT_SHELL   1
/* how much should we buffer before sending an event to the shell? */
#define COS_PRINT_BUF_SZ  128
/* how large should the shared memory region be that will buffer print data? */
#define COS_PRINT_MEM_SZ  (4096)

/* print out to dmesg? */
/* #define COS_PRINT_DMESG 1 */

#endif /* COS_CONFIG_H */<|MERGE_RESOLUTION|>--- conflicted
+++ resolved
@@ -5,11 +5,7 @@
 #include "cpu_ghz.h"
 #define CPU_TIMER_FREQ 100 // set in your linux .config
 
-<<<<<<< HEAD
-#define RUNTIME                120 // seconds
-=======
 #define RUNTIME                60 // seconds
->>>>>>> 03bbd047
 
 // After how many seconds should schedulers print out their information?
 #define SCHED_PRINTOUT_PERIOD  29 
