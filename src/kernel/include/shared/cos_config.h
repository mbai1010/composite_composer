--- conflicted
+++ resolved
@@ -5,21 +5,13 @@
 #include "cpu_ghz.h"
 #define CPU_TIMER_FREQ 100 // set in your linux .config
 
-<<<<<<< HEAD
-#define RUNTIME                62 // seconds
-=======
 #define RUNTIME                60 // seconds
->>>>>>> f6ff64d5
 
 // After how many seconds should schedulers print out their information?
 #define SCHED_PRINTOUT_PERIOD  51 
 #define COMPONENT_ASSERTIONS   1 // activate assertions in components?
 
-<<<<<<< HEAD
-//#define LINUX_ON_IDLE          1 // should Linux be activated on Composite idle
-=======
-/* #define LINUX_ON_IDLE          1 // should Linux be activated on Composite idle */
->>>>>>> f6ff64d5
+//#define LINUX_ON_IDLE          1 // should Linux be activated on Composite idl
 
 /* 
  * Should Composite run as highest priority?  Should NOT be set if
