/**
 * Copyright 2014 by Gabriel Parmer, gparmer@gwu.edu
 *
 * Redistribution of this file is permitted under the GNU General
 * Public License v2.
 */

#ifndef ERTRIE_H
#define ERTRIE_H

<<<<<<< HEAD
#ifndef TYPES_H
#include "shared/cos_types.h"
#endif
=======
#include "chal.h"
#include "shared/cos_types.h"
#include "debug.h"
>>>>>>> 04835615

#define CFORCEINLINE __attribute__((always_inline))

/* 
 * TODO:
 * - change the accum variable to be void *, and be named load_info,
 *   and memctxt to be named store_info.
 */

/* Internal node in the trie */
struct ert_intern {
	/* 
	 * This "next" value should be opaque and only interpreted by
	 * the specialized functions.  It might be a pointer, or
	 * array.
	 */
	void *next; 
};
struct ert {
	struct ert_intern vect[0]; /* in-place data-structure */
};

/* get the next level/value in the internal structure/value */
typedef struct ert_intern *(*ert_get_fn_t)(struct ert_intern *, void *accum, int isleaf);
/* check if the value in the internal structure is "null" */
typedef int  (*ert_isnull_fn_t)(struct ert_intern *, void *accum, int isleaf);
/* does this final ert_intern in a lookup resolve to an successful lookup? */
typedef int (*ert_resolve_fn_t)(struct ert_intern *a, void *accum, int leaf, u32_t order, u32_t sz);
/* set values to their initial value (often "null") */
typedef void (*ert_initval_fn_t)(struct ert_intern *, int isleaf);
/* set a value in an internal structure/value */
typedef int (*ert_set_fn_t)(struct ert_intern *e, void *val, void *accum, int isleaf);
/* allocate an internal or leaf structure */
typedef void *(*ert_alloc_fn_t)(void *data, int sz, int last_lvl);
/* if we you extending the leaf level, this is called to set the leaf entry */
typedef int (*ert_setleaf_fn_t)(struct ert_intern *entry, void *data);
typedef void *(*ert_getleaf_fn_t)(struct ert_intern *entry, void *accum);

#define ERT_CONST_PARAMS						\
	u32_t depth, u32_t order, u32_t intern_sz, u32_t last_order, u32_t last_sz, void *initval, \
        ert_initval_fn_t initfn, ert_get_fn_t getfn, ert_isnull_fn_t isnullfn, ert_set_fn_t setfn, \
        ert_alloc_fn_t allocfn, ert_setleaf_fn_t setleaffn, ert_getleaf_fn_t getleaffn, ert_resolve_fn_t resolvefn
#define ERT_CONST_ARGS depth, order, intern_sz, last_order, last_sz, initval, initfn, getfn, isnullfn, setfn, allocfn, setleaffn, getleaffn, resolvefn
#define ERT_CONSTS_DEWARN  (void)depth; (void)order; (void)intern_sz; (void)last_order; (void)last_sz; (void)initval; \
        (void)initfn; (void)getfn; (void)isnullfn; (void)setfn; (void)allocfn; (void)setleaffn; (void)getleaffn; (void)resolvefn;
#define ERT_DEWARN ERT_CONSTS_DEWARN

/* 
 * Default implementations of the customization functions that assume
 * a normal tree with pointers for internal nodes, with the "null
 * node" being equal to NULL (i.e. you can't store NULL values in the
 * structure), and setting values in internal and leaf nodes being
 * done with straightforward stores.
 */
static inline CFORCEINLINE struct ert_intern *
ert_defget(struct ert_intern *a, void *accum, int leaf)
{ (void)accum; (void)leaf; return a->next; }
static inline void *
ert_defgetleaf(struct ert_intern *a, void *accum)
{ (void)accum;  return a->next; }
static inline int 
ert_defisnull(struct ert_intern *a, void *accum, int leaf)
{ (void)accum; (void)leaf; return a->next == NULL; }
static int 
ert_defresolve(struct ert_intern *a, void *accum, int leaf, u32_t order, u32_t sz)
{ (void)a; (void)accum; (void)leaf; (void)order; (void)sz; return 1; }
static int ert_defset(struct ert_intern *a, void *v, void *accum, int leaf)
{ (void)leaf; (void)accum; a->next = v; return 0; }
static int ert_defsetleaf(struct ert_intern *a, void *data)
{ a->next = data; return 0; }
static void ert_definit(struct ert_intern *a, int leaf)
{ (void)a; (void)leaf; a->next = NULL; }

/* 
 * This macro is the key using the compiler to generate fast code.
 * This is generating function calls that are often inlined that are
 * being passed _constants_.  After function inlining, loop unrolling,
 * and constant propagation, the code generated should be very
 * specific to the set of parameters used.  Loops should be
 * eliminated, conditionals removed, and straight-line code produced.
 *
 * The informal goal of this is to ensure that the lookup code
 * generated is on the order of 10-20 instructions, depending on
 * depth.  In terms of (hot-cache) performance, we're shooting for
 * ~5*depth cycles (if L1 is 5 cycles to access).  For cold caches,
 * we're looking for ~500*depth cycles (if memory accesses are 500
 * cycles).  When there is parallel contention (writes), the cost
 * should be comparable to the latter case.
 *
 * Question: How can I replace the long argument lists here with a
 * macro?  I'm hitting some preprocessor limitation I didn't
 * anticipate here.
 */
#define ERT_CREATE(name, structname, depth, order, intern_sz, last_order, last_sz, initval, initfn, getfn, isnullfn, setfn, allocfn, setleaffn, getleaffn, resolvefn) \
struct structname { struct ert t; };				        \
static struct structname *name##_alloc(void *memctxt)                   \
{ return (struct structname*)ert_alloc(memctxt, depth, order, intern_sz, last_order, last_sz, initval, initfn, getfn, isnullfn, setfn, allocfn, setleaffn, getleaffn, resolvefn); } \
static inline void *name##_lkup(struct structname *v, unsigned long id)	\
{ unsigned long a; return __ert_lookup((struct ert*)v, id, 0, depth, &a, depth, order, intern_sz, last_order, last_sz, initval, initfn, getfn, isnullfn, setfn, allocfn, setleaffn, getleaffn, resolvefn); } \
static inline void *name##_lkupa(struct structname *v, unsigned long id, void *accum)  \
{ return __ert_lookup((struct ert*)v, id, 0, depth, accum, depth, order, intern_sz, last_order, last_sz, initval, initfn, getfn, isnullfn, setfn, allocfn, setleaffn, getleaffn, resolvefn); } \
static inline void *name##_lkupan(struct structname *v, unsigned long id, u32_t dlimit, void *accum) \
{ return __ert_lookup((struct ert*)v, id, 0, dlimit, accum, depth, order, intern_sz, last_order, last_sz, initval, initfn, getfn, isnullfn, setfn, allocfn, setleaffn, getleaffn, resolvefn); } \
static inline void *name##_lkupani(struct structname *v, unsigned long id, u32_t dstart, u32_t dlimit, void *accum) \
{ return __ert_lookup((struct ert*)v, id, dstart, dlimit, accum, depth, order, intern_sz, last_order, last_sz, initval, initfn, getfn, isnullfn, setfn, allocfn, setleaffn, getleaffn, resolvefn); } \
static inline int name##_expandni(struct structname *v, unsigned long id, u32_t dstart, u32_t dlimit, void *accum, void *memctxt, void *data) \
{ return __ert_expand((struct ert*)v, id, dstart, dlimit, accum, memctxt, data, depth, order, intern_sz, last_order, last_sz, initval, initfn, getfn, isnullfn, setfn, allocfn, setleaffn, getleaffn, resolvefn); } \
static inline int name##_expandn(struct structname *v, unsigned long id, u32_t dlimit, void *accum, void *memctxt, void *data) \
{ return __ert_expand((struct ert*)v, id, 0, dlimit, accum, memctxt, data, depth, order, intern_sz, last_order, last_sz, initval, initfn, getfn, isnullfn, setfn, allocfn, setleaffn, getleaffn, resolvefn); } \
static inline int name##_expand(struct structname *v, unsigned long id, void *accum, void *memctxt, void *data) \
{ return __ert_expand((struct ert*)v, id, 0, depth, accum, memctxt, data, depth, order, intern_sz, last_order, last_sz, initval, initfn, getfn, isnullfn, setfn, allocfn, setleaffn, getleaffn, resolvefn); } \
static inline unsigned long name##_maxid(void)				\
{ return __ert_maxid(depth, order, intern_sz, last_order, last_sz, initval, initfn, getfn, isnullfn, setfn, allocfn, setleaffn, getleaffn, resolvefn); } \
static inline u32_t name##_maxdepth(void) { return (u32_t)depth; }


#define ERT_CREATE_DEF(name, depth, order, last_order, last_sz, allocfn) \
ERT_CREATE(name, name##_ert, depth, order, sizeof(int*), last_order, last_sz, NULL, ert_definit, ert_defget, ert_defisnull, ert_defset, allocfn, ert_defsetleaf, ert_defgetleaf, ert_defresolve)

static inline unsigned long
__ert_maxid(ERT_CONST_PARAMS)
{ 
	unsigned long off    = (unsigned long)(((order * (depth-1)) + last_order));
	unsigned long maxoff = (unsigned long)(sizeof(int*)*8); /* 8 bits per byte */
	ERT_CONSTS_DEWARN;

	return (off > maxoff) ? ((unsigned long)1)<<maxoff : ((unsigned long)1)<<off; 
}

/* 
 * Initialize a level in the ertrie.  lvl is either an internal level,
 * lvl > 1, or a leaf level in the tree in which case embedded leaf
 * structs require a different initialization.
 */
static inline void
__ert_init(struct ert_intern *vi, int isleaf, ERT_CONST_PARAMS)
{
	int i, base, sz;
	ERT_CONSTS_DEWARN;

	assert(vi);
	if (!isleaf) {
		base = 1<<order;
		sz   = intern_sz;
	} else {
		base = 1<<last_order;
		sz   = last_sz;
	}
	for (i = 0 ; i < base ; i++) {
		struct ert_intern *t = (void*)(((char*)vi) + (sz * i));
		initfn(t, isleaf);
	}
}

static struct ert *
ert_alloc(void *memctxt, ERT_CONST_PARAMS)
{
	struct ert *v;
	struct ert_intern e;
	unsigned long accum = 0;
	
	/* Make sure the id size can be represented on our system */
	assert(((order * (depth-1)) + last_order) < (sizeof(unsigned long)*8));
	assert(depth >= 1);
	if (depth > 1) v = allocfn(memctxt, (1<<order) * intern_sz, 0);
	else           v = allocfn(memctxt, (1<<last_order) * last_sz, 1);
	if (NULL == v) return NULL;
	__ert_init(v->vect, depth == 1, ERT_CONST_ARGS);

	setfn(&e, v, &accum, depth == 1);
	return (struct ert *)e.next;
}

static inline struct ert_intern *
__ert_walk(struct ert_intern *vi, unsigned long id, void *accum, u32_t lvl, ERT_CONST_PARAMS)
{
	u32_t last_off;
#define ERT_M(id, o) ((id) & ((1<<(o))-1)) // Mask out order number of bits
	ERT_CONSTS_DEWARN;

	vi = getfn(vi, accum, 0);
	if (lvl-1 == 0) {
		/* offset into the last level, leaf node */
		last_off = ERT_M(id, last_order) * last_sz;
	} else {
		/* calculate the offset in an internal node */
		last_off = ERT_M((id >> ((order * (lvl-2)) + last_order)), order) * intern_sz;
	}
	return (struct ert_intern *)(((char *)vi) + last_off);
}

/* 
 * This is the most optimized/most important function.  
 *
 * We rely on compiler optimizations -- including constant
 * propagation, loop unrolling, function inlining, dead-code
 * elimination, and function inlining from constant function pointers
 * -- to turn this into straight-line code.  It should be on the order
 * of 10-20 instructions without loops, only including error checking
 * branches that are not taken by the static branch detection
 * algorithms.
 *
 * dlimit is the depth we should look into the tree.  This can be 0
 * (return the highest-level of the tree) all the way to depth+1 which
 * actually treats the entries in the last level of the trie as a
 * pointer and returns its destination.  dlimit = depth+1 means that the
 * size of the last-level nodes should be the size of an integer.
 */

static inline CFORCEINLINE void *
__ert_lookup(struct ert *v, unsigned long id, u32_t dstart, u32_t dlimit, void *accum, ERT_CONST_PARAMS) 
{
	struct ert_intern r, *n;
	u32_t i, limit;

	assert(v);
	assert(id < __ert_maxid(ERT_CONST_ARGS));
	assert(dlimit <= depth+1);
	assert(dstart <= dlimit);

	/* simply gets the address of the vector */
	r.next = v->vect;
	n      = &r;
	limit  = dlimit < depth ? dlimit : depth;
	for (i = dstart ; i < limit ; i++) {
		if (unlikely(isnullfn(n, accum, 0))) return NULL;
		n = __ert_walk(n, id, accum, depth-i, ERT_CONST_ARGS);
	}

	if (i == depth && 
	    unlikely(!resolvefn(n, accum, 1, last_order, last_sz))) return NULL;
	if (i < depth  && 
	    unlikely(!resolvefn(n, accum, 0, order, intern_sz))) return NULL;
	if (dlimit == depth+1) n = getleaffn(n, accum);

	return n;
}

/* 
 * Expand the data-structure starting from level/depth dstart, and up
 * to and including some depth limit (dlimit).  This will call the
 * initialization routines for that level, and hook it into the
 * overall trie.  If you want to control the costs of memory
 * allocation and initialization, then you should use limit to ensure
 * that multiple levels of the trie are not expanded here, if desired.
 * 
 * limit == 1 does not make sense (i.e. ert is already allocated),
 * and limit = depth+1 means that we're trying to "expand" or set the
 * leaf data to something provided in the memctxt.
 */
static inline int
__ert_expand(struct ert *v, unsigned long id, u32_t dstart, u32_t dlimit, void *accum, void *memctxt, void *data, ERT_CONST_PARAMS)
{
	struct ert_intern r, *n, *new;
	u32_t i, limit;

	assert(v);
	assert(id < __ert_maxid(ERT_CONST_ARGS));
	assert(dlimit <= depth+1); /* cannot expand past leaf */
	assert(dstart <= dlimit);

	r.next = v->vect;
	n      = &r;
	limit  = dlimit < depth ? dlimit : depth;
	for (i = dstart ; i < limit-1 ; i++) {
		n = __ert_walk(n, id, accum, depth-i, ERT_CONST_ARGS);
		if (!isnullfn(n, accum, 0)) continue;

		/* expand via memory allocation */
		if (i+2 < depth) new = allocfn(memctxt, (1<<order) * intern_sz, 0);
		else             new = allocfn(memctxt, (1<<last_order) * last_sz, 1);

		if (unlikely(!new)) return -1;
		__ert_init(new, i+2 >= depth, ERT_CONST_ARGS);
		setfn(n, new, accum, 0);
	}
	if (dlimit == depth+1) {
		n = __ert_walk(n, id, accum, depth-i, ERT_CONST_ARGS);
		/* don't overwrite a value, unless we want to set it to the initval */
		if (data != initval && !isnullfn(n, accum, 0)) return 1;

		if (setleaffn(n, data)) return -ECASFAIL;
	}
	return 0;
}

#endif /* ERTRIE_H */<|MERGE_RESOLUTION|>--- conflicted
+++ resolved
@@ -8,15 +8,15 @@
 #ifndef ERTRIE_H
 #define ERTRIE_H
 
-<<<<<<< HEAD
 #ifndef TYPES_H
 #include "shared/cos_types.h"
 #endif
-=======
+
+#ifndef COS_COMPONENT_H
+/* for kernel level use only */
 #include "chal.h"
-#include "shared/cos_types.h"
 #include "debug.h"
->>>>>>> 04835615
+#endif
 
 #define CFORCEINLINE __attribute__((always_inline))
 
