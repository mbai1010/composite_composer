--- conflicted
+++ resolved
@@ -179,17 +179,10 @@
 	 * who's its parent? sched_depth < 0 if not schedulert */
 	int sched_depth;
 	struct spd *parent_sched;
-<<<<<<< HEAD
 
 	struct cos_sched_data_area *sched_shared_page[NUM_CPU], *kern_sched_shared_page[NUM_CPU];
 	unsigned short int prev_notification[NUM_CPU];
 	struct cos_net_xmit_headers *cos_net_xmit_headers[NUM_CPU];
-=======
-	struct cos_sched_data_area *sched_shared_page, *kern_sched_shared_page;
-	unsigned short int prev_notification;
-
-	struct cos_net_xmit_headers *cos_net_xmit_headers;
->>>>>>> 097201ac
 
 	mmaps_t local_mmaps; /* mm_handle (see hijack.c) for linux compat */
 
