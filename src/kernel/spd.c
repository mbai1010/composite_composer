--- conflicted
+++ resolved
@@ -95,52 +95,6 @@
 	return;
 }
 
-<<<<<<< HEAD
-=======
-/*
- * Returns the index of the first free entry in the
- * invocation_capabilities array, where a range of free entries size
- * "range" is based..
- *
- * FIXME: this should be really implemented as a free-list of blocks
- * of different free ranges, so that an iteration through the freelist
- * would find us an empty region, rather than an iteration through all
- * entries.
- */
-static short int spd_alloc_capability_range(int range)
-{
-	short int i, range_free = 0;
-
-	for (i = 0 ; i < MAX_STATIC_CAP ; i++) {
-
-		if (cap_is_free(i)) {
-			range_free++;
-
-			/* 
-			 * If we have found an acceptable range, then
-			 * go through and mark ownership of all of the
-			 * entries.
-			 */
-			if (range_free >= range) {
-				int start, j;
-				start = i - range_free + 1;
-
-				for (j = start ; j <= i ; j++) {
-					struct invocation_cap *init = &invocation_capabilities[j];
-					init->owner = CAP_ALLOCATED_UNUSED;
-				}
-
-				return i-range_free+1;
-			}
-		} else {
-			range_free = 0;
-		}
-	}
-
-	return -1;
-}
-
->>>>>>> ec5b37b0
 static inline void cap_set_usr_cap(struct usr_inv_cap *uptr, vaddr_t inv_fn, 
 				   unsigned int inv_cnt, unsigned int cap_no)
 {
@@ -198,15 +152,7 @@
 	prev = cap->il;
 
 	cap->il = il;
-<<<<<<< HEAD
-
-/*  	printk("cos: change to il %s for cap %d with owner %d.\n", */
-/* 	       ((il == IL_SDT) ? "SDT" : ((il == IL_AST) ? "AST" : ((il == IL_ST) ? "ST" : "INV"))), */
-/* 	       cap_num, spd_get_index(spd)); */
-
-=======
-	owner = cap->owner;
->>>>>>> ec5b37b0
+
 	/* Use the kernel vaddr space table if possible, but it might
 	 * not be available on initialization */
 	ucap = (NULL != spd->user_cap_tbl) ? 
