/**
 * Redistribution of this file is permitted under the GNU General
 * Public License v2.
 *
 * Copyright 2007 by Boston University.
 * Author: Gabriel Parmer, gabep1@cs.bu.edu, 2007
 *
 * Copyright The George Washington University, Gabriel Parmer,
 * gparmer@gwu.edu, 2009
 */

//#define UPCALL_TIMING 1

#include "include/ipc.h"
#include "include/spd.h"
#include "include/debug.h"
#include "include/measurement.h"
#include "include/mmap.h"
#include "include/per_cpu.h"

#include <linux/kernel.h>

/* 
 * These are the 1) page for the pte for the shared region and 2) the
 * page to hold general data including cpuid, thread id, identity
 * info, etc...  These are placed here so that we don't have to go
 * through a variable to find their address, so that lookup and
 * manipulation are quick.
 */
unsigned int shared_region_page[1024] PAGE_ALIGNED;
unsigned int shared_data_page[1024] PAGE_ALIGNED;

static inline struct shared_user_data *get_shared_data(void)
{
	return (struct shared_user_data*)shared_data_page;
}

#define COS_SYSCALL __attribute__((regparm(0)))

/* 
 * This variable tracks the number of cycles that have elapsed since
 * the last measurement and is typically used to measure how long
 * brand threads execute.
 */
static unsigned long cycle_cnt;

void ipc_init(void)
{
	//memset(shared_region_page, 0, PAGE_SIZE);
	memset(shared_data_page, 0, PAGE_SIZE);
	rdtscl(cycle_cnt);

	return;
}

static inline void open_spd(struct spd_poly *spd)
{
	printk("cos: open_spd (asymmetric trust) not supported on x86.\n");
	
	return;
}

extern void switch_host_pg_tbls(paddr_t pt);
static inline void switch_pg_tbls(paddr_t new, paddr_t old)
{
	if (likely(old != new)) {
		native_write_cr3(new);
		switch_host_pg_tbls(new);
	}

	return;
}

static inline void open_close_spd(struct spd_poly *o_spd, struct spd_poly *c_spd)
{
	switch_pg_tbls(o_spd->pg_tbl, c_spd->pg_tbl);

	return;
}

static inline void open_close_spd_ret(struct spd_poly *c_spd) /*, struct spd_poly *s_spd)*/
{
	native_write_cr3(c_spd->pg_tbl);
	switch_host_pg_tbls(c_spd->pg_tbl);
	
	return;
}

static void print_stack(struct thread *thd)
{
	int i;

	printk("cos: In thd %x, stack:\n", thd_get_id(thd));
	for (i = 0 ; i <= thd->stack_ptr ; i++) {
		struct thd_invocation_frame *frame = &thd->stack_base[i];
		printk("cos: \t[spd %d]\n", spd_get_index(frame->spd));
	}
}

void print_regs(struct pt_regs *regs)
{
	printk("cos: EAX:%x\tEBX:%x\tECX:%x\n"
	       "cos: EDX:%x\tESI:%x\tEDI:%x\n"
	       "cos: EIP:%x\tESP:%x\tEBP:%x\n",
	       (unsigned int)regs->ax, (unsigned int)regs->bx, (unsigned int)regs->cx,
	       (unsigned int)regs->dx, (unsigned int)regs->si, (unsigned int)regs->di,
	       (unsigned int)regs->ip, (unsigned int)regs->sp, (unsigned int)regs->bp);

	return;
}

extern struct invocation_cap invocation_capabilities[MAX_STATIC_CAP];

struct inv_ret_struct {
	int thd_id;
	int spd_id;
};


/* 
 * FIXME: 1) should probably return the static capability to allow
 * isolation level isolation access from caller, 2) all return 0
 * should kill thread.
 */
<<<<<<< HEAD
struct cos_sched_data_area *temp;

COS_SYSCALL vaddr_t ipc_walk_static_cap(unsigned int capability, 
					vaddr_t sp, vaddr_t ip, /*vaddr_t usr_def, */
					struct inv_ret_struct *ret)
=======
COS_SYSCALL vaddr_t 
ipc_walk_static_cap(struct thread *thd, unsigned int capability, vaddr_t sp, 
		    vaddr_t ip, struct inv_ret_struct *ret)
>>>>>>> 089e63ac
{
	struct thd_invocation_frame *curr_frame;
	struct spd *curr_spd, *dest_spd;
	struct invocation_cap *cap_entry;
	struct thread *thd = core_get_curr_thd();

	capability >>= 20;

	if (unlikely(capability >= MAX_STATIC_CAP)) {
		struct spd *t = virtual_namespace_query(ip);
		printk("cos: capability %d greater than max from spd %d @ %x.\n", 
		       capability, (t) ? spd_get_index(t): 0, (unsigned int)ip);
		return 0;
	}

	cap_entry = &invocation_capabilities[capability];

	if (unlikely(!cap_entry->owner)) {
		printk("cos: No owner for cap %d.\n", capability);
		return 0;
	}

	/* what spd are we in (what stack frame)? */
	curr_frame = &thd->stack_base[thd->stack_ptr];

	dest_spd = cap_entry->destination;
	curr_spd = cap_entry->owner;

	if (unlikely(!dest_spd || curr_spd == CAP_FREE || curr_spd == CAP_ALLOCATED_UNUSED)) {
		printk("cos: Attempted use of unallocated capability.\n");
		return 0;
	}

	/*
	 * If the spd that owns this capability is part of a composite
	 * spd that is the same as the composite spd that was the
	 * entry point for this composite spd.
	 *
	 * i.e. is the capability owner in the same protection domain
	 * (via ST) as the spd entry point to the protection domain.
	 *
	 * We are doing a repetitive calculation for the first check
	 * here and in the thd_spd_in_current_composite, as we want to
	 * avoid making the function call here if possible.  FIXME:
	 * should just use a specific inlined method here to avoid
	 * this.
	 */
	if (unlikely(!thd_spd_in_composite(curr_frame->current_composite_spd, curr_spd))) {
		printk("cos: Error, incorrect capability (Cap %d has spd %d, stk @ %d has %d).\n",
		       capability, spd_get_index(curr_spd), thd->stack_ptr, spd_get_index(curr_frame->spd));
		print_stack(thd);
		/* 

		 * FIXME: do something here like throw a fault to be
		 * handled by a user-level handler
		 */
		return 0;
	}
	
	/* now we are committing to the invocation */
	cos_meas_event(COS_MEAS_INVOCATIONS);

	open_close_spd(dest_spd->composite_spd, curr_spd->composite_spd);
	
	core_put_curr_spd(&(dest_spd->spd_info));

	ret->thd_id = thd->thread_id | (get_cpuid() << 16);
	ret->spd_id = spd_get_index(curr_spd);

	spd_mpd_ipc_take((struct composite_spd *)dest_spd->composite_spd);

	/* add a new stack frame for the spd we are invoking (we're committed) */
	thd_invocation_push(thd, cap_entry->destination, sp, ip);
	cap_entry->invocation_cnt++;

//	printk("%d: %d->%d\n", thd_get_id(thd), spd_get_index(curr_spd), spd_get_index(dest_spd));

	return cap_entry->dest_entry_instruction;
}

static struct pt_regs *brand_execution_completion(struct thread *curr, int *preempt);
static struct pt_regs *thd_ret_term_upcall(struct thread *t);
static struct pt_regs *thd_ret_upcall_type(struct thread *t, upcall_type_t type);
/*
 * Return from an invocation by popping off of the invocation stack an
 * entry, and returning its contents (including return ip and sp).
 * This is complicated by the fact that we may return when no
 * invocation is made because a thread is terminating.
 */
<<<<<<< HEAD
COS_SYSCALL struct thd_invocation_frame *pop(struct pt_regs **regs_restore)
=======
COS_SYSCALL struct thd_invocation_frame *
pop(struct thread *curr, struct pt_regs **regs_restore)
>>>>>>> 089e63ac
{
	struct thd_invocation_frame *inv_frame;
	struct thd_invocation_frame *curr_frame;

	struct thread *curr = core_get_curr_thd();

	inv_frame = thd_invocation_pop(curr);

	/* At the top of the invocation stack? */
	if (unlikely(inv_frame == NULL)) {
		assert(!(curr->flags & THD_STATE_READY_UPCALL));
		/* normal thread terminates: upcall into root
		 * scheduler */
		*regs_restore = thd_ret_term_upcall(curr);

		return NULL;
	}
	
	curr_frame = thd_invstk_top(curr);
	/* for now just assume we always close the server spd */
	open_close_spd_ret(curr_frame->current_composite_spd);

	/*
	 * FIXME: If an invocation causes a "needless" kernel
	 * invocation/pop even when the two spds are in the same
	 * composite spd (but weren't at some point in the future),
	 * then we really probably shouldn't release here.
	 *
	 * This REALLY should be spd_mpd_release.
	 */
	//cos_ref_release(&inv_frame->current_composite_spd->ref_cnt);
	//spd_mpd_release((struct composite_spd *)inv_frame->current_composite_spd);
	spd_mpd_ipc_release((struct composite_spd *)inv_frame->current_composite_spd);

	/* Fault caused initial invocation.  FIXME: can we get this off the common case path? */
	if (unlikely(inv_frame->ip == 0)) {
		*regs_restore = &curr->fault_regs;
		return NULL;
	}

//	printk("%d: ->%d\n", thd_get_id(curr), spd_get_index(curr_frame->spd));

	return inv_frame;	
}

/* return 1 if the fault is handled by a component */
int fault_ipc_invoke(struct thread *thd, vaddr_t fault_addr, int flags, struct pt_regs *regs, int fault_num)
{
	struct spd *s = virtual_namespace_query(regs->ip);
	struct thd_invocation_frame *curr_frame;
	struct inv_ret_struct r;
	vaddr_t a;
	unsigned int fault_cap;
	struct pt_regs *nregs;

	/* corrupted ip? */
	if (unlikely(!s)) {
		curr_frame = thd_invstk_top(thd);
		s = curr_frame->spd;
	}
	assert(fault_num < COS_NUM_FAULTS);
	fault_cap = s->fault_handler[fault_num];
	/* If no component catches this fault, upcall into the
	 * scheduler with a "destroy thread" event. */
	if (unlikely(!fault_cap)) {
		nregs = thd_ret_upcall_type(thd, COS_UPCALL_UNHANDLED_FAULT);
#define COPY_REG(name) regs-> name = nregs-> name
		COPY_REG(ax);
		COPY_REG(bx);
		COPY_REG(cx);
		COPY_REG(dx);
		COPY_REG(di);
		COPY_REG(si);
		COPY_REG(bp);
		COPY_REG(sp);
		COPY_REG(ip);
		return 0;
	}
	
	/* save the faulting registers */
	memcpy(&thd->fault_regs, regs, sizeof(struct pt_regs));
	a = ipc_walk_static_cap(fault_cap<<20, regs->sp, regs->ip, &r);

	/* setup the registers for the fault handler invocation */
	regs->ax = r.thd_id;
	regs->bx = regs->cx = r.spd_id;
	regs->sp = 0;
	/* arguments (including bx above) */
	regs->si = fault_addr;
	regs->di = flags;
	regs->bp = regs->ip;

	/* page fault handler address */
	regs->dx = regs->ip = a;

	return 1;
}

/********** Composite system calls **********/

COS_SYSCALL int 
cos_syscall_void(int spdid)
{
	printk("cos: error - %d made void system call from %d\n", thd_get_id(core_get_curr_thd()), spdid);

	return 0;
}

extern int switch_thread_data_page(int old_thd, int new_thd);
struct thread *ready_boot_thread(struct spd *init)
{
	struct shared_user_data *ud = get_shared_data();
	struct thread *thd;
	unsigned int tid;

	assert(NULL != init);

	thd = thd_alloc(init);
	if (NULL == thd) {
		printk("cos: Could not allocate boot thread.\n");
		return NULL;
	}
	tid = thd_get_id(thd);
	core_put_curr_thd(thd);

	assert(tid);

	switch_thread_data_page(2, tid);
	/* thread ids start @ 1 */
	ud->current_thread = tid;
	ud->argument_region = (void*)((tid * PAGE_SIZE) + COS_INFO_REGION_ADDR);

	return thd;
}

static inline void __switch_thread_context(struct thread *curr, struct thread *next, 
					   struct spd_poly *cspd, struct spd_poly *nspd)
{
	struct shared_user_data *ud = get_shared_data();
	unsigned int ctid, ntid;

	assert(core_get_curr_thd() != next);

	ctid = thd_get_id(curr);
	ntid = thd_get_id(next);

	core_put_curr_thd(next);
	core_put_curr_spd(nspd);

	switch_thread_data_page(ctid, ntid);
	/* thread ids start @ 1, thus thd pages are offset above the data page */
	ud->current_thread = ntid;
	ud->argument_region = (void*)((ntid * PAGE_SIZE) + COS_INFO_REGION_ADDR);

	return;

}

static inline void switch_thread_context(struct thread *curr, struct thread *next)
{
	struct spd_poly *nspd, *cspd;

	cspd = thd_get_thd_spdpoly(curr);
	nspd = thd_get_thd_spdpoly(next);
	__switch_thread_context(curr, next, cspd, nspd);
	open_close_spd(nspd, cspd);
}

void initialize_sched_info(struct thread *t, struct spd *curr_sched)
{
	struct spd *sched;
	int i;

	assert(spd_is_scheduler(curr_sched));
	/* 
	 * Initialize the thread's path through its hierarchy of
	 * schedulers.  They will have to explicitly set the
	 * thread_notification location at a later time.
	 *
	 * OPTION: Another option here would be to simply copy the
	 * scheduler hierarchy of the current thread.  A good way to
	 * initialize the urgency values for all the schedulers.
	 */
	sched = curr_sched;
	for (i = curr_sched->sched_depth ; i >= 0 ; i--) {
		struct thd_sched_info *tsi = thd_get_sched_info(t, i);

		tsi->scheduler = sched;
		tsi->thread_notifications = NULL;

		sched = sched->parent_sched;
	}

	return;
}

/*
 * Note here that we still copy the empty structures for simplicity.
 */
static inline void copy_sched_info_structs(struct thd_sched_info *new, 
					   struct thd_sched_info *old, int num)
{
	int i;
	struct spd *prev_sched = NULL;

	assert(num < MAX_SCHED_HIER_DEPTH);

	for (i = 0 ; i < num ; i++) {
		if (old[i].scheduler) {
			assert(old[i].scheduler->parent_sched == prev_sched);
		}

		prev_sched = old[i].scheduler;
		new[i].scheduler = prev_sched;
		new[i].thread_notifications = old[i].thread_notifications;
		new[i].notification_offset = old[i].notification_offset;
	}

	return;
}

void copy_sched_info(struct thread *new, struct thread *old)
{
	copy_sched_info_structs(new->sched_info, old->sched_info, MAX_SCHED_HIER_DEPTH-1);
}

/* 
 * Hope the current thread saved its context...should be able to
 * resume_return to it.
 *
 * TODO: should NOT pass in fn and stack here.  Should simply upcall
 * into cos_upcall_entry, and pass in the data.  The data should point
 * to the fn and stack to be used anyway, which can be assigned at
 * user-level.
 */
COS_SYSCALL int 
cos_syscall_create_thread(int spd_id, int a, int b, int c)
{
	struct thread *thd, *curr;
	struct spd *curr_spd;

	/*
	 * Lets make sure that the current spd is a scheduler and has
	 * scheduler control of the current thread before we let it
	 * create any threads.
	 *
	 * FIXME: in the future, I should really just allow the base
	 * scheduler to create threads, i.e. when 0 == sched_depth.
	 */
	curr = core_get_curr_thd();
	curr_spd = thd_validate_get_current_spd(curr, spd_id);
	if (NULL == curr_spd) {
		printk("cos: component claimed in spd %d, but not\n", spd_id);
		return -1;
	}

	if (!spd_is_scheduler(curr_spd)/* || !thd_scheduled_by(curr, curr_spd)*/) {
/* FIXME: if initmm is the root, then the second to root should be
 * able to create threads. */
//	if (!spd_is_root_sched(curr_spd)) {
		printk("cos: non-scheduler attempted to create thread.\n");
		return -1;
	}

	thd = thd_alloc(curr_spd);
	if (thd == NULL) {
		printk("cos: Could not allocate thread\n");
		return -1;
	}

	/* FIXME: switch to using upcall_setup here */
	thd->stack_ptr = 0;
	thd->stack_base[0].current_composite_spd = curr_spd->composite_spd;
	thd->stack_base[0].spd = curr_spd;
	/* FIXME: do this lazily */
	spd_mpd_ipc_take((struct composite_spd *)curr_spd->composite_spd);

	thd->regs.cx = COS_UPCALL_CREATE;
	thd->regs.dx = curr_spd->upcall_entry;
	thd->regs.bx = a;
	thd->regs.di = b;	
	thd->regs.si = c;
	thd->regs.ax = thd_get_id(thd) | (get_cpuid() << 16);

	thd->flags |= THD_STATE_CYC_CNT;
	initialize_sched_info(thd, curr_spd);
	
	return thd_get_id(thd);
}

COS_SYSCALL int 
cos_syscall_thd_cntl(int spd_id, int op_thdid, long arg1, long arg2)
{
	struct thread *thd, *curr;
	struct spd *curr_spd;
	short int op, thdid;

	op = op_thdid >> 16;
	thdid = op_thdid & 0xFFFF;
	/*
	 * Lets make sure that the current spd is a scheduler and has
	 * scheduler control of the current thread before we let it
	 * create any threads.
	 *
	 * FIXME: in the future, I should really just allow the base
	 * scheduler to create threads, i.e. when 0 == sched_depth.
	 */
	curr = core_get_curr_thd();
	curr_spd = thd_validate_get_current_spd(curr, spd_id);
	if (NULL == curr_spd) {
		printk("cos: component claimed in spd %d, but not\n", spd_id);
		return -1;
	}
	
	thd = thd_get_by_id(thdid);
	/* FIXME: finer grained access control required */
/*	if (!spd_is_scheduler(curr_spd) || !thd_scheduled_by(thd, curr_spd)) {
		printk("cos: non-scheduler attempted to manipulate thread.\n");
		return -1;
	}
*/
	
	switch (op) {
	case COS_THD_INV_FRAME:
	{
		struct spd *i_spd;
		int frame_offset = arg1;
		struct thd_invocation_frame *tif;

		tif = thd_invstk_nth(thd, frame_offset);
		if (NULL == tif) return 0;
		i_spd = tif->spd;
		return spd_get_index(i_spd);
	}
	case COS_THD_INV_FRAME_REM:
	{
		int frame_offset = arg1;

		if (thd == curr && frame_offset < 1)       return -1;
		if (thd_invstk_rem_nth(thd, frame_offset)) return -1;

		return 0;
	}
	case COS_THD_INV_SPD:
	{
		struct thd_invocation_frame *tif;
		int i;

		for (i = 0 ; (tif = thd_invstk_nth(thd, i)) ; i++) {
			if (arg1 == spd_get_index(tif->spd)) return i;
		}
		return -1;
	}
	case COS_THD_INVFRM_IP:
	{
		int frame_offset = arg1;

		return thd_get_frame_ip(thd, frame_offset);
	}
	case COS_THD_INVFRM_SET_IP:
	{
		int frame_offset = arg1;

		return thd_set_frame_ip(thd, frame_offset, arg2);
	}
	case COS_THD_INVFRM_SP:
	{
		int frame_offset = arg1;

		return thd_get_frame_sp(thd, frame_offset);
	}
	case COS_THD_INVFRM_SET_SP:
	{
		int frame_offset = arg1;

		return thd_set_frame_sp(thd, frame_offset, arg2);
	}
#define __GET_REG(name)							\
	{								\
		if (arg1) return thd->fault_regs. name ;		\
		if (!(thd->flags & THD_STATE_PREEMPTED)) return 0;	\
		return thd->regs. name ;				\
	}
	case COS_THD_GET_IP: __GET_REG(ip);
	case COS_THD_GET_SP: __GET_REG(sp);
	case COS_THD_GET_FP: __GET_REG(bp);
	case COS_THD_GET_1:  __GET_REG(ax);
	case COS_THD_GET_2:  __GET_REG(bx);
	case COS_THD_GET_3:  __GET_REG(cx);
	case COS_THD_GET_4:  __GET_REG(dx);
	case COS_THD_GET_5:  __GET_REG(di);
	case COS_THD_GET_6:  __GET_REG(si);
#define __SET_REG(name)							\
	{							        \
		if (arg2) thd->fault_regs. name = arg1;			\
		else if ((thd->flags & THD_STATE_PREEMPTED)) thd->regs. name = arg1; \
		else return -1;						\
		return 0;						\
	}
	case COS_THD_SET_IP: __SET_REG(ip);
	case COS_THD_SET_SP: __SET_REG(sp);
	case COS_THD_SET_FP: __SET_REG(bp);
	case COS_THD_SET_1:  __SET_REG(ax);
	case COS_THD_SET_2:  __SET_REG(bx);
	case COS_THD_SET_3:  __SET_REG(cx);
	case COS_THD_SET_4:  __SET_REG(dx);
	case COS_THD_SET_5:  __SET_REG(di);
	case COS_THD_SET_6:  __SET_REG(si);
	case COS_THD_STATUS:
	{
		/* FIXME: all flags should NOT be part of the ABI.
		 * Filter out relevant ones (upcall, brand,
		 * preempted) */
		return thd->flags;
	}
	default:
		printk("cos: undefined operation %d for thread %d from scheduler %d.\n",
		       op, thdid, spd_id);
		return -1;
	}
	return 0;
}

/* 
 * An upcall thread has upcalled into the scheduler so as it to
 * schedule due to the completion of the upcall.  This has pushed the
 * scheduler's entry onto its invocation stack.  But when this upcall
 * then calls switch_thread with the TAILCALL option, it must return
 * to its previous (brand's) protection domain.  Thus, pop off that
 * entry, and save its register information.
 *
 * The second argument is used to return the composite spd that was
 * upcalled into to execute the scheduler.
 */
static inline int 
sched_tailcall_adjust_invstk(struct thread *t)
{
	struct thd_invocation_frame *tif, *ntif;
	struct spd *s;
	struct spd_poly *nspd, *cspd;
	
	assert(t && t->flags & THD_STATE_ACTIVE_UPCALL && t->thread_brand);
	
	tif = thd_invocation_pop(t);
	assert(tif);
	/* saving to both ip and edx allows this to correctly return
	 * to the thread's execution regardless of if it is invoked
	 * via loading registers, or via sysexit. */
	t->regs.ip = t->regs.dx = tif->ip;
	t->regs.sp = t->regs.cx = tif->sp;
	s = tif->spd;
	cspd = tif->current_composite_spd;
	ntif = thd_invstk_top(t);
	if (NULL == ntif) return -1;
	nspd = ntif->current_composite_spd;

	open_close_spd(nspd, cspd);

	spd_mpd_ipc_release((struct composite_spd *)tif->current_composite_spd);

	return spd_get_index(s);
}

static inline void 
remove_preempted_status(struct thread *thd)
{
 	if (thd->preempter_thread) {
		struct thread *p = thd->preempter_thread;
		struct thread *i = thd->interrupted_thread;

		/* is the doubly linked list sound? */
		assert(p->interrupted_thread == thd);
			
		/* break the doubly linked list of interrupted thds */
		p->interrupted_thread = NULL;
		if (i) i->preempter_thread = NULL;
		thd->preempter_thread = NULL;
		thd->interrupted_thread = NULL;
	}

	thd->flags &= ~THD_STATE_PREEMPTED;
}

extern int cos_syscall_switch_thread(void);
static void update_sched_evts(struct thread *new, int new_flags, 
		       struct thread *prev, int prev_flags);
static struct pt_regs *sched_tailcall_pending_upcall(struct thread *uc, 
						     struct composite_spd *curr);
static struct thread *sched_tailcall_pending_upcall_thd(struct thread *uc, 
							 struct composite_spd *curr);
static inline void update_thd_evt_state(struct thread *t, int flags, unsigned long elapsed_cycles);
static inline void 
break_preemption_chain(struct thread *t)
{
	struct thread *other;

	cos_meas_event(COS_MEAS_BREAK_PREEMPTION_CHAIN);	
	other = t->interrupted_thread;
	if (unlikely(other)) {
		assert(other->preempter_thread == t);
		t->interrupted_thread = NULL;
		other->preempter_thread = NULL;
	}
	other = t->preempter_thread;
	if (unlikely(other)) {
		assert(other->interrupted_thread == t);
		t->preempter_thread = NULL;
		other->interrupted_thread = NULL;
	}
}

static inline unsigned short int 
switch_thread_parse_data_area(struct cos_sched_data_area *da, int *ret_code)
{
	unsigned short int next_thd;

	if (unlikely(da->cos_evt_notif.pending_event)) {
		cos_meas_event(COS_MEAS_RESCHEDULE_PEND);
		*ret_code = COS_SCHED_RET_AGAIN;
		goto ret_err;
	}
	if (unlikely(da->cos_evt_notif.pending_cevt)) {
		cos_meas_event(COS_MEAS_RESCHEDULE_CEVT);
		*ret_code = COS_SCHED_RET_CEVT;
		goto ret_err;
	}

	next_thd = da->cos_next.next_thd_id;
	da->cos_next.next_thd_id = 0;
	if (unlikely(0 == next_thd)) {
		*ret_code = COS_SCHED_RET_AGAIN;
		goto ret_err;
	}
	/* FIXME: mask out the locking flags as they cannot apply */
	return next_thd;
ret_err:
	return 0;
}

static inline struct thread *
switch_thread_get_target(unsigned short int tid, struct thread *curr, 
			 struct spd *curr_spd, int *ret_code)
{
	struct thread *thd;

	thd = thd_get_by_id(tid);
	/* error cases */
	if (unlikely(thd == curr)) {
		cos_meas_event(COS_MEAS_SWITCH_SELF);
		*ret_code = COS_SCHED_RET_AGAIN;
		goto ret_err;
	}
	if (unlikely(NULL == thd)) {
		/* 
		 * Uncommon, but valid case: between when the current thread
		 * executed through the scheduler and when the switch_thread
		 * system call was made, that thread was preempted, or an
		 * event occurred (which zeros out tid).  This simply
		 * means that the current system call doesn't have all the
		 * information (which upcalls are active, if threads have been
		 * woken up, etc...), so we should make it go through the
		 * scheduling process again.
		 */
		if (unlikely(0 == tid)) {
			cos_meas_event(COS_MEAS_SWITCH_OUTDATED);
			*ret_code = COS_SCHED_RET_AGAIN;
		} else {
			*ret_code = COS_SCHED_RET_INVAL;
		}
		/* error otherwise */
		goto ret_err;
	}

	/* We have valid threads, lets make sure we can schedule them! */
	if (unlikely(!thd_scheduled_by(curr, curr_spd) ||
		     !thd_scheduled_by(thd, curr_spd))) {
		*ret_code = COS_SCHED_RET_ERROR;
		printk("<<1>>>>>>>>\n");
		goto ret_err;
	}

	/* we cannot schedule to run an upcall thread that is not running */
	if (unlikely(thd->flags & THD_STATE_READY_UPCALL)) {
		printk("args: tid %u, curr thd %d, curr spd %p, \n thd id %d is upcall thd...", tid, thd_get_id(curr), curr_spd, thd_get_id(thd));
		cos_meas_event(COS_MEAS_UPCALL_INACTIVE);
		*ret_code = COS_SCHED_RET_INVAL;
		printk("<<2>>>>>>>>\n");
		goto ret_err;
	}
	
	return thd;
ret_err:
	return NULL;
}

static struct thread *
switch_thread_slowpath(struct thread *curr, unsigned short int flags, struct spd *curr_spd, 
		       unsigned short int rthd_id, struct cos_sched_data_area *da,
		       int *ret_code, unsigned short int *curr_flags, 
		       unsigned short int *thd_flags);

static inline void 
switch_thread_update_flags(struct cos_sched_data_area *da, unsigned short int *flags)
{
	if (likely(!(da->cos_next.next_thd_flags & COS_SCHED_CHILD_EVT))) 
		*flags &= ~COS_SCHED_CHILD_EVT;
	else 
		*flags |= COS_SCHED_CHILD_EVT;
}

 // print out on switch_thread errors???
#ifdef NIL
#define goto_err(label, format, args...)			\
	do {							\
		printk(format, ## args);			\
		goto label ;					\
	} while (0)
#else
#define goto_err(label, format, args...) goto label
#endif

/*
 * The arguments are horrible as we are interfacing w/ assembly and 1)
 * we need to return two values, the regs to restore, and if the next
 * thread was preempted or not (totally different return sequences),
 * 2) all syscalls provide as the first argument the spd_id of the spd
 * making the syscalls.  We need this info, and it is on the stack,
 * but (1) interferes with that as it pushes values onto the stack.  A
 * more pleasant way to deal with this might be to pass the args in
 * registers.  see ipc.S cos_syscall_switch_thread.
 */

COS_SYSCALL struct pt_regs *
cos_syscall_switch_thread_cont(int spd_id, unsigned short int rthd_id, 
			       unsigned short int rflags, long *preempt)
{
	struct thread *thd, *curr;
	struct spd *curr_spd;
	unsigned short int next_thd, flags;
	unsigned short int curr_sched_flags = COS_SCHED_EVT_NIL,
		           thd_sched_flags  = COS_SCHED_EVT_NIL;
	struct cos_sched_data_area *da;
	int ret_code = COS_SCHED_RET_ERROR;

	*preempt = 0;
	curr = core_get_curr_thd();
	curr_spd = thd_validate_get_current_spd(curr, spd_id);
	if (unlikely(!curr_spd)) goto ret_err;

	assert(!(curr->flags & THD_STATE_PREEMPTED));
<<<<<<< HEAD
	///////////QW: should this be kern_sched_shared_page????
	da = curr_spd->sched_shared_page[get_cpuid()];
	if (unlikely(NULL == da)) goto ret_err;
=======

	da = curr_spd->sched_shared_page;
	if (unlikely(!da)) goto ret_err;
>>>>>>> 089e63ac

	/* 
	 * So far all flags should be taken in the context of the
	 * actual invoking thread (they effect the thread switching
	 * _from_ rather than the thread to switch _to_) in which case
	 * we would want to use the sched_page flags.
	 */
	flags = rflags;
	switch_thread_update_flags(da, &flags);

	if (unlikely(flags)) {
		thd = switch_thread_slowpath(curr, flags, curr_spd, rthd_id, da, &ret_code, 
					     &curr_sched_flags, &thd_sched_flags);
		/* If we should return immediately back to this
		 * thread, and its registers have been changed,
		 * return without setting the return value */
		if (ret_code == COS_SCHED_RET_SUCCESS && thd == curr) goto ret;
		if (thd == curr) 
		{
			printk("err: thd == curr\n");
			goto_err(ret_err, "sloooow\n");
		}
	} else {
		next_thd = switch_thread_parse_data_area(da, &ret_code);
		if (unlikely(0 == next_thd)) {
			printk("err: data area\n");
			goto_err(ret_err, "data_area\n");
		}

		thd = switch_thread_get_target(next_thd, curr, curr_spd, &ret_code);
<<<<<<< HEAD
		if (unlikely(NULL == thd)) {
			printk("err: get target\n");
			goto_err(ret_err, "get target");
		}
=======
		
		if (unlikely(NULL == thd)) goto_err(ret_err, "get target");
>>>>>>> 089e63ac
	}

	/* If a thread is involved in a scheduling decision, we should
	 * assume that any preemption chains that existed aren't valid
	 * anymore. */
	break_preemption_chain(curr);

	switch_thread_context(curr, thd);
	if (thd->flags & THD_STATE_PREEMPTED) {
		cos_meas_event(COS_MEAS_SWITCH_PREEMPT);
		remove_preempted_status(thd);
		*preempt = 1;
	} else {
		cos_meas_event(COS_MEAS_SWITCH_COOP);
	}
	if (temp) printk("a kern pending check %d!\n", temp->cos_evt_notif.pending_event);
	update_sched_evts(thd, thd_sched_flags, curr, curr_sched_flags);
	if (temp) printk("thd %d: kern pending check %d!\n", thd_get_id(core_get_curr_thd()), temp->cos_evt_notif.pending_event);
	/* success for this current thread */
	curr->regs.ax = COS_SCHED_RET_SUCCESS;

	event_record("switch_thread", thd_get_id(curr), thd_get_id(thd));

	/* QW */
	static int first = 1;
	if (first)
	{
		first = 0;
		//printk("setting pending here @ kern %p!!\n",&(da->cos_evt_notif.pending_event));
		//da->cos_evt_notif.pending_event = 1;
		curr_spd->kern_sched_shared_page[get_cpuid()]->cos_evt_notif.pending_event = 1;
		printk("setting pending here @ kern %p!!\n",&(curr_spd->kern_sched_shared_page[get_cpuid()]->cos_evt_notif.pending_event));
	}

	return &thd->regs;
ret_err:
	printk("returned error in switch_thread_cont\n");
	assert(0);
	curr->regs.ax = ret_code;
ret:
	return &curr->regs;
}

static struct thread *
switch_thread_slowpath(struct thread *curr, unsigned short int flags, struct spd *curr_spd, 
		       unsigned short int rthd_id, struct cos_sched_data_area *da,
		       int *ret_code, unsigned short int *curr_flags, 
		       unsigned short int *thd_flags)
{
	struct thread *thd;
	unsigned short int next_thd;

	if (flags & (COS_SCHED_SYNC_BLOCK | COS_SCHED_SYNC_UNBLOCK)) {
		next_thd = rthd_id;
		/* FIXME: mask out all flags that can't apply here  */
	} else {
		next_thd = switch_thread_parse_data_area(da, ret_code);
		if (unlikely(!next_thd)) goto_err(ret_err, "data area\n");
	}

	thd = switch_thread_get_target(next_thd, curr, curr_spd, ret_code);
	if (unlikely(NULL == thd)) goto_err(ret_err, "get_target");

	if (flags & (COS_SCHED_TAILCALL | COS_SCHED_BRAND_WAIT)) {
		/* First make sure this is an active upcall */
		if (unlikely(!(curr->flags & THD_STATE_ACTIVE_UPCALL))) goto ret_err;

		assert(!(curr->flags & THD_STATE_READY_UPCALL));
		/* Can't really be tailcalling and have the other
		 * flags at the same time */
		if (unlikely(flags & (COS_SCHED_SYNC_BLOCK | COS_SCHED_SYNC_UNBLOCK))) 
			goto_err(ret_err, "tailcall and block???\n");

		cos_meas_stats_end(COS_MEAS_STATS_UC_TERM_DELAY, 1);
		cos_meas_stats_end(COS_MEAS_STATS_UC_PEND_DELAY, 0);

		if (flags & COS_SCHED_TAILCALL && 
		    unlikely(spd_get_index(curr_spd) != sched_tailcall_adjust_invstk(curr))) 
			goto_err(ret_err, "tailcall from incorrect spd!\n");
		
		assert(curr->thread_brand);
		if (curr->thread_brand->pending_upcall_requests) {
			//update_thd_evt_state(curr, COS_SCHED_EVT_BRAND_ACTIVE, 1);
			//spd_mpd_ipc_release((struct composite_spd *)thd_get_thd_spdpoly(curr));
			cos_meas_event(COS_MEAS_BRAND_COMPLETION_PENDING);
			event_record("switch_thread tailcall pending", thd_get_id(curr), 0);
			report_upcall("c", curr);
			*ret_code = COS_SCHED_RET_SUCCESS;
			return sched_tailcall_pending_upcall_thd(curr, (struct composite_spd*)curr_spd->composite_spd);
		} 

		curr->flags &= ~THD_STATE_ACTIVE_UPCALL;
		curr->flags |= THD_STATE_READY_UPCALL;
		
		cos_meas_event(COS_MEAS_FINISHED_BRANDS);
		cos_meas_event(COS_MEAS_BRAND_COMPLETION_TAILCALL);

		*curr_flags = COS_SCHED_EVT_BRAND_READY;

		event_record("tailcall inv and switch to specified thread", thd_get_id(curr), thd_get_id(thd));
		report_upcall("f", curr);
	}

	/*** A synchronization event for the scheduler? ***/
	if (flags & COS_SCHED_SYNC_BLOCK) {
		union cos_synchronization_atom *l = &da->cos_locks;
		
		/* if a thread's version of which thread should be
		 * scheduled next does not comply with the in-memory
		 * version within the lock, then we are dealing with a
		 * stale invocation.
		 */
		if (l->c.owner_thd != next_thd) {
			cos_meas_event(COS_MEAS_ATOMIC_STALE_LOCK);
			*ret_code = COS_SCHED_RET_SUCCESS;
			goto ret_err;
		}
		cos_meas_event(COS_MEAS_ATOMIC_LOCK);

		/* This should only be set if it is the most urgent of
		 * the blocked threads waiting for owner_thd to
		 * complete.  I believe, though I haven't proven, that
		 * the most recent invocation of this syscall is this
		 * thread, so it is valid to simply set the queued_thd
		 * to the current one.
		 */
		l->c.queued_thd = thd_get_id(curr);
		/* 
		 * FIXME: alter the urgency/priority of the owner
		 * thread to inherit that of the current blocked thd.
		 */
	} else if (flags & COS_SCHED_SYNC_UNBLOCK) {
		cos_meas_event(COS_MEAS_ATOMIC_UNLOCK);
		/* 
		 * FIXME: reset urgency/priority of current thread back
		 * to natural state.
		 */
	}

	if (flags & COS_SCHED_CHILD_EVT) {
		struct thd_sched_info *tsi;
		struct spd *child;
		struct cos_sched_data_area *cda;

		tsi = thd_get_sched_info(thd, curr_spd->sched_depth+1);
		if (unlikely(!tsi || !tsi->scheduler)) goto_err(ret_err, "tsi fail, tid %d\n", thd_get_id(thd)); 

		/* If the scheduler exists, all of the following
		 * pointers should be non-NULL */
		child = tsi->scheduler;
		assert(child);
		cda = child->sched_shared_page[get_cpuid()];
		assert(cda);
		cda->cos_evt_notif.pending_cevt = 1;
	}

	return thd;
ret_err:
	return curr;
}

static inline void 
upcall_setup_regs(struct thread *uc, struct spd *dest,
		  upcall_type_t option, long arg1, long arg2, long arg3)
{
	struct pt_regs *r = &uc->regs;

	r->bx = arg1;
	r->di = arg2;
	r->si = arg3;
	r->cx = option;
	r->ip = r->dx = dest->upcall_entry;
	r->ax = thd_get_id(uc) | (get_cpuid() << 16);
}

/* 
 * Here we aren't throwing away the entire invocation stack.  Just add
 * the upcall frame on top of the existing stack.
 */
static struct thread *
upcall_inv_setup(struct thread *uc, struct spd *dest, upcall_type_t option,
		 long arg1, long arg2, long arg3)
{
	/* Call this first so that esp and eip are intact...clobbered
	 * in the next line */
	thd_invocation_push(uc, dest, uc->regs.sp, uc->regs.ip);
	upcall_setup_regs(uc, dest, option, arg1, arg2, arg3);
	spd_mpd_ipc_take((struct composite_spd *)dest->composite_spd);
	
	return uc;
}

static struct thread *
upcall_setup(struct thread *uc, struct spd *dest, upcall_type_t option,
	     long arg1, long arg2, long arg3)
{
	upcall_setup_regs(uc, dest, option, arg1, arg2, arg3);
	
	uc->stack_ptr = 0;
	uc->stack_base[0].current_composite_spd = dest->composite_spd;
	uc->stack_base[0].spd = dest;
	spd_mpd_ipc_take((struct composite_spd *)dest->composite_spd);

	return uc;
}

static inline struct thread *
upcall_execute(struct thread *uc, struct composite_spd *new,
	       struct thread *prev, struct composite_spd *old)
{
	if (prev && prev != uc) {
		/* This will switch the page tables for us */
		switch_thread_context(prev, uc);
	} else if (old != new) {
		/* we have already released the old->composite_spd */
		open_close_spd(&new->spd_info, &old->spd_info);
	}

	return uc;
}

/* This version of the call is to be used when we wish to make an
 * upcall that won't immediately switch page tables */
static inline struct thread *
upcall_execute_no_vas_switch(struct thread *uc, struct thread *prev)
{
	if (likely(prev && prev != uc)) {
		struct spd_poly *nspd;

		nspd = thd_get_thd_spdpoly(uc);
		__switch_thread_context(prev, uc, NULL, nspd);

		/* we are omitting the native_write_cr3 to switch
		 * page tables */
		switch_host_pg_tbls(nspd->pg_tbl);
	}
	return uc;
}

static inline struct thread *
upcall_execute_compat(struct thread *uc, struct thread *prev, 
		      struct composite_spd *old)
{
	struct composite_spd *cspd = (struct composite_spd*)uc->stack_base[0].current_composite_spd;
	return upcall_execute(uc, cspd, prev, old);
}

static struct thd_sched_info *
scheduler_find_leaf(struct thread *t)
{
	struct thd_sched_info *tsi = NULL, *prev_tsi;
	int i = 0;

	/* find the child scheduler */
	do {
		prev_tsi = tsi;
		if (i == MAX_SCHED_HIER_DEPTH) break;
		tsi = thd_get_sched_info(t, i);
		i++;
	} while (tsi->scheduler);

	return prev_tsi;
}

static inline struct pt_regs *
thd_ret_upcall_type(struct thread *curr, upcall_type_t t)
{
	struct composite_spd *cspd = (struct composite_spd *)thd_get_thd_spdpoly(curr);
	struct thd_sched_info *tsi;
	struct spd *dest;
	assert(cspd);
	spd_mpd_ipc_release(cspd);
	
	tsi = scheduler_find_leaf(curr);
	dest = tsi->scheduler;
	
	upcall_setup(curr, dest, t, 0, 0, 0);
	upcall_execute_compat(curr, NULL, cspd);
	
	return &curr->regs;
}

/* Upcall into base scheduler! */
static struct pt_regs *
thd_ret_term_upcall(struct thread *curr)
{
	return thd_ret_upcall_type(curr, COS_UPCALL_DESTROY);
}

//static int cos_net_try_packet(struct thread *brand, unsigned short int *port);

static struct thread *
sched_tailcall_pending_upcall_thd(struct thread *uc, struct composite_spd *curr)
{
	struct thread *brand = uc->thread_brand;
	struct composite_spd *cspd;

	assert(brand && brand->pending_upcall_requests > 0);
	assert(uc->flags & THD_STATE_ACTIVE_UPCALL && 
	       !(uc->flags & THD_STATE_READY_UPCALL));

	brand->pending_upcall_requests--;

	cspd = (struct composite_spd*)thd_get_thd_spdpoly(uc);
	upcall_execute(uc, cspd, NULL, curr);

	cos_meas_event(COS_MEAS_BRAND_PEND_EXECUTE);
	cos_meas_event(COS_MEAS_FINISHED_BRANDS);

	/* return value is the number of pending upcalls */
	uc->regs.ax = 0;//brand->pending_upcall_requests;

	event_record("pending upcall", thd_get_id(uc), 0);

	return uc;
}

/* 
 * Assumes: we are called from the thread switching syscall, with the
 * TAIL_CALL flag (i.e. we are switching away from an upcall).  Also,
 * that the previous component was released.
 */
static struct pt_regs *
sched_tailcall_pending_upcall(struct thread *uc, struct composite_spd *curr)
{
	return &sched_tailcall_pending_upcall_thd(uc, curr)->regs;
}

/* 
 * If a brand has completed and there are no pending brand
 * activations, and we wish to switch to another thread, this function
 * should do the job.
 */
static void brand_completion_switch_to(struct thread *curr, struct thread *prev)
{
	/* 
	 * From here on, we know that we have an interrupted thread
	 * that we are returning to.
	 */
	cos_meas_event(COS_MEAS_BRAND_SCHED_PREEMPTED);
	cos_meas_event(COS_MEAS_FINISHED_BRANDS);

	break_preemption_chain(curr);

	curr->flags &= ~THD_STATE_ACTIVE_UPCALL;
	curr->flags |= THD_STATE_READY_UPCALL;
	/* 
	 * FIXME: this should be more complicated.  If
	 * a scheduling decision has been made between
	 * when the upcall thread was scheduled, and
	 * now.  In such a case, the "previous
	 * preempted thread" could have already
	 * executed to completion, or some such.  In
	 * such a case (scheduling decision has been
	 * made to put the upcall thread to sleep),
	 * then the correct thing to do is to act like
	 * this thread has been killed (or yields, or
	 * something in between) for scheduling
	 * purposes (assuming that we don't have
	 * pending upcalls, which changes all of this.
	 *
	 * UPDATE: this has been dealt with by adding the
	 * BREAK_PREEMPTION_CHAIN flag to sched_cntl.
	 */
	switch_thread_context(curr, prev);

	/* This might not be true if we are a brand that was just
	 * branded by another thread.  That other thread just branded
	 * us, and wasn't preempted. */
	if (prev->flags & THD_STATE_PREEMPTED) {
		remove_preempted_status(prev);
	}
	update_sched_evts(prev, COS_SCHED_EVT_NIL, 
			  curr, COS_SCHED_EVT_BRAND_READY);
}

static struct pt_regs *brand_execution_completion(struct thread *curr, int *preempt)
{
	struct thread *prev, *brand = curr->thread_brand;
    	struct composite_spd *cspd = (struct composite_spd *)thd_get_thd_spdpoly(curr);
	
	assert((curr->flags & THD_STATE_ACTIVE_UPCALL) &&
	       !(curr->flags & THD_STATE_READY_UPCALL));
	assert(brand && cspd);

	cos_meas_stats_end(COS_MEAS_STATS_UC_TERM_DELAY, 1);
	cos_meas_stats_end(COS_MEAS_STATS_UC_PEND_DELAY, 0);

	*preempt = 0;

	/* Immediately execute a pending upcall */
	if (brand->pending_upcall_requests) {
		event_record("brand complete, self pending upcall executed", thd_get_id(curr), 0);
		report_upcall("c", curr);
		return sched_tailcall_pending_upcall(curr, cspd);
	}

	/*
	 * Has the thread we preempted had scheduling activity since?
	 * If so, upcall into the root scheduler and ask it what to
	 * do.
	 */
	prev = curr->interrupted_thread;
	if (NULL == prev) {
		struct thd_sched_info *tsi, *prev_tsi;
		struct spd *dest;
		int i;

		prev_tsi = thd_get_sched_info(brand, 0);
		assert(prev_tsi->scheduler);
		for (i = 1 ; i < MAX_SCHED_HIER_DEPTH ; i++) {
			//tsi = scheduler_find_leaf(curr);
			tsi = thd_get_sched_info(brand, i);
			if (!tsi->scheduler) break;
			prev_tsi = tsi;
		}
		tsi = prev_tsi;
		assert(tsi);
		dest = tsi->scheduler;

		upcall_inv_setup(curr, dest, COS_UPCALL_BRAND_COMPLETE, 0, 0, 0);
		upcall_execute(curr, (struct composite_spd*)dest->composite_spd, 
			       NULL, cspd);

		event_record("brand complete, upcall scheduler", thd_get_id(curr), 0);

		cos_meas_event(COS_MEAS_BRAND_COMPLETION_UC);
		//cos_meas_event(COS_MEAS_FINISHED_BRANDS);
		return &curr->regs;
	}

	event_record("brand completion, switch to interrupted thread", thd_get_id(curr), thd_get_id(prev));
	if (temp) printk("brand kern pending check %d!\n", temp->cos_evt_notif.pending_event);
	brand_completion_switch_to(curr, prev);
	*preempt = 1;
	report_upcall("i", curr);

	return &prev->regs;
}

/**
 * Upcall interfaces:
 *
 * The current interfaces for upcalls rely on maintaining the state of
 * an execution path through components which is traversed in reverse
 * order by each upcall.  This mechanism will not work when components
 * are collapsed into larger protection domains as 1) the direct
 * function calls will not know where to execute (as the invocation
 * stack is kept in kernel) and 2) the kernel will not know in which
 * component an invocation is made from.
 *
 * When a thread is going to request a brand, it must make only
 * invocations via SDT (and will therefore not be on a fast-path).
 * When we are making brand upcalls, we might skip some spds in the
 * invocation stack of the brand thread due to MPD whereby multiple
 * spds are collapsed into one composite spd.
 */
struct thread *brand_next_thread(struct thread *brand, struct thread *preempted, int preempt);

//#define BRAND_UL_LATENCY



extern void cos_syscall_brand_wait(int spd_id, unsigned short int bid, int *preempt);
COS_SYSCALL struct pt_regs *
cos_syscall_brand_wait_cont(int spd_id, unsigned short int bid, int *preempt)
{
	struct thread *curr, *brand;
	struct spd *curr_spd;

	curr = core_get_curr_thd();
	curr_spd = thd_validate_get_current_spd(curr, spd_id);
	if (unlikely(NULL == curr_spd)) {
		printk("cos: component claimed in spd %d, but not\n", spd_id);
		goto brand_wait_err;		
	}
	brand = thd_get_by_id(bid);
	if (unlikely(NULL == brand)) {
		printk("cos: Attempting to wait for brand thd %d - invalid thread.\n", bid);
		goto brand_wait_err;
	}
	if (unlikely(brand != curr->thread_brand)) {
		printk("cos: specified brand %d not one associated with %d\n", bid, thd_get_id(curr));
		goto brand_wait_err;
	}
	if (unlikely(curr_spd != thd_invstk_top(brand)->spd)) {
		printk("cos: spd that wishes to brand_wait, not one brand is registered in. Brand %d, bspd %d, curr %d, cspd %d\n",
		       thd_get_id(brand), spd_get_index(thd_invstk_top(brand)->spd), thd_get_id(curr), spd_get_index(curr_spd));
		goto brand_wait_err;
	}

	return brand_execution_completion(curr, preempt);
brand_wait_err:
	curr->regs.ax = -1;
	return &curr->regs;
}


extern void cos_syscall_brand_upcall(int spd_id, int thread_id_flags);
COS_SYSCALL struct pt_regs *
cos_syscall_brand_upcall_cont(int spd_id, int thread_id_flags, int arg1, int arg2)
{
	struct thread *curr_thd, *brand_thd, *next_thd;
	struct spd *curr_spd;
	short int thread_id, flags;

//	static int first = 1;

	thread_id = thread_id_flags>>16;
	flags = thread_id_flags & 0x0000FFFF;

	curr_thd = core_get_curr_thd();
	curr_spd = thd_validate_get_current_spd(curr_thd, spd_id);
	if (unlikely(NULL == curr_spd)) {
		printk("cos: component claimed in spd %d, but not\n", spd_id);
		goto upcall_brand_err;		
	}
	/*
	 * TODO: Check that the brand thread is on the same cpu as the
	 * current thread.
	 */
	brand_thd = thd_get_by_id(thread_id);
	if (unlikely(NULL == brand_thd)) {
		printk("cos: Attempting to brand thd %d - invalid thread.\n", thread_id);
		goto upcall_brand_err;
	}
/*	if (unlikely(thd_get_thd_spd(brand_thd) != curr_spd)) {
		printk("cos: attempted to make brand on thd %d, but from incorrect spd.\n", thread_id);
		goto upcall_brand_err;
	}
*/
	if (unlikely(!(brand_thd->flags & THD_STATE_BRAND) || !brand_thd->upcall_threads)) {
		printk("cos: cos_brand_upcall, thread %d not a brand\n", thread_id);
		goto upcall_brand_err;
	}

	/*
	 * FIXME: 1) reference counting taken care of????, 2) return 1
	 * if pending invocation?
	 */

#ifdef BRAND_UL_LATENCY
	glob_hack_arg = arg1;
#endif
	next_thd = brand_next_thread(brand_thd, curr_thd, 2);
	
	if (next_thd == curr_thd) {
		curr_thd->regs.ax = 0;
	} else {
		next_thd->regs.bx = arg1;
		next_thd->regs.di = arg2;
		curr_thd->regs.ax = 1;
	}
/* This to measure the cost of pending upcalls
	if (unlikely(first)) {
		brand_thd->pending_upcall_requests = 10000000;
		first = 0;
	}
*/
	return &next_thd->regs;

upcall_brand_err:
	curr_thd->regs.ax = -1;
	return &curr_thd->regs;
}

/*
 * TODO: Creating the thread in this function is a little
 * brain-damaged because now we are allocating threads without the
 * scheduler knowing it (shouldn't be allowed), and because there is a
 * limited number of threads, we could denial of service and no policy
 * could be installed in the system to stop us.  Solution: allow the
 * scheduler to create threads that aren't executed, but attached to
 * other threads (that make them), and these threads can later be used
 * to create brands and upcalls.  This allows the scheduler to control
 * the distrubution of threads, and essentially is a resource credit
 * to a principal where the resource here is a thread.
 *
 * FIXME: the way we record and do brand paths is incorrect currently.
 * It will work now, but not when we activate MPDs.  We need to make
 * sure that 1) all spd invocations are recorded when we are creating
 * a brand path, and 2) pointers are added only to the spds
 * themselves, not necessarily the spd's current protection domains as
 * we wish, when making upcalls to upcall into the most recent version
 * of the spd's protection domains.  This begs the question, when we
 * upcall_brand from a composite spd, how does the system know which
 * spd we are in, thus which to upcall into.  Solution: we must make
 * the upcall call be another capability which we can define a
 * user-level-cap for.  This is required anyway, as we need to have a
 * system-provided lookup for direct invocation.  When an upcall is
 * made, we walk the invocation stack till we find the current spd,
 * and upcall its return spd.  To improve usability, we should check
 * explicitely that when a brand is made, the chain of invocations
 * follows capabilities and doesn't skip spds due to mpds.
 */
static inline struct thread* verify_brand_thd(unsigned short int thd_id)
{
	struct thread *brand_thd;
	
	brand_thd = thd_get_by_id(thd_id);
	if (brand_thd == NULL) {
		printk("cos: cos_syscall_brand_cntl could not find thd_id %d to add thd to.\n", 
		       (unsigned int)thd_id);
		return NULL;
	}
	if (!(brand_thd->flags & THD_STATE_BRAND ||
	      brand_thd->flags & THD_STATE_HW_BRAND)) {
		printk("cos: cos_brand_cntl - adding upcall thd to thd %d that's not a brand\n",
		       (unsigned int)thd_id);
		return NULL;
	}
	
	return brand_thd;
}

COS_SYSCALL int 
cos_syscall_brand_cntl(int spd_id, int op, u32_t bid_tid, spdid_t dest)
{
	u16_t bid, tid, retid;
	struct thread *new_thd, *curr_thd;
	struct spd *curr_spd;
	int flags = 0;

	bid = bid_tid >> 16;
	tid = bid_tid & 0xFFFF;

	curr_thd = core_get_curr_thd();
	curr_spd = thd_validate_get_current_spd(curr_thd, spd_id);
	if (NULL == curr_spd) {
		printk("cos: component claimed in spd %d, but not\n", spd_id);
		return -1;		
	}

	switch (op) {
	case COS_BRAND_CREATE_HW:
		flags = THD_STATE_HW_BRAND;
		/* fall through */
	case COS_BRAND_CREATE: 
	{
		int depth;
		struct spd *s;
		struct thd_invocation_frame *f;
		int clear = 0, i;

		new_thd = thd_alloc(curr_spd);
		if (NULL == new_thd) return -1;

		/* the brand thread holds the invocation stack record: */
		memcpy(&new_thd->stack_base, &curr_thd->stack_base, sizeof(curr_thd->stack_base));
		new_thd->cpu_id = curr_thd->cpu_id;
		new_thd->flags |= (THD_STATE_BRAND | flags);
		s = spd_get_by_index(dest);
		if (NULL == s) {
			printk("cos: brand_cntl -- spd %d not found\n", dest);
			thd_free(new_thd);
			return -1;
		}
		if (-1 == (depth = thd_validate_spd_in_callpath(curr_thd, s))) {
//		if (depth > curr_thd->stack_ptr) {
			printk("cos: brand_cntl -- spd %d not found in stack for thread %d\n",
			       dest, thd_get_id(curr_thd));
			thd_free(new_thd);
			return -1;
		}
		new_thd->stack_ptr = curr_thd->stack_ptr - depth;
		f = &new_thd->stack_base[new_thd->stack_ptr];
		assert(thd_spd_in_composite(f->current_composite_spd, s));
		/* HACK: brands made past the first entry spd will break. */
		f->spd = s;

		copy_sched_info(new_thd, curr_thd);
		for (i = 0 ; i < MAX_SCHED_HIER_DEPTH ; i++) {
			struct thd_sched_info *tsi;

			tsi = thd_get_sched_info(new_thd, i);
			if (clear == 1) {
				tsi->scheduler = NULL;
				tsi->thread_notifications = NULL;
				continue;
			}
			if (tsi->scheduler == curr_spd) clear = 1;
			//assert(tsi->scheduler);
		}
		new_thd->flags |= THD_STATE_CYC_CNT;
		
		retid = new_thd->thread_id;
		break;
	} 
	case COS_BRAND_ADD_THD:
	{
		struct thread *brand_thd = verify_brand_thd(bid);
		struct thread *t = thd_get_by_id(tid);

		if (NULL == t || NULL == brand_thd) return -1;
		if (NULL != t->thread_brand) return -1;
		if (NULL != brand_thd->upcall_threads) return -1;
		assert(!(t->flags & THD_STATE_UPCALL));

		t->flags |= (THD_STATE_UPCALL | THD_STATE_ACTIVE_UPCALL);
		t->thread_brand = brand_thd;
		t->upcall_threads = brand_thd->upcall_threads;
		brand_thd->upcall_threads = t;
		break_preemption_chain(t);
		t->flags |= THD_STATE_CYC_CNT;

		retid = t->thread_id;
		//print_thd_sched_structs(new_thd);
		break;
	}
	default:
		return -1;
	}

	return retid;
}

struct thread *cos_timer_brand_thd, *cos_upcall_notif_thd;
#define NUM_NET_BRANDS 2
unsigned int active_net_brands = 0;
struct cos_brand_info cos_net_brand[NUM_NET_BRANDS];
struct cos_net_callbacks *cos_net_fns = NULL;

void cos_net_init(void)
{
	int i;
	
	active_net_brands = 0;
	for (i = 0 ; i < NUM_NET_BRANDS ; i++) {
		cos_net_brand[i].brand = NULL;
		cos_net_brand[i].brand_port = 0;
	}
}

struct cos_brand_info *cos_net_brand_info(struct thread *t)
{
	int i;

	for (i = 0 ; i < NUM_NET_BRANDS ; i++) {
		if (cos_net_brand[i].brand == t) {
			return &cos_net_brand[i];
		}
	}
	return NULL;
}

void cos_net_finish(void)
{
	int i;
	
	active_net_brands = 0;
	for (i = 0 ; i < NUM_NET_BRANDS ; i++) {
		if (cos_net_brand[i].brand) {
			if (!cos_net_fns || !cos_net_fns->remove_brand ||
			    cos_net_fns->remove_brand(&cos_net_brand[i])) {
				printk("cos: error deregistering net brand for port %d\n",
					cos_net_brand[i].brand_port);
			}
		}
		cos_net_brand[i].brand = NULL;
		cos_net_brand[i].brand_port = 0;
	}
}

void cos_net_register(struct cos_net_callbacks *cn_cb)
{
	assert(cn_cb->get_packet && cn_cb->create_brand);

	printk("cos: Registering networking callbacks @ %x\n", (unsigned int)cn_cb);
	cos_net_fns = cn_cb;
}

void cos_net_deregister(struct cos_net_callbacks *cn_cb)
{
	assert(cos_net_fns == cn_cb);

	printk("cos: Deregistering networking callbacks\n");
	cos_net_fns = NULL;
}

extern int host_attempt_brand(struct thread *brand);

void cos_net_prebrand(void)
{
	cos_meas_event(COS_MEAS_PACKET_RECEPTION);
}

extern int rb_retrieve_buff(struct thread *brand, int desired_len, 
			    void **found_buf, int *found_len);
extern int rb_setup(struct thread *brand, ring_buff_t *user_rb, ring_buff_t *kern_rb);

int cos_net_try_brand(struct thread *t, void *data, int len)
{
	void *buff;
	int l;
	unsigned int *lenp;

	cos_meas_event(COS_MEAS_PACKET_BRAND);

	/* 
	 * If there is no room for the network buffer, then don't
	 * attempt the upcall.  This is analogous to not trying to
	 * raise an interrupt when there are no buffers to write into.
	 */
	if (rb_retrieve_buff(t, len + sizeof(unsigned int), &buff, &l)) {
//	if (rb_retrieve_buff(t, len, &buff, &l)) {
		cos_meas_event(COS_MEAS_PACKET_BRAND_FAIL);
		return -1;
	}
	cos_meas_event(COS_MEAS_PACKET_BRAND_SUCC);
	lenp = buff;
	buff = &lenp[1];
	*lenp = len;
	memcpy(buff, data, len);
	
	host_attempt_brand(t);
	
	return 0;
}

int cos_net_notify_drop(struct thread *brand)
{
	struct thread *uc;

	if (!brand) return -1;

	uc = brand->upcall_threads;
	if (uc) {
/*		if (uc->flags & THD_STATE_READY_UPCALL) {
			cos_meas_event(COS_MEAS_PENDING_HACK)
		}
*/
		if (brand->pending_upcall_requests == 0) {
			cos_meas_event(COS_MEAS_PENDING_HACK);
		}
		//update_thd_evt_state(uc, COS_SCHED_EVT_BRAND_PEND, 1);
	} else {
		return -1;
	}

	return 0;
}

/****************************/
/*** Translator Interface ***/
/****************************/

extern int pgtbl_add_entry(paddr_t pgtbl, vaddr_t vaddr, paddr_t paddr); 
extern void *va_to_pa(void *va);
static const struct cos_trans_fns *trans_fns = NULL;
void cos_trans_reg(const struct cos_trans_fns *fns) { trans_fns = fns; }
void cos_trans_dereg(void) { trans_fns = NULL; }
void cos_trans_upcall(void *brand) 
{
	assert(brand);
	host_attempt_brand((struct thread *)brand);
}

COS_SYSCALL int
cos_syscall_trans_cntl(spdid_t spdid, unsigned long op_ch, unsigned long addr, int off)
{
	int op, channel;

	op = op_ch >> 16;
	channel = op_ch & 0xFFFF;

	switch (op) {
	case COS_TRANS_TRIGGER:
		if (trans_fns) return trans_fns->levt(channel);
	case COS_TRANS_MAP_SZ:
	{
		int sz = -1;
		if (trans_fns) sz = trans_fns->map_sz(channel);
		return sz;
	}
	case COS_TRANS_MAP:
	{
		unsigned long kaddr;
		int sz;
		struct spd *s;

		s = spd_get_by_index(spdid);
		if (!s) return -1;
		if (!trans_fns) return -1;
		kaddr = (unsigned long)trans_fns->map_kaddr(channel);
		if (!kaddr) return -1;
		sz    = trans_fns->map_sz(channel);
		if (off > sz) return -1;

		if (pgtbl_add_entry(s->spd_info.pg_tbl, addr, (paddr_t)va_to_pa(((char *)kaddr+off)))) {
			printk("cos: trans grant -- could not add entry to page table.\n");
			return -1;
		}
		return 0;
	}
	case COS_TRANS_DIRECTION:
		if (trans_fns) return trans_fns->direction(channel);
	case COS_TRANS_BRAND:
	{
		int tid = addr;
		struct thread *t;
		
		t = thd_get_by_id(tid);
		if (!t) return -1;
		if (!trans_fns) return -1;
		if (trans_fns->brand_created(channel, t)) return -1;

		return 0;
	}
	}
	return -1;
}

/* 
 * Partially emulate a device here: Receive ring for holding buffers
 * to receive data into, and a synchronous call to transmit data.
 */
extern vaddr_t pgtbl_vaddr_to_kaddr(paddr_t pgtbl, unsigned long addr);
extern int user_struct_fits_on_page(unsigned long addr, unsigned int size);
/* assembly in ipc.S */
extern int cos_syscall_buff_mgmt(void);
COS_SYSCALL int 
cos_syscall_buff_mgmt_cont(int spd_id, void *addr, unsigned int thd_id, unsigned int len_op)
{
	/* 
	 * FIXME: To do this right, we would need to either 1) pin the
	 * buffer's pages into memory, or 2) interact closely with the
	 * network subsystem so that any memory pages the mem_man
	 * unmaps from the address space are removed from the network
	 * buffer lists too.  For 1, the pages might be pre-pinned at
	 * map time.
	 */
	struct spd *spd;
	vaddr_t kaddr = 0;
	unsigned short int option, len;

	option = (len_op & 0xFFFF);
	len = len_op >> 16;

	spd = thd_validate_get_current_spd(core_get_curr_thd(), spd_id);
	if (!spd) {
		printk("cos: buff mgmt -- invalid spd, %d for thd %d\n", 
		       spd_id, thd_get_id(core_get_curr_thd()));
		return -1;
	}

	if (unlikely(COS_BM_XMIT != option &&
		     0 == (kaddr = pgtbl_vaddr_to_kaddr(spd->spd_info.pg_tbl, (unsigned long)addr)))) {
		printk("cos: buff mgmt -- could not find kernel address for %p in spd %d\n",
		       addr, spd_id);
		return -1;
	}
	
	switch(option) {
	/* Transmit the data buffer */
	case COS_BM_XMIT:
	{
		struct cos_net_xmit_headers *h = spd->cos_net_xmit_headers;
		int gather_buffs = 0, i, tot_len = 0;
		struct gather_item gi[XMIT_HEADERS_GATHER_LEN];

		if (unlikely(NULL == h)) return -1;
		gather_buffs = h->gather_len;
		if (unlikely(gather_buffs > XMIT_HEADERS_GATHER_LEN)) {
			printk("cos buff mgmt -- gather list length %d too large.", gather_buffs);
			return -1;
		}
		/* Check that each of the buffers in the gather list are legal */
		for (i = 0 ; i < gather_buffs ; i++) {
			struct gather_item *user_gi = &h->gather_list[i];
			tot_len += user_gi->len;

			if (unlikely(!user_struct_fits_on_page((unsigned long)user_gi->data, user_gi->len))) {
				printk("cos: buff mgmt -- buffer address  %p does not fit onto page\n", user_gi->data);
				return -1;
			}
			if ((void*)((unsigned int)(user_gi->data) & PAGE_MASK) == 
			    get_shared_data()->argument_region) {
				/* If the pointer is into the argument
				 * region, we now that the memory is
				 * pinned. */
				kaddr = (vaddr_t)user_gi->data;
			} else {
				kaddr = pgtbl_vaddr_to_kaddr(spd->spd_info.pg_tbl, (unsigned long)user_gi->data);
				if (unlikely(!kaddr)) {		    
					printk("cos: buff mgmt -- could not find kernel address for %p in spd %d\n",
					       user_gi->data, spd_id);
					return -1;
				}
			}

			gi[i].data = (void*)kaddr;
			gi[i].len  = user_gi->len;
		}

		/* Transmit! */
		if (likely(cos_net_fns && cos_net_fns->xmit_packet && h)) {
			cos_meas_event(COS_MEAS_PACKET_XMIT);
			return cos_net_fns->xmit_packet(h->headers, h->len, gi, gather_buffs, tot_len);
		}
		break;
	}
	case COS_BM_XMIT_REGION:
	{
		if (len != sizeof(struct cos_net_xmit_headers)) {
			printk("cos: buff mgmt -- xmit header region of length %d, expected %d.\n",
			       len, sizeof(struct cos_net_xmit_headers));
			return -1;
		}
		if (!user_struct_fits_on_page((unsigned long)addr, len)) {
			printk("cos: buff mgmt -- xmit headers address %p w/ len %d does not fit onto page\n", 
			       addr, len);
			return -1;
		}
		/* FIXME: pin page in memory */
		spd->cos_net_xmit_headers = (struct cos_net_xmit_headers*)kaddr;

		break;
	}
	/* Set the location of a user-level ring buffer */
	case COS_BM_RECV_RING:
	{
		struct thread *b;

		/*
		 * Currently, the ring buffer must be aligned on a
		 * page, and be a page long
		 */
		if ((unsigned long)addr & ~PAGE_MASK || len != PAGE_SIZE) {
			printk("cos: buff mgmt -- recv ring @ %p (%d) not on page boundary.\n", addr, len);
			return -1;
		}
		if (NULL == (b = thd_get_by_id(thd_id))) {
			printk("cos: buff mgmt could not find brand thd %d.\n", 
		       (unsigned int)thd_id);
			return -1;
		}
		if (b->flags & THD_STATE_UPCALL) {
			assert(b->thread_brand);
			b = b->thread_brand;
		}
		if (!(b->flags & THD_STATE_BRAND ||
		      b->flags & THD_STATE_HW_BRAND)) {
			printk("cos: buff mgmt attaching ring buffer to thread not a brand: %d\n",
			       (unsigned int)thd_id);
			return -1;
		}
/* needed?  Validate step done above...
		if (thd_get_thd_spd(b) != spd) {
			printk("cos: buff mgmt trying to set buffer for brand not in curr spd");
			return -1;
		}
*/
		/* FIXME: pin the page in memory. */
		if (rb_setup(b, (ring_buff_t*)addr, (ring_buff_t*)kaddr)) {
			printk("cos: buff mgmt -- could not setup the ring buffer.\n");
			return -1;
		}
		break;
	}
	default:
		printk("cos: buff mgmt -- unknown option %d.\n", option);
		return -1;
	}
	return 0;
}

/*
 * This is a bandaid currently.  This syscall should really be 
 * replaced by something a little more subtle and more closely related
 * to the APIC and timer hardware, rather than the device in general.
 */
COS_SYSCALL int 
cos_syscall_brand_wire(int spd_id, int thd_id, int option, int data)
{
	struct thread *curr_thd, *brand_thd;
	struct spd *curr_spd;

	curr_thd = core_get_curr_thd();
	curr_spd = thd_validate_get_current_spd(curr_thd, spd_id);
	if (NULL == curr_spd) {
		printk("cos: wiring brand to hardware - component claimed in spd %d, but not\n", spd_id);
		return -1;		
	}

	brand_thd = verify_brand_thd(thd_id);
	if (NULL == brand_thd || !(brand_thd->flags & THD_STATE_HW_BRAND)) {
		printk("cos: wiring brand to hardware - thread %d not brand thd\n",
		       (unsigned int)thd_id);
		return -1;
	}

	switch (option) {
	case COS_HW_TIMER:
		cos_timer_brand_thd = brand_thd;
		
		break;
	case COS_HW_NET:
		if (active_net_brands >= NUM_NET_BRANDS || !cos_net_fns) {
			printk("cos: Too many network brands.\n\n");
			return -1;
		}

		cos_net_brand[active_net_brands].brand_port = (unsigned short int)data;
		cos_net_brand[active_net_brands].brand = brand_thd;
		if (!cos_net_fns ||
		    !cos_net_fns->create_brand || 
		    cos_net_fns->create_brand(&cos_net_brand[active_net_brands])) {
			printk("cos: could not create brand in networking subsystem\n");
			return -1;
		}
		active_net_brands++;

		break;
	case COS_UC_NOTIF:
		cos_upcall_notif_thd = brand_thd;

		break;
	default:
		return -1;
	}

	return 0;
}

/*
 * verify that truster does in fact trust trustee
 */
static int verify_trust(struct spd *truster, struct spd *trustee)
{
	unsigned short int cap_no, max_cap, i;

	cap_no = truster->cap_base;
	max_cap = truster->cap_range + cap_no;

	for (i = cap_no ; i < max_cap ; i++) {
		if (invocation_capabilities[i].destination == trustee) {
			return 0;
		}
	}

	return -1;
}

/* 
 * I HATE this call...do away with it if possible.  But we need some
 * way to jump-start processes, let schedulers keep track of their
 * threads, and be notified when threads die.
 *
 * NOT performance sensitive: used to kick start spds and give them
 * active entities (threads).
 */
extern void cos_syscall_upcall(void);
COS_SYSCALL int 
cos_syscall_upcall_cont(int this_spd_id, int spd_id, struct pt_regs **regs)
{
	struct spd *dest, *curr_spd;
	struct thread *thd;

	assert(regs);
	*regs = NULL;

	dest = spd_get_by_index(spd_id);
	thd = core_get_curr_thd();
	curr_spd = thd_validate_get_current_spd(thd, this_spd_id);

	if (NULL == dest || NULL == curr_spd) {
		printk("cos: upcall attempt failed - dest_spd = %d, curr_spd = %d.\n",
		       dest     ? spd_get_index(dest)     : 0, 
		       curr_spd ? spd_get_index(curr_spd) : 0);
		return -1;
	}

	/*
	 * Check that we are upcalling into a service that explicitly
	 * trusts us (i.e. that the current spd is allowed to upcall
	 * into the destination.)
	 */
	if (verify_trust(dest, curr_spd) && curr_spd->sched_depth != 0) {
		printk("cos: upcall attempted from %d to %d without trust relation.\n",
		       spd_get_index(curr_spd), spd_get_index(dest));
		return -1;
	}

	open_close_spd(dest->composite_spd, curr_spd->composite_spd); 

	spd_mpd_ipc_release((struct composite_spd *)thd_get_thd_spdpoly(thd));//curr_spd->composite_spd);
	//spd_mpd_ipc_take((struct composite_spd *)dest->composite_spd);

	upcall_setup(thd, dest, COS_UPCALL_BOOTSTRAP, 0, 0, 0);
	*regs = &thd->regs;

	cos_meas_event(COS_MEAS_UPCALLS);

	return thd_get_id(thd);
}


/****************** begin event notification functions ******************/

/* 
 * Update the linked list in the shared data page between the kernel
 * and the scheduler as an event has been added.  It will attempt to
 * add the event to the end of the list.  If this event happened for a
 * thread that is already in that linked list, then don't modify the
 * list (to avoid cycles/trees).
 */
static int update_evt_list(struct thd_sched_info *tsi)
{
	unsigned short int prev_evt, this_evt;
	struct cos_sched_events *evts;
	struct spd *sched;
	struct cos_sched_data_area *da;
	
	assert(tsi);
	assert(tsi->scheduler);
	assert(tsi->scheduler->kern_sched_shared_page);

	sched = tsi->scheduler;
	/* if tsi->scheduler, then all of this should follow */
	da = sched->kern_sched_shared_page[get_cpuid()];
	temp = da;
	/* 
	 * Here we want to prevent a race condition:
	 *
	 * t1 executes through the scheduler and sets
	 * da->cos_next.next_thd_id to the next thread it believes it
	 * should schedule.  Then it is preempted before it can call
	 * switch_thread.  An event occurs (upcall, woken thread,
	 * etc.) which changes the scheduling decision.  t1 is run
	 * again, but it doesn't know about the event, so it switches
	 * to the wrong thread.  Prevent this by setting next_thd_id
	 * to 0 here, and check for that case in switch_thread.
	 */
	da->cos_next.next_thd_id = 0;
	/* same intention as previous line, but this deprecates the
	 * previous */
	da->cos_evt_notif.pending_event = 1;
//	temp = &(da->cos_evt_notif.pending_event);
	printk("thd %d setting evt here, @kernel addr %p!\n", thd_get_id(core_get_curr_thd()), &(da->cos_evt_notif.pending_event));
			
	evts = da->cos_events;
	prev_evt = sched->prev_notification[get_cpuid()];
	this_evt = tsi->notification_offset;
	if (unlikely(prev_evt >= NUM_SCHED_EVTS ||
		     this_evt >= NUM_SCHED_EVTS ||
		     this_evt == 0)) {
		printk("cos: events %d and %d out of range!\n", prev_evt, this_evt);
		return -1;
	}
//	printk(">> s %d p %d t %d\n", spd_get_index(sched), prev_evt, this_evt);
	/* so long as we haven't already processed this event, and it
	 * is not part of the linked list of events, then add it */
	if (prev_evt != this_evt && 
	    COS_SCHED_EVT_NEXT(&evts[this_evt]) == 0) {
		if (unlikely(COS_SCHED_EVT_NEXT(&evts[prev_evt]) != 0)) {
			printk("cos: user-level scheduler %d not following evt protocol for evt %d\n",
			       (unsigned int)spd_get_index(sched), (unsigned int)prev_evt);
			/*
			 * FIXME: how should we notify it?  Should we
			 * notify it?  What to do here?
			 */
		}
		COS_SCHED_EVT_NEXT(&evts[prev_evt]) = this_evt;
		sched->prev_notification[get_cpuid()] = this_evt;
//		printk(">>\tp = t\n");
	}
	printk("kern pending check %d!\n", temp->cos_evt_notif.pending_event);
	return 0;
}

static inline void update_thd_evt_state(struct thread *t, int flags, unsigned long elapsed)
{
	int i;
	struct thd_sched_info *tsi;

	//assert(flags != COS_SCHED_EVT_NIL);

	for (i = 0 ; i < MAX_SCHED_HIER_DEPTH ; i++) {
		struct spd *sched;

		tsi = thd_get_sched_info(t, i);
		sched = tsi->scheduler;
		if (!sched) break;
		if (likely(tsi->thread_notifications)) {
			struct cos_sched_events *se = tsi->thread_notifications;
			u32_t p, n;

			switch(flags) {
			case COS_SCHED_EVT_BRAND_PEND:
				cos_meas_event(COS_MEAS_EVT_PENDING);
				break;
			case COS_SCHED_EVT_BRAND_READY:
				cos_meas_event(COS_MEAS_EVT_READY);
				break;
			case COS_SCHED_EVT_BRAND_ACTIVE:
				cos_meas_event(COS_MEAS_EVT_ACTIVE);
				break;
			}

			if (likely(elapsed)) {
				n = p = se->cpu_consumption;
				n += elapsed;
				 /* prevent overflow */
				if (unlikely(n < p)) se->cpu_consumption = ~0UL;
				else                 se->cpu_consumption = n;
			}

			/* 
			 * FIXME: should a pending flag update
			 * override an activate one????
			 */
			if (flags != COS_SCHED_EVT_NIL) {
				COS_SCHED_EVT_FLAGS(tsi->thread_notifications) = flags;
			}
			/* handle error conditions of list manip here??? */
			update_evt_list(tsi);
			printk("1kern pending check %d!\n", temp->cos_evt_notif.pending_event);
		}
	}
	
	return;
}

static void update_sched_evts(struct thread *new, int new_flags, 
			      struct thread *prev, int prev_flags)
{
	unsigned elapsed = 0;

	assert(new && prev);

	/* 
	 * - if either thread has cyc_cnt set, do rdtsc (this is
	 *   expensive, ~80 on P4 cycles, so avoid it if possible)
	 * - if prev has cyc_cnt set, do sched evt cycle update
	 * - if new_flags, do sched evt flags update on new
	 * - if prev_flags, do sched evt flags update on prev
	 */
	if (likely((new->flags | prev->flags) & THD_STATE_CYC_CNT)) {
		unsigned long last;

		last = cycle_cnt;
		rdtscl(cycle_cnt);
		elapsed = cycle_cnt - last;
	}
	
	if (new_flags != COS_SCHED_EVT_NIL) {
		update_thd_evt_state(new, new_flags, 0);
	}
	if (temp) printk("2kern pending check %d!\n", temp->cos_evt_notif.pending_event);
	if (elapsed || prev_flags != COS_SCHED_EVT_NIL) {
		update_thd_evt_state(prev, prev_flags, elapsed);
	}
	if (temp) printk("3kern pending check %d!\n", temp->cos_evt_notif.pending_event);

	return;
}

/****************** end event notification functions ******************/

/************** functions for parsing async set urgencies ************/

static inline int 
most_common_sched_depth(struct thread *t1, struct thread *t2)
{
	int i;

	/* root scheduler had better be the same */
	assert(thd_get_depth_sched(t1, 0) == thd_get_depth_sched(t2, 0));

	for (i = 1 ; i < MAX_SCHED_HIER_DEPTH ; i++) {
		struct spd *s1, *s2;

		s1 = thd_get_depth_sched(t1, i);
		s2 = thd_get_depth_sched(t2, i);

		/* If the scheduler's diverge, previous depth is most common */
		if (!s1 || s1 != s2) return i-1;
	}

	return MAX_SCHED_HIER_DEPTH-1;
}

/* 
 * Not happy with the complexity of this function...
 *
 * A thread has made a brand and wishes to execute an upcall.  Here we
 * decide if that upcall should be made now based on the currently
 * executing thread, or if it should be postponed for schedulers to
 * deal with later.
 * 
 * There are 4 sets of schedulers, a - the most common scheduler
 * between uc and preempted, >a - the set of schedulers of more
 * authority than a, <a_uc - the set of schedulers that own uc of less
 * authority than a, and <a_pre - the set of schedulers that own
 * preempted that have less authority than a.
 *
 * If upcall is already active, signal that it should be not run (ret 0)
 * otherwise notify all schedulers in (<a_uc + a + >a) that upcall has
 * awakened and
 * if the urgency of upcall in a is higher (lower numerically) than
 *    prev in a
 *    - check forall s in (<a_uc + a + >a) that upcall is not disabled.
 *    - return 1 to signal that upcall should be executed.
 */
int 
brand_higher_urgency(struct thread *upcall, struct thread *prev)
{
	int d;
	u16_t u_urg, p_urg;

	assert(upcall->thread_brand && upcall->flags & THD_STATE_UPCALL);

	d = most_common_sched_depth(upcall, prev);
	/* FIXME FIXME FIXME FIXME FIXME FIXME FIXME this is a stopgap
	 * measure.  I don't know hy these are null when we are
	 * shutting down the system but still get a packet.  This will
	 * shut it up for now.
	 */
	if (unlikely(!thd_get_sched_info(prev, d)->thread_notifications)) {
		if (!thd_get_sched_info(upcall, d)->thread_notifications) {
			printk("cos: skimping on brand metadata maintenance, and returning.\n");
			return 0;
		} else {
			/* upcall has the proper structure, prev doesn't! */
			return 1;
		}
	}
	u_urg = thd_get_depth_urg(upcall, d);
	p_urg = thd_get_depth_urg(prev, d);
	/* We should not run the upcall if it doesn't have more
	 * urgency, remember here that higher numerical values equals
	 * less importance. */
	if (u_urg < p_urg) {
		update_sched_evts(upcall, COS_SCHED_EVT_BRAND_ACTIVE, 
				  prev, COS_SCHED_EVT_NIL);
		return 1;
	} else {
		update_thd_evt_state(upcall, COS_SCHED_EVT_BRAND_ACTIVE, 1);
		return 0;
	}
}

extern int host_can_switch_pgtbls(void);

/* 
 * This does NOT release the composite spd reference of the preempted
 * thread, as you might expect.
 *
 * preempt = 0 if you don't want any of the preemption lists to be
 * updated, and if you don't want the preempted thread to be set as
 * PREEMPTED.  Pass in 1 if you want both of those things.  2 if you
 * only want the lists to be updated.  I know...this needs to change:
 * hurried evolution.
 *
 * execution = 1 if you want this to possibly lead to the upcall being
 * executed.  Otherwise, it won't be, even if the schedulers deem it
 * to be most important.
 */
struct thread *
brand_next_thread(struct thread *brand, struct thread *preempted, int preempt)
{
	/* Assume here that we only have one upcall thread */
	struct thread *upcall = brand->upcall_threads;

	assert(brand->flags & (THD_STATE_BRAND|THD_STATE_HW_BRAND));
	assert(upcall && upcall->thread_brand == brand);

	/* 
	 * If the upcall is already active, the scheduler's already
	 * know what they're doing, and has chosen to run preempted.
	 * Don't second guess it.
	 *
	 * Do the same if upcall threads haven't been added to this
	 * brand.
	 */
	if (upcall->flags & THD_STATE_ACTIVE_UPCALL) {
		assert(!(upcall->flags & THD_STATE_READY_UPCALL));
		cos_meas_event(COS_MEAS_BRAND_PEND);
		cos_meas_stats_start(COS_MEAS_STATS_UC_PEND_DELAY, 0);
		brand->pending_upcall_requests++;

		event_record("brand activated, but upcalls active", thd_get_id(preempted), thd_get_id(upcall));
		/* 
		 * This is an annoying hack to make sure we notify the
		 * scheduler that the upcall is active.  Because
		 * upcall notifications are edge triggered, if for
		 * some reason the scheduler misses one of the
		 * notifications, this can server as a reminder.
		 */
//		update_thd_evt_state(upcall, COS_SCHED_EVT_BRAND_PEND, 1);
//		cos_meas_event(COS_MEAS_PENDING_HACK);
		report_upcall("p", upcall);

		return preempted;
	}
	assert(upcall->flags & THD_STATE_READY_UPCALL);

	upcall->flags |= THD_STATE_ACTIVE_UPCALL;
	upcall->flags &= ~THD_STATE_READY_UPCALL;

	cos_meas_stats_start(COS_MEAS_STATS_UC_EXEC_DELAY, 1);
	cos_meas_stats_start(COS_MEAS_STATS_UC_TERM_DELAY, 1);
	cos_meas_stats_start(COS_MEAS_STATS_UC_PEND_DELAY, 1);
	/* 
	 * Does the upcall have a higher urgency than the currently
	 * executing thread?
	 */
	if (brand_higher_urgency(upcall, preempted)) {
		if (unlikely(preempted->flags & THD_STATE_PREEMPTED)) {
			printk("cos: WTF - preempted thread %d preempted, upcall %d.\n", 
			       thd_get_id(preempted), thd_get_id(upcall));
			return preempted;
		}
		if (unlikely(preempted->preempter_thread != NULL)) {
			printk("cos: WTF - preempter thread pointer of preempted thread %d not null, upcall %d.\n",
			       thd_get_id(preempted), thd_get_id(upcall));
			return preempted;
		}
		if (likely(preempt)) {
			assert((preempted->flags & THD_STATE_PREEMPTED) == 0);
			assert(preempted->preempter_thread == NULL);

			/* 
			 * This dictates how the registers for
			 * preempted are restored later.
			 */
			if (preempt == 1) preempted->flags |= THD_STATE_PREEMPTED;
			preempted->preempter_thread = upcall;
			upcall->interrupted_thread = preempted;
		} else {
			upcall->interrupted_thread = NULL;
		}

		/* Actually setup the brand/upcall to happen here.
		 * If we aren't in the composite thread, be careful
		 * what state we change (e.g. page tables) */
		if (likely(host_can_switch_pgtbls())) {
			upcall_execute(upcall, (struct composite_spd*)thd_get_thd_spdpoly(upcall),
				       preempted, (struct composite_spd*)thd_get_thd_spdpoly(preempted));
		} else {
			upcall_execute_no_vas_switch(upcall, preempted);
		}
#ifdef UPCALL_TIMING
		{
			u64_t t;
			struct spd *s;

			rdtscll(t);
			s = thd_get_thd_spd(upcall);
			if (s->sched_depth == 0) {
				struct cos_sched_data_area *da;
				
				da = s->kern_sched_shared_page;
				if (da) da->cos_evt_notif.timer = (u32_t)t;
			} else {
				if (-1 == (int)t) t = 0;
				upcall->regs.ax = (u32_t)t;
			}
		}
#else
		upcall->regs.ax = upcall->thread_brand->pending_upcall_requests;
#endif

		if (preempted->flags & THD_STATE_ACTIVE_UPCALL && upcall->interrupted_thread) {
			event_record("upcall activated and made immediately (preempted upcall)", 
				     thd_get_id(preempted), thd_get_id(upcall));
		} else if (upcall->interrupted_thread) {
			event_record("upcall activated and made immediately (w/ preempted thd)", 
				     thd_get_id(preempted), thd_get_id(upcall));
		} else {
			event_record("upcall activated and made immediately w/o preempted thd", 
				     thd_get_id(preempted), thd_get_id(upcall));
		}

		report_upcall("u", upcall);
		cos_meas_event(COS_MEAS_BRAND_UC);
		cos_meas_stats_end(COS_MEAS_STATS_UC_EXEC_DELAY, 1);
		return upcall;
	} 
		
	/* 
	 * If another upcall is what we attempted to preempt, we might
	 * have a higher priority than the thread that upcall had
	 * preempted.  Thus we must break its preemption chain.
	 */
	if (preempted->flags & THD_STATE_ACTIVE_UPCALL) break_preemption_chain(preempted);
	
	event_record("upcall not immediately executed (less urgent), continue previous thread", 
		     thd_get_id(preempted), thd_get_id(upcall));
//		printk("%d w\n", thd_get_id(upcall));

	report_upcall("d", upcall);

	cos_meas_event(COS_MEAS_BRAND_DELAYED);
	return preempted;
}

/************** end functions for parsing async set urgencies ************/

COS_SYSCALL int 
cos_syscall_sched_cntl(int spd_id, int operation, int thd_id, long option)
{
	struct thread *thd;
	struct spd *spd;

	thd = core_get_curr_thd();
	spd = thd_validate_get_current_spd(thd, spd_id);
	if (NULL == spd) {
		printk("cos: component claimed in spd %d, but not\n", spd_id);
		return -1;
	}

	if (spd->sched_depth < 0) {
		printk("cos: spd %d called sched_cntl, but not a scheduler.\n", spd_id);
		return -1;
	}
/* Is this necessary??
	tsi = thd_get_sched_info(thd, spd->sched_depth);
	if (tsi->scheduler != spd) {
		printk("cos: spd %d @ depth %d attempting sched_cntl not a scheduler of thd %d (%x != %x).\n",
		       spd_get_index(spd), spd->sched_depth, thd_get_id(thd), (unsigned int)tsi->scheduler, (unsigned int)spd);
		return -1;
	}
*/

	switch(operation) {
	case 1111:
	{
		spd->kern_sched_shared_page[get_cpuid()]->cos_evt_notif.pending_event = 1;
		return 0;
	}
	case COS_SCHED_EVT_REGION:
	{
		unsigned long region = (unsigned long)option;

		if (region < spd->location[0].lowest_addr ||
		    region + PAGE_SIZE >= spd->location[0].lowest_addr + spd->location[0].size) {
			printk("cos: attempted evt region for spd %d @ %lx.\n", spd_get_index(spd), region);
			return -1;
		}
		spd->sched_shared_page[get_cpuid()] = (struct cos_sched_data_area *)region;
		/* We will need to access the shared_page for thread
		 * events when the pagetable for this spd is not
		 * mapped in.  */
		spd->kern_sched_shared_page[get_cpuid()] = (struct cos_sched_data_area *)
			pgtbl_vaddr_to_kaddr(spd->spd_info.pg_tbl, (unsigned long)spd->sched_shared_page[get_cpuid()]);
		spd->prev_notification[get_cpuid()] = 0;


		/* sched->sched_shared_page[get_cpuid()] = (struct cos_sched_data_area *)sched_info.sched_shared_page; */
		/* /\* We will need to access the shared_page for thread */
		/*  * events when the pagetable for this spd is not */
		/*  * mapped in.  *\/ */
		/* sched->kern_sched_shared_page[get_cpuid()] = (struct cos_sched_data_area *) */
		/* 	pgtbl_vaddr_to_kaddr(sched->spd_info.pg_tbl, (unsigned long)(sched->sched_shared_page[get_cpuid()])); */

		/* printk("<<<sched shared page %p, kernel sched_shared page %p\n", sched->sched_shared_page[get_cpuid()], sched->kern_sched_shared_page[get_cpuid()]); */
		/* sched->prev_notification[get_cpuid()] = 0; */




		/* FIXME: pin the page */
		printk("core %u, sched shared region @%p, kern @%p\n", get_cpuid(), spd->sched_shared_page[get_cpuid()], spd->kern_sched_shared_page[get_cpuid()]);		
		break;
	}
	case COS_SCHED_THD_EVT:
	{
		long idx = option;
		struct cos_sched_events *evts, *this_evt;
		struct thd_sched_info *tsi;
		struct thread *thd;
		
		thd = thd_get_by_id(thd_id);
		if (!thd) {
			printk("cos: thd id %d passed into register event %d invalid.\n",
			       (unsigned int)thd_id, (unsigned int)idx);
			return -1;
		}
		
		tsi = thd_get_sched_info(thd, spd->sched_depth);
		if (tsi->scheduler != spd) {
			printk("cos: spd %d not the scheduler of %d to associate evt %d.\n",
			       spd_get_index(spd), (unsigned int)thd_id, (unsigned int)idx);
			return -1;
		}

		if (idx >= NUM_SCHED_EVTS) {
			printk("cos: invalid thd evt index %d for scheduler %d\n", 
			       (unsigned int)idx, (unsigned int)spd_id);
			return -1;
		}

		if (0 == idx) {
			/* reset thread */
			evts = spd->kern_sched_shared_page[get_cpuid()]->cos_events;
			this_evt = &evts[idx];
			COS_SCHED_EVT_NEXT(this_evt) = 0;
			COS_SCHED_EVT_FLAGS(this_evt) = 0;
			this_evt->cpu_consumption = 0;

			tsi->thread_notifications = NULL;
			tsi->notification_offset = 0;
		} else {
			evts = spd->kern_sched_shared_page[get_cpuid()]->cos_events;
			this_evt = &evts[idx];
			tsi->thread_notifications = this_evt;
			tsi->notification_offset = idx;
			//COS_SCHED_EVT_NEXT(this_evt) = 0;
			//COS_SCHED_EVT_FLAGS(this_evt) = 0;
			//this_evt->cpu_consumption = 0;

			if (thd->flags & THD_STATE_BRAND) {
				struct thread *t = thd->upcall_threads;
				
				while (t) {
					copy_sched_info(t, thd);
					t = t->upcall_threads;
				}
			}
		}
		
		//print_thd_sched_structs(thd);
		break;
	}
	case COS_SCHED_PROMOTE_CHLD:
	{
		int sched_lvl = spd->sched_depth + 1;
		struct spd *child = spd_get_by_index((int)option);

		if (sched_lvl >= MAX_SCHED_HIER_DEPTH) {
			printk("Cannot promote child, exceeds sched hier depth.\n");
			return -1;
		}
		if (child->parent_sched) {
			printk("Child scheduler already child to another scheduler.\n");
			return -1;
		}
		child->parent_sched = spd;
		child->sched_depth = sched_lvl;
		break;
	}
	case COS_SCHED_PROMOTE_ROOT:
		break;
	case COS_SCHED_GRANT_SCHED:
	case COS_SCHED_REVOKE_SCHED:
	{
		/*
		 * Permit a child scheduler the capability to schedule
		 * the thread, or remove that capability.  Assumes
		 * that 1) this spd is a scheduler that has the
		 * capability to schedule the thread, 2) the target
		 * spd is a scheduler that is a child of this
		 * scheduler.
		 */ 
		struct thd_sched_info *child_tsi;
		struct thread *target_thd = thd_get_by_id(thd_id);
		struct spd *child = spd_get_by_index((int)option);
		int i;
		
		if (NULL == target_thd         || 
		    NULL == child              || 
		    spd != child->parent_sched ||
		    !thd_scheduled_by(target_thd, spd)) {
			printk("cos: Could not give privs for sched %d to thd %d from sched %d.\n",
			       (unsigned int)option, (unsigned int)thd_id, (unsigned int)spd_id);
			return -1;
		}
		
		child_tsi = thd_get_sched_info(target_thd, child->sched_depth);

		if (COS_SCHED_GRANT_SCHED == operation) {
			child_tsi->scheduler = child;
		} else if (COS_SCHED_REVOKE_SCHED == operation) {
			if (child_tsi->scheduler != child) {
				printk("cos: cannot remove privs when they aren't had\n");
				return -1;
			}

			child_tsi->scheduler = NULL;
		}
		/*
		 * revoke all schedulers that are decendents of the
		 * child.
		 */
		for (i = child->sched_depth+1 ; i < MAX_SCHED_HIER_DEPTH ; i++) {
			child_tsi = thd_get_sched_info(target_thd, i);
			child_tsi->scheduler = NULL;
		}
	}
	case COS_SCHED_BREAK_PREEMPTION_CHAIN:
	{
		event_record("breaking preemption chain", thd_get_id(thd), 0);
		/* 
		 * This call is simple: make it so that when the
		 * current thread (presumably an upcall) completes,
		 * don't automatically switch to the preempted thread,
		 * instead make an upcall into the scheduler.
		 */
		break_preemption_chain(thd);
		break;
	}
	default:
		printk("cos: cos_sched_cntl illegal operation %d.\n", operation);
		return -1;
	}
	
	return 0;
}
	
/*
 * Assume spd \in cspd.  Remove spd from cspd and add it to new1. Add
 * all remaining spds in cspd to new2.  If new2 == NULL, and cspd's
 * refcnt == 1, then we can just remove spd from cspd, and use cspd as
 * the new2 composite spd.  Returns 0 if the two new composites are
 * populated, -1 if there is an error, and 1 if we instead just reuse
 * the composite passed in by removing the spd from it (requires, of
 * course that cspd ref_cnt == 1, so that its mappings can change
 * without effecting any threads).  This is common because when we
 * split and merge, we will create a composite the first time for the
 * shrinking composite, but because it won't have active threads, that
 * composite can simply be reused by removing any further spds split
 * from it.
 */
static int 
mpd_split_composite_populate(struct composite_spd *new1, struct composite_spd *new2, 
					struct spd *spd, struct composite_spd *cspd)
{
	struct spd *curr;
	int remove_mappings;

	assert(cspd && spd_is_composite(&cspd->spd_info));
	assert(new1 && spd_is_composite(&new1->spd_info));
	assert(spd && spd_is_member(spd, cspd));
	assert(new1 != cspd);

	remove_mappings = (NULL == new2);
	spd_composite_remove_member(spd, remove_mappings);

	if (spd_composite_add_member(new1, spd)) {
		printk("cos: could not add member to new spd in split.\n");
		goto err_adding;
	}

	/* If the cspd is updated by removing the spd, and that spd
	 * has been added to the new composite spd, new1, we're
	 * done */
	if (NULL == new2) {
		assert(cos_ref_val(&cspd->spd_info.ref_cnt) == 1);
		return 1;
	}

	/* aliasing will mess everything up here */
	assert(new1 != new2);

	while (cspd->members) {
		curr = cspd->members;
		if (spd_composite_move_member(new2, curr, 0)) {
			printk("cos: could not add spd to new composite in split.\n");
			goto err_adding;
		}
		assert(cspd->members != curr);
	}

	return 0;
 err_adding:
	return -1;
}

/*
 * Given a composite spd, c and a spd, s within it, split the spd out
 * of the composite, making two composite spds, c1 and c2.  c =
 * union(c1, c2), c\{s} = c1, {s} = c2.  This will create two
 * composite spds (c1 and c2) and will depricate and release (possibly
 * free) the preexisting composite c.  This method will reset all
 * capabilities correctly.
 */
static int 
mpd_split(struct composite_spd *cspd, struct spd *spd, short int *new, short int *old)
{
	short int d1, d2;
	struct composite_spd *new1, *new2;
	int ret = -1;

	assert(!spd_mpd_is_depricated(cspd));
	assert(spd_is_composite(&cspd->spd_info));
	assert(spd_is_member(spd, cspd));
	assert(spd_composite_num_members(cspd) > 1);

	d1 = spd_alloc_mpd_desc();
	if (d1 < 0) {
		printk("cos: could not allocate first mpd descriptor for split operation.\n");
		goto end;
	}
	new1 = spd_mpd_by_idx(d1);

	/*
	 * This condition represents the optimization whereby we wish
	 * to reuse the cspd instead of making a new one.  See the
	 * comment above mpd_composite_populate.  If we can reuse the
	 * current cspd by shrinking it rather than deleting it and
	 * allocating a new composite, then do it.
	 *
	 * This is a common case, e.g. when continuously moving spds
	 * from one cspd to another, but not in many other cases.
	 *
	 * It might be very possible to do this optimization when the
	 * reference count is > 1 because there is one subordinated
	 * domain, but that is the only (additional reference).
	 * Probably not worth adding in the logic for this.
	 */
	if (1 == cos_ref_val(&cspd->spd_info.ref_cnt)) {
		if (mpd_split_composite_populate(new1, NULL, spd, cspd) != 1) {
			ret = -1;
			goto err_d2;
		}
		*new = d1;
		*old = spd_mpd_index(cspd);

		cos_meas_event(COS_MPD_SPLIT_REUSE);

		ret = 0;
		goto end;
	}

	/* ...otherwise, we must allocate the other composite spd, and
	 * populate both of them */
	d2 = spd_alloc_mpd_desc();
	if (d2 < 0) {
		printk("cos: could not allocate second mpd descriptor for split operation.\n");
		goto err_d2;
	}
	new2 = spd_mpd_by_idx(d2);
	assert(new1 && new2);
	
	if (mpd_split_composite_populate(new1, new2, spd, cspd)) {
		printk("cos: populating two new cspds failed while splitting.\n");
		goto err_adding;
	}
	*new = d1;
	*old = d2;
	/* depricate the composite spd so that it cannot be used
	 * anymore from any user-level interfaces */
	spd_mpd_depricate(cspd);
	assert(!spd_mpd_is_depricated(new1) && !spd_mpd_is_depricated(new2));
	ret = 0;

	goto end;
	
 err_adding:
	spd_mpd_depricate(new2);
 err_d2:
	spd_mpd_depricate(new1);
 end:
	return ret;
}

/*
 * We want to subordinate one of the composite spds _only if_ we
 * cannot immediately free both the page tables (which subordination
 * does), but also the composite spd.  Thus, if one of the composites
 * can be freed, send it to be subordinated as it will be freed
 * immediately.  Secondarily, return the composite with fewer
 * components in it so there are less components to iterate through
 * when adding their mappings to the other composite.
 *
 * Let me make it explicit: First we are trying to save memory, then
 * processing time.  This might not be the appropriate long-term
 * prioritization, but only empirical studies will show.
 */
static inline struct composite_spd *
get_spd_to_subordinate(struct composite_spd *c1, struct composite_spd *c2)
{
	int members1, members2;

	if (1 == cos_ref_val(&c1->spd_info.ref_cnt) &&
	    1 != cos_ref_val(&c2->spd_info.ref_cnt)) return c1;

	members1 = spd_composite_num_members(c1);
	members2 = spd_composite_num_members(c2);
	assert(members1 > 0 && members2 > 0);
	if (members1 < members2) return c1;
	return c2;
}

/*
 * Move all of the components from other to dest, thus merging the two
 * composite spds into one: dest.  This includes adding to the pg_tbl
 * of dest, all components in other.  The first version of this
 * function will have us actually releasing the other cspd to be
 * collected when not in use anymore.  This can result in the page
 * table of other sticking around for possibly a long time.  The
 * second version (calling spd_mpd_make_subordinate) will deallocate
 * other's page table and make it use dest's page table.  A lifetime
 * constraint is added whereby the dest cspd cannot be deallocated
 * before other.  This is done with the reference counting mechanism
 * already present.  Other could really be deallocated now without
 * worrying about the page-tables, except that references to it can
 * still be held by threads making invocations.  If these threads
 * could be pointed to dest instead of other, we could deallocate
 * other even earlier.  Perhaps version three of this will change the
 * ipc return path and if the cspd to return to is subordinate, return
 * to the subordinate's master instead, decrimenting the refcnt on the
 * subordinate.
 *
 * Assume that the composites passed in aren't the same.
 */
static struct composite_spd *
mpd_merge(struct composite_spd *c1, struct composite_spd *c2)
{
	struct spd *curr;
	struct composite_spd *dest, *other;

	assert(NULL != c1 && NULL != c2);
	assert(spd_is_composite(&c1->spd_info) && spd_is_composite(&c2->spd_info));
	assert(!spd_mpd_is_depricated(c1) && !spd_mpd_is_depricated(c2));
	assert(!spd_mpd_is_subordinate(c1) && !spd_mpd_is_subordinate(c2));
	assert(c1 != c2);
	other = get_spd_to_subordinate(c1, c2);
	dest = (other == c1) ? c2 : c1;
	/*
	extern void print_valid_pgtbl_entries(paddr_t pt);
	print_valid_pgtbl_entries(dest->spd_info.pg_tbl);
	print_valid_pgtbl_entries(other->spd_info.pg_tbl);
	*/

	/* 
	 * While there are spds in the current composite, move them to
	 * the new composite.
	 */
	while (other->members) {
		curr = other->members;
		if (spd_composite_move_member(dest, curr, 1)) {
			assert(0);
			/* FIXME: should back out all those that were
			 * already transferred from one to the
			 * other...but this error is really only
			 * indicatory of an error in the kernel
			 * anyway. */
			printk("cos: could not move spd from one composite spd to another in the merge operation.\n");
			return NULL;
		}
		assert(other->members != curr);
	}
	//spd_mpd_depricate(other);
	/* 
	 * Now the subordinate cspd is only referenced (if at all) by
	 * invocation stack references and the singular "active"
	 * reference to be removed in the next call.
	 */
	spd_mpd_make_subordinate(dest, other);
	assert(!spd_mpd_is_depricated(dest) && !spd_mpd_is_subordinate(dest));
	//print_valid_pgtbl_entries(dest->spd_info.pg_tbl);

	return dest;
}

/* 
 * Here composite_spd and composite_dest are specified as normal spds,
 * and the meaning here is "the composite protection domain that this
 * spd is part of".
 */
COS_SYSCALL int 
cos_syscall_mpd_cntl(int spd_id, int operation, 
				     spdid_t spd1, spdid_t spd2)
{
	int ret = 0; 
	struct composite_spd *prev = NULL;
	struct spd *from = NULL;
	paddr_t curr_pg_tbl, new_pg_tbl;
	struct spd_poly *curr;
	struct thread *thd;

	if (spd1) {
		from = spd_get_by_index(spd1);
		if (0 == from) {
			printk("cos: mpd_cntl -- first composite spd %d not valid\n", spd1);
			return -1;
		}
		prev = (struct composite_spd *)from->composite_spd;
		assert(prev);
		assert(spd_is_composite(&prev->spd_info));
		assert(!spd_mpd_is_subordinate(prev) && !spd_mpd_is_depricated(prev));
	} 

	thd = core_get_curr_thd();
	assert(thd);
	curr = thd_get_thd_spdpoly(thd);
	/* keep track of this, as it might change during the course of this call */
	curr_pg_tbl = curr->pg_tbl;

	switch(operation) {
	case COS_MPD_SPLIT:
	{
		struct spd *transitory;
		struct composite_spd *trans_cspd;
		struct mpd_split_ret sret;

		if (NULL == prev) {
			printk("cos: mpd_cntl -- first composite spd %d not valid\n", spd1);
			ret = -1;
			break;
		}
		transitory = spd_get_by_index(spd2);
		if (NULL == transitory) {
			printk("cos: mpd_cntl -- failed to access normal spd (%d) for call to split.\n", spd2);
			ret = -1;
			break;
		}
		trans_cspd = (struct composite_spd *)transitory->composite_spd;
		assert(spd_is_composite(&trans_cspd->spd_info));
		assert(!spd_mpd_is_depricated(trans_cspd) && !spd_mpd_is_subordinate(trans_cspd));
		assert(spd_composite_num_members(prev) > 0);
		if (trans_cspd != prev) {
			printk("cos: mpd_cntl -- spd %d not in claimed composite for %d\n", spd2, spd1);
			return -1;
		}
		/*
		 * It is not correct to split a spd out of a composite
		 * spd that only contains one spd.  It is pointless,
		 * and should not be encouraged.
		 */
		if (spd_composite_num_members(prev) == 1) {
			ret = -1;
			break;
		}
		cos_meas_event(COS_MEAS_MPD_SPLIT);
//		printk("cos: split spd with cspd %p from %p, spdid %d\n", trans_cspd, prev, spd1);
		ret = mpd_split(prev, transitory, &sret.new, &sret.old);
		/* simply return 0 for success */
/* 		if (!ret) { */
/* 			/\*  */
/* 			 * Pack the two short indexes of the mpds into */
/* 			 * a single int, and return that. */
/* 			 *\/ */
/* 			ret = *((int*)&sret); */
/* 		} */

		break;
	}
	case COS_MPD_MERGE:
	{
		struct spd *second;
		struct composite_spd *other, *cspd_ret;
		
		if (NULL == prev) {
			printk("cos: mpd_cntl -- first composite spd %d not valid\n", spd1);
			ret = -1;
			break;
		}
		second = spd_get_by_index(spd2);
		if (0 == second) {
			printk("cos; mpd_cntl -- second composite spd %d invalid\n", spd2);
			ret = -1;
			break;
		}
		other = (struct composite_spd *)second->composite_spd;
		assert(spd_is_composite(&other->spd_info));
		assert(NULL != other && !spd_mpd_is_depricated(other) && !spd_mpd_is_subordinate(other));
//		printk("cos: merge %p(%d) and %p(%d)\n", prev, spd1, other, spd2);
		if (prev == other) {
//			printk("cos: skipping merge\n");
			ret = 0;
			break;
		}
		if (NULL == (cspd_ret = mpd_merge(prev, other))) {
			ret = -1;
			break;
		}
		cos_meas_event(COS_MEAS_MPD_MERGE);
		ret = 0;
		//ret = spd_mpd_index(cspd_ret);
		break;
	}
	case COS_MPD_UPDATE:
	{
		struct thd_invocation_frame *tif;
		struct spd *spd;

		struct spd_poly *poly;
		struct composite_spd *active_cspd, *curr_cspd;

		spd = thd_validate_get_current_spd(thd, spd_id);
		if (NULL == spd) {
			ret = -1;
			break;
		}
		tif = thd_invstk_top(thd);
		assert(tif);
		/* Common case: We are not in the entry point to the
		 * current protection domain -- can't update */
		if (likely(tif->spd != spd)) break;

		/* 
		 * If the currently active cspd (to be found in the
		 * invocation stack) is either 1) depricated, or 2)
		 * subordinate to a depricated cspd, then we wish to
		 * update the currently active spd to the most up to
		 * date configuration.
		 */
		poly = tif->current_composite_spd;
		active_cspd = (struct composite_spd *)poly;
		if (!(spd_mpd_is_depricated(active_cspd) ||
		      (spd_mpd_is_subordinate(active_cspd) && 
		       spd_mpd_is_depricated(active_cspd->master_spd)))) break;

		assert(poly->flags & SPD_COMPOSITE);
		/* We know we are currently in a depricated composite
		 * spd, but also that we can update to the current
		 * cspd...do it! */
		curr_cspd = (struct composite_spd *)spd->composite_spd;
		spd_mpd_ipc_take(curr_cspd);
		tif->current_composite_spd = (struct spd_poly*)curr_cspd;
		spd_mpd_ipc_release(active_cspd);

		break;
	}
	default:
		ret = -1;
	}

	curr = thd_get_thd_spdpoly(thd);
	assert(curr);
	new_pg_tbl = curr->pg_tbl;
	/*
	 * The page tables of the current spd can change if the
	 * current spd is subordinated to another spd.  If they did,
	 * we should do something about it:
	 */
	switch_pg_tbls(new_pg_tbl, curr_pg_tbl);
	
	return ret;
}

/*
 * Well look at that:  full support for mapping in 50 lines of code.
 *
 * FIXME: check that 1) spdid is allowed to map, and 2) check flags if
 * the spd wishes to confirm that the dspd is in the invocation stack,
 * or is in the current composite spd, or is a child of a fault
 * thread.
 */
extern paddr_t pgtbl_rem_ret(paddr_t pgtbl, vaddr_t va);
extern unsigned long __pgtbl_lookup_address(paddr_t pgtbl, unsigned long addr);
extern void __pgtbl_or_pgd(paddr_t pgtbl, unsigned long addr, unsigned long val);
extern void pgtbl_print_path(paddr_t pgtbl, unsigned long addr);

COS_SYSCALL int 
cos_syscall_mmap_cntl(int spdid, long op_flags_dspd, vaddr_t daddr, unsigned long mem_id)
{
	short int op, flags, dspd_id;
	paddr_t page;
	int ret = 0;
	struct spd *spd, *this_spd;
	
	/* decode arguments */
	op       = op_flags_dspd>>24;
	flags    = op_flags_dspd>>16 & 0x000000FF;
	dspd_id  = op_flags_dspd & 0x0000FFFF;
	this_spd = spd_get_by_index(spdid);
	spd      = spd_get_by_index(dspd_id);
	if (!this_spd || !spd || virtual_namespace_query(daddr) != spd) {
		printk("cos: invalid mmap cntl call for spd %d for spd %d @ vaddr %x\n",
		       spdid, dspd_id, (unsigned int)daddr);
		return -1;
	}

	switch(op) {
	case COS_MMAP_GRANT:
		mem_id += this_spd->pfn_base;
		if (mem_id < this_spd->pfn_base || /* <- check for overflow? */
		    mem_id >= (this_spd->pfn_base + this_spd->pfn_extent)) {
			printk("Accessing physical frame outside of allowed range (%d outside of [%d, %d).\n",
			       (int)mem_id, this_spd->pfn_base, 
			       this_spd->pfn_base + this_spd->pfn_extent);
			return -EINVAL;
		}
		page = cos_access_page(mem_id);
		if (0 == page) {
			printk("cos: mmap grant -- could not get a physical page.\n");
			return -EINVAL;
		}
		/*
		 * Demand paging could mess this up as the entry might
		 * not be in the page table, and we map in our cos
		 * page.  Ignore for the time being, as our loader
		 * forces demand paging to not be used (explicitly
		 * writing all of the pages itself).
		 */
		if (pgtbl_add_entry(spd->spd_info.pg_tbl, daddr, page)) {
			printk("cos: mmap grant into %d @ %x -- could not add entry to page table.\n", 
			       dspd_id, (unsigned int)daddr);
			ret = -1;
			break;
		}
		cos_meas_event(COS_MAP_GRANT);
		break;
	case COS_MMAP_REVOKE:
	{
		paddr_t pa;

		if (!(pa = pgtbl_rem_ret(spd->spd_info.pg_tbl, daddr))) {
			ret = 0;
			break;
		}
		ret = cos_paddr_to_cap(pa) - this_spd->pfn_base;
		cos_meas_event(COS_MAP_REVOKE);

		break;
	}
	case COS_MMAP_TLBFLUSH:
		native_write_cr3(spd->spd_info.pg_tbl);
//		pgtbl_print_path(spd->spd_info.pg_tbl, daddr);
		break;
	default:
		ret = -1;
	}

	return ret;
}

COS_SYSCALL int 
cos_syscall_pfn_cntl(int spdid, long op_dspd, unsigned int mem_id, int extent)
{
	struct spd *spd, *dspd;
	spdid_t dspdid;
	unsigned int end;
	int op, ret = 0;

	op     = op_dspd >> 16;
	dspdid = 0xFFFF & op_dspd;
	spd    = spd_get_by_index(spdid);
	dspd   = spd_get_by_index(dspdid);

	if (!spd || !dspd) return -1;
	end = mem_id + extent;
	/* Do we own the physical page number range? */
	/* FIXME: permission check */
//	if (end >= spd->pfn_base + mem_id) return -EINVAL;

	switch(op) {
	case COS_PFN_GRANT:
		/* Given "grant" access to the destination component for the pfn range */
		dspd->pfn_base   = mem_id;
		dspd->pfn_extent = extent;
		break;
	case COS_PFN_MAX_MEM:
		ret = spd->pfn_extent;
		break;
	default: return -1;
	}

	return ret;
}

extern void
copy_pgtbl_range(paddr_t pt_to, paddr_t pt_from, 
		 unsigned long lower_addr, unsigned long size);
/* 
 * The problem solved here is this: Each component has a page-table
 * that defines its memory mappings.  This is updated by the
 * mmap_cntl, and vas_cntl system calls.  However, there can be
 * multiple composite protection domains (due to MPD) that include
 * this component.  The question is how do they all stay consistent.
 * This is the function that maintains this.  On a page-fault, the
 * composite page-table is updated from the main component's
 * page-tables if the mapping is not present in the composite, but is
 * in the master.
 */
int 
fault_update_mpd_pgtbl(struct thread *thd, struct pt_regs *regs, vaddr_t fault_addr)
{
	struct spd *origin;
	struct spd_poly *active;

	origin = thd_get_thd_spd(thd);
	if (origin != virtual_namespace_query(fault_addr)) return 0;
	active = thd_get_thd_spdpoly(thd);

	if ( pgtbl_entry_absent(origin->spd_info.pg_tbl, fault_addr)) return 0;
	if (!pgtbl_entry_absent(active->pg_tbl, fault_addr)) return 0;

	copy_pgtbl_range(active->pg_tbl, origin->spd_info.pg_tbl, fault_addr, HPAGE_SIZE);

	return 1;
}

COS_SYSCALL int 
cos_syscall_print(int spdid, char *str, int len)
{
	static char last = '\n';
	/*
	 * FIXME: use linux functions to copy the string into local
	 * storage to avoid faults.  ...This won't work with cos
	 * allocated memory, so we really just need to do a proper
	 * output system.  This is low prio as the string should be
	 * passed in the arg region.  Perhaps we should just check
	 * that.
	 */
	
	str[len] = '\0';
	if ('\n' == last)
//		printk("cos,%d: %s", thd_get_id(core_get_curr_thd()), str);
		printk("%s", str);
	else 
		printk("%s", str);
	last = str[len-1];
	return 0;
}

COS_SYSCALL long 
cos_syscall_cap_cntl(int spdid, int option, u32_t arg1, long arg2)
{
	vaddr_t va;
	u16_t capid;
	int ret = 0;
	struct spd *cspd, *sspd = NULL;
	spdid_t cspdid, sspdid;

	/* TODO: access control */

	cspdid = arg1 >> 16;
	cspd = spd_get_by_index(cspdid);
	if (!cspd) return -1;
	if (option == COS_CAP_GET_INVCNT) {
		sspdid = 0xFFFF & arg1;
		sspd = spd_get_by_index(sspdid);
		if (!sspd) return -1;
	} else {
		capid =  0xFFFF & arg1;
	}

	switch (option) {
	case COS_CAP_GET_INVCNT:
		va = pgtbl_vaddr_to_kaddr(cspd->spd_info.pg_tbl, (unsigned long)cspd->user_vaddr_cap_tbl);
		assert((vaddr_t)cspd->user_cap_tbl == va);
		
		ret = spd_read_reset_invocation_cnt(cspd, sspd);
		break;
	case COS_CAP_SET_FAULT:
		if (spd_cap_set_fault_handler(cspd, capid, arg2)) ret = -1;
		break;
	case COS_CAP_SET_CSTUB:
		if (spd_cap_set_cstub(cspd, capid, arg2)) ret = -1;
		break;
	case COS_CAP_SET_SSTUB:
		if (spd_cap_set_sstub(cspd, capid, arg2)) ret = -1;
		break;
	case COS_CAP_SET_SERV_FN:
		if (spd_cap_set_sfn(cspd, capid, arg2)) ret = -1;
		break;
	case COS_CAP_ACTIVATE:
		/* arg2 == dest spd id */
		if (!spd_is_active(cspd) || 0 == arg2) {
			ret = -1;
			break;
		}
		sspd = spd_get_by_index((spdid_t)arg2);
		if (!sspd || spd_cap_set_dest(cspd, capid, sspd)) {
			ret = -1;
			break;
		}
		if (spd_cap_activate(cspd, capid)) ret = -1;
		break;
	default:
		ret = -1;
		break;
	};

	return ret;
}

COS_SYSCALL int 
cos_syscall_stats(int spdid)
{
	cos_meas_report();
	cos_meas_init();

	return 0;
}

extern int cos_syscall_idle(void);
extern void host_idle(void);
COS_SYSCALL int 
cos_syscall_idle_cont(int spdid)
{
	struct thread *c = core_get_curr_thd();
	
	host_idle();
	if (c != core_get_curr_thd()) return COS_SCHED_RET_AGAIN;

	return COS_SCHED_RET_SUCCESS;
}

COS_SYSCALL int 
cos_syscall_spd_cntl(int id, int op_spdid, long arg1, long arg2)
{
	struct spd *spd;
	short int op;
	spdid_t spd_id;
	int ret = 0;

	op = op_spdid >> 16;
	spd_id = op_spdid & 0xFFFF;
	
	if (COS_SPD_CREATE != op) {
		spd = spd_get_by_index(spd_id);
		if (!spd) return  -1;
	}

	switch (op) {
	case 9876:
	{
		if (temp) printk("core %d, in kernel, pending event is : %d\n", get_cpuid(), temp->cos_evt_notif.pending_event);
		return 0;
	}
	case COS_SPD_CREATE:
	{
		paddr_t pa;

		pa = spd_alloc_pgtbl();
		if (0 == pa) {
			ret = -1;
			break;
		}
		spd = spd_alloc(0, NULL, 0);
		if (!spd) {
			spd_free_pgtbl(pa);
			ret = -1;
			break;
		}

		spd->spd_info.pg_tbl = pa;
		ret = (int)spd_get_index(spd);

		break;
	}
	case COS_SPD_DELETE:
		/* FIXME: check reference counts, mpds, etc... */

		spd_free_pgtbl(spd->spd_info.pg_tbl);
		spd->spd_info.pg_tbl = 0;
		if (spd->composite_spd != &spd->spd_info) {
			printk("FIXME: proper deletion of mpds not implemented.\n");
		}
		/* FIXME: check that capabilities have been
		 * dealloced, that refcnt is 0, etc... */
		spd_free(spd);
		break;
	case COS_SPD_RESERVE_CAPS:
		/* arg1 == number of caps */
		if (spd_reserve_cap_range(spd, (int)arg1) == -1) {
			ret = -1;
			break;
		}
		break;
	case COS_SPD_RELEASE_CAPS:
		if (spd_release_cap_range(spd) == -1) ret = -1;
		break;
	case COS_SPD_LOCATION:
		/* location already set */
		if (spd->location[0].size ||
		    spd_add_location(spd, arg1, arg2)) {
			ret = -1;
			break;
		}
		
		break;
	case COS_SPD_UCAP_TBL:
	{
		if (spd->user_vaddr_cap_tbl) {
			ret = -1;
			break;
		}
		/* arg1 = vaddr of ucap tbl */
		spd->user_vaddr_cap_tbl = (struct usr_inv_cap*)arg1;
		break;
	}
	case COS_SPD_ATOMIC_SECT:
		/* arg2 == atomic section index, arg1 == section address */
		if (arg2 >= COS_NUM_ATOMIC_SECTIONS || arg2 < 0) ret = -1;
		else spd->atomic_sections[arg2] = (vaddr_t)arg1;
		break;
	case COS_SPD_UPCALL_ADDR:
		/* arg1 = upcall_entry address */
		spd->upcall_entry = (vaddr_t)arg1;
		break;
	case COS_SPD_ACTIVATE:
	{
		struct composite_spd *cspd;
		vaddr_t kaddr;

		/* Have we set the virtual address space, caps, cap tbl*/
		if (!spd->user_vaddr_cap_tbl ||
		    !spd->spd_info.pg_tbl || !spd->location[0].lowest_addr ||
		    !spd->cap_base || !spd->cap_range) {
			printk("cos: spd_cntl -- cap tbl, location, or capability range not set (error %d).\n",
			       !spd->user_vaddr_cap_tbl      ? 1 : 
			       !spd->spd_info.pg_tbl         ? 2 :
			       !spd->location[0].lowest_addr ? 3 :
			       !spd->cap_base                ? 4 : 5);
			ret = -1;
			break;
		}
		if ((unsigned int)spd->user_vaddr_cap_tbl < spd->location[0].lowest_addr || 
		    (unsigned int)spd->user_vaddr_cap_tbl + sizeof(struct usr_inv_cap) * spd->cap_range > 
		    spd->location[0].lowest_addr + spd->location[0].size || 
		    !user_struct_fits_on_page((unsigned int)spd->user_vaddr_cap_tbl, sizeof(struct usr_inv_cap) * spd->cap_range)) {
			printk("cos: user capability table @ %x does not fit into spd, or onto a single page\n", 
			       (unsigned int)spd->user_vaddr_cap_tbl);
			ret = -1;
			break;
		}
		/* Is the ucap tbl mapped in? */
		kaddr = pgtbl_vaddr_to_kaddr(spd->spd_info.pg_tbl, (vaddr_t)spd->user_vaddr_cap_tbl);
		if (0 == kaddr) {
			ret = -1;
			break;
		}
		spd->user_cap_tbl = (struct usr_inv_cap*)kaddr;
		spd_add_static_cap(spd, 0, spd, 0);

		cspd = spd_alloc_mpd();
		if (!cspd) {
			spd->user_cap_tbl = 0;
			ret = -1;
			break;
		}
		if (spd_composite_add_member(cspd, spd)) {
			spd_mpd_release(cspd);
			spd->user_cap_tbl = 0;
			printk("cos: could not add spd %d to composite spd %d.\n",
			       spd_get_index(spd), spd_mpd_index(cspd));
			ret = -1;
			break;
		}
		spd_make_active(spd);

		assert(spd->composite_spd);

		break;
	}
	default:
		ret = -1;
	}
	
	return ret;
}

COS_SYSCALL int 
cos_syscall_vas_cntl(int id, int op_spdid, long addr, long sz)
{
	int ret = 0;
	short int op;
	spdid_t spd_id;
	struct spd *spd;

	op = op_spdid >> 16;
	spd_id = op_spdid & 0xFFFF;
	spd = spd_get_by_index(spd_id);
	if (!spd) return -1;
	if (!sz)  return -1;

	switch(op) {
	case COS_VAS_CREATE: 	/* new vas */
	case COS_VAS_DELETE:	/* remove vas */
	case COS_VAS_SPD_ADD:	/* add spd to vas */
	case COS_VAS_SPD_REM:	/* remove spd from vas */
	default:
		printk("vas_cntl: undefined operation %d.\n", op);
		ret = -1;
		break;
	case COS_VAS_SPD_EXPAND:	/* allocate more vas to spd */
		if (spd_add_location(spd, addr, sz)) ret = -1;
		break;
	case COS_VAS_SPD_RETRACT:	/* deallocate some vas from spd */
		if (spd_rem_location(spd, addr, sz)) ret = -1;
		break;
	}

	return ret;
}

/* 
 * Composite's system call table that is indexed and invoked by ipc.S.
 * The user-level stubs are created in cos_component.h.
 */
void *cos_syscall_tbl[32] = {
	(void*)cos_syscall_void,
	(void*)cos_syscall_stats,
	(void*)cos_syscall_print,
	(void*)cos_syscall_create_thread,
	(void*)cos_syscall_switch_thread,
	(void*)cos_syscall_brand_wait,
	(void*)cos_syscall_brand_upcall,
	(void*)cos_syscall_brand_cntl,
	(void*)cos_syscall_upcall,
	(void*)cos_syscall_sched_cntl,
	(void*)cos_syscall_mpd_cntl,
	(void*)cos_syscall_mmap_cntl,
	(void*)cos_syscall_brand_wire,
	(void*)cos_syscall_cap_cntl,
	(void*)cos_syscall_buff_mgmt,
	(void*)cos_syscall_thd_cntl,
	(void*)cos_syscall_idle,
	(void*)cos_syscall_spd_cntl,
	(void*)cos_syscall_vas_cntl,
	(void*)cos_syscall_trans_cntl,
	(void*)cos_syscall_pfn_cntl,
	(void*)cos_syscall_void,
	(void*)cos_syscall_void,
	(void*)cos_syscall_void,
	(void*)cos_syscall_void,
	(void*)cos_syscall_void,
	(void*)cos_syscall_void,
	(void*)cos_syscall_void,
	(void*)cos_syscall_void,
	(void*)cos_syscall_void,
	(void*)cos_syscall_void,
	(void*)cos_syscall_void
};<|MERGE_RESOLUTION|>--- conflicted
+++ resolved
@@ -122,17 +122,12 @@
  * isolation level isolation access from caller, 2) all return 0
  * should kill thread.
  */
-<<<<<<< HEAD
+
 struct cos_sched_data_area *temp;
 
-COS_SYSCALL vaddr_t ipc_walk_static_cap(unsigned int capability, 
-					vaddr_t sp, vaddr_t ip, /*vaddr_t usr_def, */
-					struct inv_ret_struct *ret)
-=======
 COS_SYSCALL vaddr_t 
-ipc_walk_static_cap(struct thread *thd, unsigned int capability, vaddr_t sp, 
+ipc_walk_static_cap(unsigned int capability, vaddr_t sp, 
 		    vaddr_t ip, struct inv_ret_struct *ret)
->>>>>>> 089e63ac
 {
 	struct thd_invocation_frame *curr_frame;
 	struct spd *curr_spd, *dest_spd;
@@ -222,12 +217,8 @@
  * This is complicated by the fact that we may return when no
  * invocation is made because a thread is terminating.
  */
-<<<<<<< HEAD
-COS_SYSCALL struct thd_invocation_frame *pop(struct pt_regs **regs_restore)
-=======
 COS_SYSCALL struct thd_invocation_frame *
-pop(struct thread *curr, struct pt_regs **regs_restore)
->>>>>>> 089e63ac
+pop(struct pt_regs **regs_restore)
 {
 	struct thd_invocation_frame *inv_frame;
 	struct thd_invocation_frame *curr_frame;
@@ -239,6 +230,7 @@
 	/* At the top of the invocation stack? */
 	if (unlikely(inv_frame == NULL)) {
 		assert(!(curr->flags & THD_STATE_READY_UPCALL));
+
 		/* normal thread terminates: upcall into root
 		 * scheduler */
 		*regs_restore = thd_ret_term_upcall(curr);
@@ -268,8 +260,6 @@
 		return NULL;
 	}
 
-//	printk("%d: ->%d\n", thd_get_id(curr), spd_get_index(curr_frame->spd));
-
 	return inv_frame;	
 }
 
@@ -283,11 +273,14 @@
 	unsigned int fault_cap;
 	struct pt_regs *nregs;
 
+	/* printk("thd %d, fault addr %p, flags %d, fault num %d\n", thd_get_id(thd), fault_addr, flags, fault_num); */
 	/* corrupted ip? */
 	if (unlikely(!s)) {
 		curr_frame = thd_invstk_top(thd);
 		s = curr_frame->spd;
 	}
+	/* printk("fault in spdid %d\n", spd_get_index(s)); */
+
 	assert(fault_num < COS_NUM_FAULTS);
 	fault_cap = s->fault_handler[fault_num];
 	/* If no component catches this fault, upcall into the
@@ -805,16 +798,14 @@
 	if (unlikely(!thd_scheduled_by(curr, curr_spd) ||
 		     !thd_scheduled_by(thd, curr_spd))) {
 		*ret_code = COS_SCHED_RET_ERROR;
-		printk("<<1>>>>>>>>\n");
 		goto ret_err;
 	}
 
 	/* we cannot schedule to run an upcall thread that is not running */
 	if (unlikely(thd->flags & THD_STATE_READY_UPCALL)) {
-		printk("args: tid %u, curr thd %d, curr spd %p, \n thd id %d is upcall thd...", tid, thd_get_id(curr), curr_spd, thd_get_id(thd));
+		/* printk("args: tid %u, curr thd %d, curr spd %p, \n thd id %d is upcall thd...", tid, thd_get_id(curr), curr_spd, thd_get_id(thd)); */
 		cos_meas_event(COS_MEAS_UPCALL_INACTIVE);
 		*ret_code = COS_SCHED_RET_INVAL;
-		printk("<<2>>>>>>>>\n");
 		goto ret_err;
 	}
 	
@@ -875,18 +866,19 @@
 	*preempt = 0;
 	curr = core_get_curr_thd();
 	curr_spd = thd_validate_get_current_spd(curr, spd_id);
-	if (unlikely(!curr_spd)) goto ret_err;
+	if (unlikely(!curr_spd)) {
+		printk("err: wrong spd!\n");
+		goto ret_err;
+	}
 
 	assert(!(curr->flags & THD_STATE_PREEMPTED));
-<<<<<<< HEAD
-	///////////QW: should this be kern_sched_shared_page????
+
+	/* Probably should change to kern_sched_shared_page */
 	da = curr_spd->sched_shared_page[get_cpuid()];
-	if (unlikely(NULL == da)) goto ret_err;
-=======
-
-	da = curr_spd->sched_shared_page;
-	if (unlikely(!da)) goto ret_err;
->>>>>>> 089e63ac
+	if (unlikely(!da)) {
+		printk("err: no shared data area!\n");
+		goto ret_err;
+	}
 
 	/* 
 	 * So far all flags should be taken in the context of the
@@ -917,15 +909,11 @@
 		}
 
 		thd = switch_thread_get_target(next_thd, curr, curr_spd, &ret_code);
-<<<<<<< HEAD
+
 		if (unlikely(NULL == thd)) {
 			printk("err: get target\n");
 			goto_err(ret_err, "get target");
 		}
-=======
-		
-		if (unlikely(NULL == thd)) goto_err(ret_err, "get target");
->>>>>>> 089e63ac
 	}
 
 	/* If a thread is involved in a scheduling decision, we should
@@ -941,29 +929,15 @@
 	} else {
 		cos_meas_event(COS_MEAS_SWITCH_COOP);
 	}
-	if (temp) printk("a kern pending check %d!\n", temp->cos_evt_notif.pending_event);
+
 	update_sched_evts(thd, thd_sched_flags, curr, curr_sched_flags);
-	if (temp) printk("thd %d: kern pending check %d!\n", thd_get_id(core_get_curr_thd()), temp->cos_evt_notif.pending_event);
 	/* success for this current thread */
 	curr->regs.ax = COS_SCHED_RET_SUCCESS;
 
 	event_record("switch_thread", thd_get_id(curr), thd_get_id(thd));
 
-	/* QW */
-	static int first = 1;
-	if (first)
-	{
-		first = 0;
-		//printk("setting pending here @ kern %p!!\n",&(da->cos_evt_notif.pending_event));
-		//da->cos_evt_notif.pending_event = 1;
-		curr_spd->kern_sched_shared_page[get_cpuid()]->cos_evt_notif.pending_event = 1;
-		printk("setting pending here @ kern %p!!\n",&(curr_spd->kern_sched_shared_page[get_cpuid()]->cos_evt_notif.pending_event));
-	}
-
 	return &thd->regs;
 ret_err:
-	printk("returned error in switch_thread_cont\n");
-	assert(0);
 	curr->regs.ax = ret_code;
 ret:
 	return &curr->regs;
@@ -1358,7 +1332,6 @@
 	}
 
 	event_record("brand completion, switch to interrupted thread", thd_get_id(curr), thd_get_id(prev));
-	if (temp) printk("brand kern pending check %d!\n", temp->cos_evt_notif.pending_event);
 	brand_completion_switch_to(curr, prev);
 	*preempt = 1;
 	report_upcall("i", curr);
@@ -1416,7 +1389,6 @@
 		       thd_get_id(brand), spd_get_index(thd_invstk_top(brand)->spd), thd_get_id(curr), spd_get_index(curr_spd));
 		goto brand_wait_err;
 	}
-
 	return brand_execution_completion(curr, preempt);
 brand_wait_err:
 	curr->regs.ax = -1;
@@ -2119,7 +2091,7 @@
 
 	cos_meas_event(COS_MEAS_UPCALLS);
 
-	return thd_get_id(thd);
+	return thd_get_id(thd) | get_cpuid() << 16;
 }
 
 
@@ -2163,8 +2135,6 @@
 	/* same intention as previous line, but this deprecates the
 	 * previous */
 	da->cos_evt_notif.pending_event = 1;
-//	temp = &(da->cos_evt_notif.pending_event);
-	printk("thd %d setting evt here, @kernel addr %p!\n", thd_get_id(core_get_curr_thd()), &(da->cos_evt_notif.pending_event));
 			
 	evts = da->cos_events;
 	prev_evt = sched->prev_notification[get_cpuid()];
@@ -2175,7 +2145,7 @@
 		printk("cos: events %d and %d out of range!\n", prev_evt, this_evt);
 		return -1;
 	}
-//	printk(">> s %d p %d t %d\n", spd_get_index(sched), prev_evt, this_evt);
+
 	/* so long as we haven't already processed this event, and it
 	 * is not part of the linked list of events, then add it */
 	if (prev_evt != this_evt && 
@@ -2192,7 +2162,7 @@
 		sched->prev_notification[get_cpuid()] = this_evt;
 //		printk(">>\tp = t\n");
 	}
-	printk("kern pending check %d!\n", temp->cos_evt_notif.pending_event);
+
 	return 0;
 }
 
@@ -2242,7 +2212,6 @@
 			}
 			/* handle error conditions of list manip here??? */
 			update_evt_list(tsi);
-			printk("1kern pending check %d!\n", temp->cos_evt_notif.pending_event);
 		}
 	}
 	
@@ -2274,11 +2243,9 @@
 	if (new_flags != COS_SCHED_EVT_NIL) {
 		update_thd_evt_state(new, new_flags, 0);
 	}
-	if (temp) printk("2kern pending check %d!\n", temp->cos_evt_notif.pending_event);
 	if (elapsed || prev_flags != COS_SCHED_EVT_NIL) {
 		update_thd_evt_state(prev, prev_flags, elapsed);
 	}
-	if (temp) printk("3kern pending check %d!\n", temp->cos_evt_notif.pending_event);
 
 	return;
 }
@@ -2552,11 +2519,6 @@
 */
 
 	switch(operation) {
-	case 1111:
-	{
-		spd->kern_sched_shared_page[get_cpuid()]->cos_evt_notif.pending_event = 1;
-		return 0;
-	}
 	case COS_SCHED_EVT_REGION:
 	{
 		unsigned long region = (unsigned long)option;
@@ -2573,20 +2535,6 @@
 		spd->kern_sched_shared_page[get_cpuid()] = (struct cos_sched_data_area *)
 			pgtbl_vaddr_to_kaddr(spd->spd_info.pg_tbl, (unsigned long)spd->sched_shared_page[get_cpuid()]);
 		spd->prev_notification[get_cpuid()] = 0;
-
-
-		/* sched->sched_shared_page[get_cpuid()] = (struct cos_sched_data_area *)sched_info.sched_shared_page; */
-		/* /\* We will need to access the shared_page for thread */
-		/*  * events when the pagetable for this spd is not */
-		/*  * mapped in.  *\/ */
-		/* sched->kern_sched_shared_page[get_cpuid()] = (struct cos_sched_data_area *) */
-		/* 	pgtbl_vaddr_to_kaddr(sched->spd_info.pg_tbl, (unsigned long)(sched->sched_shared_page[get_cpuid()])); */
-
-		/* printk("<<<sched shared page %p, kernel sched_shared page %p\n", sched->sched_shared_page[get_cpuid()], sched->kern_sched_shared_page[get_cpuid()]); */
-		/* sched->prev_notification[get_cpuid()] = 0; */
-
-
-
 
 		/* FIXME: pin the page */
 		printk("core %u, sched shared region @%p, kern @%p\n", get_cpuid(), spd->sched_shared_page[get_cpuid()], spd->kern_sched_shared_page[get_cpuid()]);		
@@ -3437,11 +3385,6 @@
 	}
 
 	switch (op) {
-	case 9876:
-	{
-		if (temp) printk("core %d, in kernel, pending event is : %d\n", get_cpuid(), temp->cos_evt_notif.pending_event);
-		return 0;
-	}
 	case COS_SPD_CREATE:
 	{
 		paddr_t pa;
