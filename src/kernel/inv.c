/**
 * Redistribution of this file is permitted under the GNU General
 * Public License v2.
 *
 * Copyright 2007 by Boston University.
 * Author: Gabriel Parmer, gabep1@cs.bu.edu, 2007
 *
 * Copyright The George Washington University, Gabriel Parmer,
 * gparmer@gwu.edu, 2009
 */

#include "include/ipc.h"
#include "include/spd.h"
#include "include/debug.h"
#include "include/measurement.h"
#include "include/mmap.h"
#include "include/per_cpu.h"
#include "include/chal.h"
#include "include/tcap.h"
#include <linux/kernel.h>
#include <linux/slab.h>
#include "include/fpu.h"
#include "include/ipi.h"

#include "include/pgtbl.h"
#include "include/captbl.h"
#include "include/cap_ops.h"
#include "include/component.h"
#include "include/inv.h"


/* 
 * These are the 1) page for the pte for the shared region and 2) the
 * page to hold general data including cpuid, thread id, identity
 * info, etc...  These are placed here so that we don't have to go
 * through a variable to find their address, so that lookup and
 * manipulation are quick.
 */
unsigned int shared_region_page[1024] PAGE_ALIGNED;
unsigned int shared_data_page[1024] PAGE_ALIGNED;

static inline struct shared_user_data *get_shared_data(void)
{
	return (struct shared_user_data*)shared_data_page;
}

/* 
 * This variable tracks the number of cycles that have elapsed since
 * the last measurement and is typically used to measure how long
 * upcall threads execute.
 */

PERCPU_ATTR(static, unsigned long, cycle_cnt);

void sysenter_interposition_entry(void);
COS_SYSCALL int
composite_sysenter_handler(struct pt_regs *regs);

void 
ipc_init(void)
{
	unsigned long tsc;
	memset(shared_data_page, 0, PAGE_SIZE);
	memset(shared_region_page, 0, PAGE_SIZE);
	rdtscl(tsc);
	*PERCPU_GET(cycle_cnt) = tsc;

	if (((unsigned long)&sysenter_interposition_entry >> PAGE_ORDER) != ((unsigned long)&composite_sysenter_handler >> PAGE_ORDER))
		printk("Warning: Composite sysenter_interposition (%p) and sysenter handler (%p) are NOT in the same page!\n",
		       &sysenter_interposition_entry, &composite_sysenter_handler);

	return;
}

static inline void 
open_spd(struct spd_poly *spd)
{
	printk("cos: open_spd (asymmetric trust) not supported on x86.\n");
	
	return;
}

static inline void 
switch_pgtbls(paddr_t new, paddr_t old)
{
	if (likely(old != new)) {
		chal_pgtbl_switch(new);
	}

	return;
}

static inline void 
open_close_spd(struct spd_poly *o_spd, struct spd_poly *c_spd)
{
	switch_pgtbls(o_spd->pg_tbl, c_spd->pg_tbl);

	return;
}

static inline void 
open_close_spd_ret(struct spd_poly *c_spd)
{
	chal_pgtbl_switch(c_spd->pg_tbl);
	
	return;
}

struct inv_ret_struct {
	int thd_id;
	int spd_id;
};

static inline void
user_regs_set(struct pt_regs *regs, unsigned long ret, unsigned long sp, unsigned long ip)
{
	regs->ax = ret;
	regs->sp = regs->cx = sp;
	regs->ip = regs->dx = ip;
}

static inline void
user_regs_set_ret(struct pt_regs *regs, unsigned long ret)
{
	regs->ax = ret;
}

static inline unsigned long
user_regs_get_sp(struct pt_regs *regs)
{
	return regs->bp;
}

static inline unsigned long
user_regs_get_ip(struct pt_regs *regs)
{
	return regs->cx;
}

static inline unsigned long
user_regs_get_cap(struct pt_regs *regs)
{
	return regs->ax;
}

static inline void
ipc_args_set(struct pt_regs *regs)
{
	/* IPC calling side has 4 args (in order): bx, si, di, dx */
	/* IPC server side receives 4 args: bx, si, di, bp */
	/* So we need to pass the 4th argument. */

	/* regs->bx = regs->bx; */
	/* regs->si = regs->si; */
	/* regs->di = regs->di; */
	regs->bp = regs->dx;
}

/* 
 * FIXME: 1) should probably return the static capability to allow
 * isolation level isolation access from caller, 2) all return 0
 * should kill thread.
 */

static inline void
ipc_walk_static_cap(struct pt_regs *regs)
{
	struct thd_invocation_frame *curr_frame;
	struct spd *curr_spd, *dest_spd;
	struct invocation_cap *cap_entry;
	struct thread *thd = cos_get_curr_thd();
	vaddr_t orig_ip, orig_sp;
	unsigned int capability;

	capability = user_regs_get_cap(regs) >> 20;
	orig_sp    = user_regs_get_sp(regs);
	orig_ip    = user_regs_get_ip(regs);

	assert(thd);

	curr_spd = thd_curr_spd_thd(thd);
	
	if (unlikely(curr_spd == NULL)) {
		printk ("cos: couldn't find current component in thread %x.\n", (unsigned int)thd);
		goto err;
	}

	if (unlikely(capability >= curr_spd->ncaps)) {
		struct spd *t = virtual_namespace_query(orig_ip);
		printk("cos: capability %d greater than max (%d) from spd %d @ %x.\n",
		       capability, curr_spd->ncaps, (t) ? spd_get_index(t): 0, (unsigned int)orig_ip);
		goto err;
	}

	cap_entry = &curr_spd->caps[capability];

	/* what spd are we in (what stack frame)? */
	curr_frame = &thd->stack_base[thd->stack_ptr];
	dest_spd = cap_entry->destination;


	if (unlikely(!dest_spd || curr_spd == CAP_FREE || curr_spd == CAP_ALLOCATED_UNUSED)) {
		printk("cos: Attempted use of unallocated capability.\n");
		goto err;
	}
	/*
	 * If the spd that owns this capability is part of a composite
	 * spd that is the same as the composite spd that was the
	 * entry point for this composite spd.
	 *
	 * i.e. is the capability owner in the same protection domain
	 * (via ST) as the spd entry point to the protection domain.
	 *
	 * We are doing a repetitive calculation for the first check
	 * here and in the thd_spd_in_current_composite, as we want to
	 * avoid making the function call here if possible.  FIXME:
	 * should just use a specific inlined method here to avoid
	 * this.
	 */
	if (unlikely(!thd_spd_in_composite(curr_frame->current_composite_spd, curr_spd))) {
		printk("cos: Error, incorrect capability (Cap %d has spd %d, stk @ %d has %d).\n",
		       capability, spd_get_index(curr_spd), thd->stack_ptr, spd_get_index(curr_frame->spd));
		/* 
		 * FIXME: do something here like throw a fault to be
		 * handled by a user-level handler
		 */
		goto err;
	}
	/* now we are committing to the invocation */
	cos_meas_event(COS_MEAS_INVOCATIONS);

	open_close_spd(dest_spd->composite_spd, curr_spd->composite_spd);

	/* Updating current spd: not used for now. */
	/* core_put_curr_spd(&(dest_spd->spd_info)); */

	spd_mpd_ipc_take((struct composite_spd *)dest_spd->composite_spd);

	/* add a new stack frame for the spd we are invoking (we're committed) */
	thd_invocation_push(thd, cap_entry->destination, orig_sp, orig_ip);
	cap_entry->invocation_cnt++;

	ipc_args_set(regs);

	user_regs_set(regs, thd->thread_id | (get_cpuid_fast() << 16) /*eax*/,
		      spd_get_index(curr_spd) /*spdid, no sp needed*/, cap_entry->dest_entry_instruction /*ip*/);
	/* printk("inv %d to %d\n", spd_get_index(curr_spd), spd_get_index(dest_spd)); */

	return;
err:
	user_regs_set(regs, -1,
		      orig_sp, orig_ip);

	return;
}

static inline unsigned long
user_regs_get_inv_ret(struct pt_regs *regs){
	/* cx holds the return value on invocation return path. */
	return regs->cx;
}

static struct pt_regs *thd_ret_term_upcall(struct thread *t);
static struct pt_regs *thd_ret_upcall_type(struct thread *t, upcall_type_t type);
/*
 * Return from an invocation by popping off of the invocation stack an
 * entry, and returning its contents (including return ip and sp).
 * This is complicated by the fact that we may return when no
 * invocation is made because a thread is terminating.
 */
static inline void
pop(struct pt_regs *regs)
{
	struct thd_invocation_frame *inv_frame;
	struct thd_invocation_frame *curr_frame;

	struct thread *curr = cos_get_curr_thd();

	inv_frame = thd_invocation_pop(curr);

	/* At the top of the invocation stack? */
	if (unlikely(inv_frame == NULL)) {
		assert(!(curr->flags & THD_STATE_READY_UPCALL));

		/* normal thread terminates: upcall into root
		 * scheduler */
		copy_gp_regs(thd_ret_term_upcall(curr), regs);

		return;
	}

	curr_frame = thd_invstk_top(curr);
	/* for now just assume we always close the server spd */
	open_close_spd_ret(curr_frame->current_composite_spd);

	/*
	 * FIXME: If an invocation causes a "needless" kernel
	 * invocation/pop even when the two spds are in the same
	 * composite spd (but weren't at some point in the future),
	 * then we really probably shouldn't release here.
	 *
	 * This REALLY should be spd_mpd_release.
	 */
	spd_mpd_ipc_release((struct composite_spd *)inv_frame->current_composite_spd);

	/* Fault caused initial invocation.  FIXME: can we get this off the common case path? */
	if (unlikely(inv_frame->ip == 0)) {
		copy_gp_regs(&curr->fault_regs, regs);
		return;
	}

	user_regs_set(regs, user_regs_get_inv_ret(regs), inv_frame->sp, inv_frame->ip);

	return;
}

static inline int __invoke_async_cap(unsigned int capability) {
	struct spd *curr_spd;
	struct async_cap *cap_entry;
	struct thread *thd = cos_get_curr_thd();
	int cpu;

	capability &= ~COS_ASYNC_CAP_FLAG; /* remove the async flag. */
	assert(thd);
	curr_spd = thd_curr_spd_thd(thd);

	if (unlikely(curr_spd == NULL)) {
		printk ("cos: couldn't find current component in thread %x.\n", (unsigned int)thd);
		goto err;
	}
	if (unlikely(capability >= MAX_NUM_ACAP)) {
		printk("cos: async capability %d greater than max.\n", capability);
		goto err;
	}

	cap_entry = &curr_spd->acaps[capability];
	if (unlikely(cap_entry->owner_thd > 0 && cap_entry->owner_thd != thd_get_id(thd))) {
		printk("cos: thread %d tries to invoke acap %d that belongs to thread %d.\n", 
		       thd_get_id(thd), capability, cap_entry->owner_thd);
		goto err;
	}

	cpu = cap_entry->cpu;
	if (unlikely(cap_entry->srv_acap_id == 0 || cap_entry->srv_spd_id == 0)) {
		printk ("cos: capability %u not wired to any acap. (spd %d, acap %d)\n", 
			capability, cap_entry->srv_spd_id, cap_entry->srv_acap_id);
		goto err;
	}
	/* printk("in async ipc, acap %d sending to acap %d (spd %d) on core %d\n", */
	/*        capability, cap_entry->srv_acap_id, cap_entry->srv_spd_id, cpu); */

	cos_send_ipi(cpu, cap_entry->srv_spd_id, cap_entry->srv_acap_id);

	return 0;
err:
	return -1;
}

/* return 1 if the fault is handled by a component */
int 
fault_ipc_invoke(struct thread *thd, vaddr_t fault_addr, int flags, struct pt_regs *regs, int fault_num)
{
	struct spd *s = virtual_namespace_query(regs->ip);
	struct thd_invocation_frame *curr_frame;
	unsigned int fault_cap;
	struct pt_regs *nregs;
	/* printk("thd %d, fault addr %p, flags %d, fault num %d\n", thd_get_id(thd), fault_addr, flags, fault_num); */
	/* corrupted ip? */
	if (unlikely(!s)) {
		curr_frame = thd_invstk_top(thd);
		s = curr_frame->spd;
	}
	assert(fault_num < COS_FLT_MAX);

	fault_cap = s->fault_handler[fault_num];
	/* If no component catches this fault, upcall into the
	 * scheduler with a "destroy thread" event. */
	if (unlikely(!fault_cap)) {
		nregs = thd_ret_upcall_type(thd, COS_UPCALL_UNHANDLED_FAULT);
#define COPY_REG(name) regs-> name = nregs-> name
		COPY_REG(ax);
		COPY_REG(bx);
		COPY_REG(cx);
		COPY_REG(dx);
		COPY_REG(di);
		COPY_REG(si);
		COPY_REG(bp);
		COPY_REG(sp);
		COPY_REG(ip);
		return 0;
	}
	
	/* save the faulting registers */
	memcpy(&thd->fault_regs, regs, sizeof(struct pt_regs));
	regs->ax = fault_cap<<20;
	ipc_walk_static_cap(regs);

	/* setup the registers for the fault handler invocation */
	regs->bx = regs->cx; // cx = spdid
	regs->sp = 0;
	/* arguments (including bx above) */
	regs->si = fault_addr;
	regs->di = flags;
	regs->bp = regs->ip;

	/* page fault handler address */
	regs->ip = regs->dx;

	return 1;
}

/********** Composite system calls **********/

static inline int
user_regs_get_arg1(struct pt_regs *regs)
{
	return regs->bx;
}

static inline int
user_regs_get_arg2(struct pt_regs *regs)
{
	return regs->si;
}

static inline int
user_regs_get_arg3(struct pt_regs *regs)
{
	return regs->di;
}

static inline int
user_regs_get_arg4(struct pt_regs *regs)
{
	return regs->dx;
}

COS_SYSCALL int
cos_syscall_void(struct pt_regs *regs)
{
	int spdid = spd_get_index(thd_get_thd_spd(cos_get_curr_thd()));

	printk("cos: error - %d made void system call from %d\n", thd_get_id(cos_get_curr_thd()), spdid);

	user_regs_set(regs, 0, user_regs_get_sp(regs), user_regs_get_ip(regs));

	return 0;
}

static inline void
walk_async_cap(struct pt_regs *regs)
{
	unsigned int capability = user_regs_get_cap(regs);
	int ret;

	ret = __invoke_async_cap(capability);

	user_regs_set(regs, ret, user_regs_get_sp(regs), user_regs_get_ip(regs));

	return;
}

COS_SYSCALL int
cos_syscall_asend(struct pt_regs *regs)
{
	int ret, capability = user_regs_get_arg1(regs);

	ret = __invoke_async_cap(capability);

	user_regs_set(regs, ret, user_regs_get_sp(regs), user_regs_get_ip(regs));

	return 0;
}


extern int switch_thread_data_page(int old_thd, int new_thd);

static inline void __switch_thread_context(struct thread *curr, struct thread *next, 
					   struct spd_poly *cspd, struct spd_poly *nspd)
{
	struct shared_user_data *ud = get_shared_data();
	unsigned int ctid, ntid;

	assert(cos_get_curr_thd() != next);

	ctid = thd_get_id(curr);
	ntid = thd_get_id(next);

	cos_put_curr_thd(next);
	/* core_put_curr_spd(nspd); */

	/* thread ids start @ 1, thus thd pages are offset above the data page */
	ud->current_thread = ntid;
	ud->argument_region = (void*)((ntid * PAGE_SIZE) + COS_INFO_REGION_ADDR);

	return;

}

static inline void switch_thread_context(struct thread *curr, struct thread *next)
{
	struct spd_poly *nspd, *cspd;

	cspd = thd_get_thd_spdpoly(curr);
	nspd = thd_get_thd_spdpoly(next);
	__switch_thread_context(curr, next, cspd, nspd);
	open_close_spd(nspd, cspd);
}

void initialize_sched_info(struct thread *t, struct spd *curr_sched)
{
	struct spd *sched;
	int i;

	assert(spd_is_scheduler(curr_sched));
	/* 
	 * Initialize the thread's path through its hierarchy of
	 * schedulers.  They will have to explicitly set the
	 * thread_notification location at a later time.
	 *
	 * OPTION: Another option here would be to simply copy the
	 * scheduler hierarchy of the current thread.  A good way to
	 * initialize the urgency values for all the schedulers.
	 */
	sched = curr_sched;
	for (i = curr_sched->sched_depth ; i >= 0 ; i--) {
		struct thd_sched_info *tsi = thd_get_sched_info(t, i);

		tsi->scheduler = sched;
		tsi->thread_notifications = NULL;

		sched = sched->parent_sched;
	}

	return;
}

/* 
 * Hope the current thread saved its context...should be able to
 * resume_return to it.
 *
 * TODO: should NOT pass in fn and stack here.  Should simply upcall
 * into cos_upcall_entry, and pass in the data.  The data should point
 * to the fn and stack to be used anyway, which can be assigned at
 * user-level.
 */
COS_SYSCALL int
cos_syscall_create_thread(struct pt_regs *regs)
{
	int spd_id, dest_spd_id, a, b;
	/* This upcalls into the dest_spd directly. */
	struct thread *thd, *curr;
	struct spd *sched_spd, *dest_spd;
	int ret = -1;

	dest_spd_id = user_regs_get_arg1(regs);
	a           = user_regs_get_arg2(regs);
	b           = user_regs_get_arg3(regs);
	spd_id      = user_regs_get_arg4(regs);
	/* printk("cpu %d creating thread params curr spd %d, dest spd %d, a %d, b %d\n", */
	/*        get_cpuid(), spd_id, dest_spd_id, a, b); */

	/*
	 * Lets make sure that the current spd is a scheduler and has
	 * scheduler control of the current thread before we let it
	 * create any threads.
	 *
	 * FIXME: in the future, I should really just allow the base
	 * scheduler to create threads, i.e. when 0 == sched_depth.
	 */
	curr = cos_get_curr_thd();
	sched_spd = thd_validate_get_current_spd(curr, spd_id);
	if (NULL == sched_spd) {
		printk("cos: component claimed in spd %d, but not\n", spd_id);
		goto done;
	}

	if (!spd_is_scheduler(sched_spd)/* || !thd_scheduled_by(curr, sched_spd)*/) {
		/* 
		 * FIXME: if initmm is the root, then the second to
		 * root should be able to create threads. 
		 */
		//	if (!spd_is_root_sched(sched_spd)) {
		printk("cos: non-scheduler attempted to create thread.\n");
		goto done;
	}

	dest_spd = spd_get_by_index(dest_spd_id);
	if (NULL == dest_spd) {
		printk("cos: requesting non-existed component %d\n", dest_spd_id);
		goto done;
	}

	thd = thd_alloc(dest_spd);
	if (thd == NULL) {
		printk("cos: Could not allocate thread\n");
		goto done;
	}

	/* FIXME: switch to using upcall_setup here */
	thd->stack_ptr = 0;
	thd->stack_base[0].current_composite_spd = dest_spd->composite_spd;
	thd->stack_base[0].spd = dest_spd;
	/* FIXME: do this lazily */
	spd_mpd_ipc_take((struct composite_spd *)dest_spd->composite_spd);

	thd->regs.cx = COS_UPCALL_THD_CREATE;
	thd->regs.dx = dest_spd->upcall_entry;
	thd->regs.bx = a;
	thd->regs.di = b;	
	thd->regs.si = 0;
	thd->regs.ax = thd_get_id(thd) | (get_cpuid() << 16);

	thd->flags |= THD_STATE_CYC_CNT;
	initialize_sched_info(thd, sched_spd);
	
	ret = thd_get_id(thd);
	/* printk("cpu %d new thd %d in spd %d, ax%lu, cx%lu, dx%lu, bx%lu, di%lu, si %lu\n", get_cpuid(), ret, spd_get_index(dest_spd), */
	/*        thd->regs.ax, thd->regs.cx,thd->regs.dx,thd->regs.bx,thd->regs.di, thd->regs.si); */
done:
	user_regs_set(regs, ret, user_regs_get_sp(regs), user_regs_get_ip(regs));

	return 0;
}

COS_SYSCALL int 
cos_syscall_thd_cntl(struct pt_regs *regs)
{
	int spd_id, op_thdid;
	long arg1, arg2;
	struct thread *thd, *curr;
	struct spd *curr_spd;
	short int op, thdid;
	int ret = -1;

	op_thdid    = user_regs_get_arg1(regs);
	arg1        = user_regs_get_arg2(regs);
	arg2        = user_regs_get_arg3(regs);
	spd_id      = user_regs_get_arg4(regs);

	op = op_thdid >> 16;
	thdid = op_thdid & 0xFFFF;
	/*
	 * Lets make sure that the current spd is a scheduler and has
	 * scheduler control of the current thread before we let it
	 * create any threads.
	 *
	 * FIXME: in the future, I should really just allow the base
	 * scheduler to create threads, i.e. when 0 == sched_depth.
	 */
	curr = cos_get_curr_thd();
	curr_spd = thd_validate_get_current_spd(curr, spd_id);
	if (NULL == curr_spd) {
		printk("cos: component claimed in spd %d, but not\n", spd_id);
		goto done;
	}
	
	thd = thd_get_by_id(thdid);
	/* FIXME: finer grained access control required */
/*	if (!spd_is_scheduler(curr_spd) || !thd_scheduled_by(thd, curr_spd)) {
		printk("cos: non-scheduler attempted to manipulate thread.\n");
		goto done;
	}
*/
	
	switch (op) {
	case COS_THD_INV_FRAME:
	{
		struct spd *i_spd;
		int frame_offset = arg1;
		struct thd_invocation_frame *tif;

		tif = thd_invstk_nth(thd, frame_offset);
		if (NULL == tif) {
			ret = 0; 
		} else {
			i_spd = tif->spd;
			ret = spd_get_index(i_spd);
		}
		break;
	}
	case COS_THD_INV_FRAME_REM:
	{
		int frame_offset = arg1;

		if (thd == curr && frame_offset < 1)       break;
		if (thd_invstk_rem_nth(thd, frame_offset)) break;

		ret = 0;
		break;
	}
	case COS_THD_INV_SPD:
	{
		struct thd_invocation_frame *tif;
		int i;

		for (i = 0 ; (tif = thd_invstk_nth(thd, i)) ; i++) {
			if (arg1 == spd_get_index(tif->spd)) {
				ret = i;
				goto done;
			}
		}

		break;
	}
	case COS_THD_INVFRM_IP:
	{
		int frame_offset = arg1;

		ret = thd_get_frame_ip(thd, frame_offset);
		break;
	}
	case COS_THD_INVFRM_SET_IP:
	{
		int frame_offset = arg1;

		ret = thd_set_frame_ip(thd, frame_offset, arg2);
		break;
	}
	case COS_THD_INVFRM_SP:
	{
		int frame_offset = arg1;

		ret = thd_get_frame_sp(thd, frame_offset);
		break;
	}
	case COS_THD_INVFRM_SET_SP:
	{
		int frame_offset = arg1;

		ret = thd_set_frame_sp(thd, frame_offset, arg2);
		break;
	}
#define __GET_REG(name)							\
	{								\
		if (arg1) ret = thd->fault_regs. name ;			\
		else if (!(thd->flags & THD_STATE_PREEMPTED)) ret = 0;	\
		else ret = thd->regs.name;				\
									\
		break;							\
	}
	case COS_THD_GET_IP: __GET_REG(ip);
	case COS_THD_GET_SP: __GET_REG(sp);
	case COS_THD_GET_FP: __GET_REG(bp);
	case COS_THD_GET_1:  __GET_REG(ax);
	case COS_THD_GET_2:  __GET_REG(bx);
	case COS_THD_GET_3:  __GET_REG(cx);
	case COS_THD_GET_4:  __GET_REG(dx);
	case COS_THD_GET_5:  __GET_REG(di);
	case COS_THD_GET_6:  __GET_REG(si);
#define __SET_REG(name)							\
	{							        \
		ret = 0;						\
		if (arg2) thd->fault_regs. name = arg1;			\
		else if ((thd->flags & THD_STATE_PREEMPTED)) thd->regs. name = arg1; \
		else ret = -1;						\
		break;							\
	}
	case COS_THD_SET_IP: __SET_REG(ip);
	case COS_THD_SET_SP: __SET_REG(sp);
	case COS_THD_SET_FP: __SET_REG(bp);
	case COS_THD_SET_1:  __SET_REG(ax);
	case COS_THD_SET_2:  __SET_REG(bx);
	case COS_THD_SET_3:  __SET_REG(cx);
	case COS_THD_SET_4:  __SET_REG(dx);
	case COS_THD_SET_5:  __SET_REG(di);
	case COS_THD_SET_6:  __SET_REG(si);
	case COS_THD_STATUS:
	{
		/* FIXME: all flags should NOT be part of the ABI.
		 * Filter out relevant ones (upcall, acap,
		 * preempted) */
		ret = thd->flags;
		break;
	}
	default:
		printk("cos: undefined operation %d for thread %d from scheduler %d.\n",
		       op, thdid, spd_id);
		break;
	}

done:
	user_regs_set(regs, ret, user_regs_get_sp(regs), user_regs_get_ip(regs));

	return 0;
}

/* 
 * An upcall thread has upcalled into the scheduler so as it to
 * schedule due to the completion of the upcall.  This has pushed the
 * scheduler's entry onto its invocation stack.  But when this upcall
 * then calls switch_thread with the TAILCALL option, it must return
 * to its previous (brand's) protection domain.  Thus, pop off that
 * entry, and save its register information.
 *
 * The second argument is used to return the composite spd that was
 * upcalled into to execute the scheduler.
 */
static inline int 
sched_tailcall_adjust_invstk(struct thread *t)
{
	struct thd_invocation_frame *tif, *ntif;
	struct spd *s;
	struct spd_poly *nspd, *cspd;
	
	assert(t && t->flags & THD_STATE_ACTIVE_UPCALL && t->srv_acap);
	
	tif = thd_invocation_pop(t);
	assert(tif);
	/* saving to both ip and edx allows this to correctly return
	 * to the thread's execution regardless of if it is invoked
	 * via loading registers, or via sysexit. */
	t->regs.ip = t->regs.dx = tif->ip;
	t->regs.sp = t->regs.cx = tif->sp;
	s = tif->spd;
	cspd = tif->current_composite_spd;
	ntif = thd_invstk_top(t);
	if (NULL == ntif) return -1;
	nspd = ntif->current_composite_spd;

	open_close_spd(nspd, cspd);

	spd_mpd_ipc_release((struct composite_spd *)tif->current_composite_spd);

	return spd_get_index(s);
}

static inline void 
remove_preempted_status(struct thread *thd)
{
 	if (thd->preempter_thread) {
		struct thread *p = thd->preempter_thread;
		struct thread *i = thd->interrupted_thread;

		/* is the doubly linked list sound? */
		assert(p->interrupted_thread == thd);
			
		/* break the doubly linked list of interrupted thds */
		p->interrupted_thread = NULL;
		if (i) i->preempter_thread = NULL;
		thd->preempter_thread = NULL;
		thd->interrupted_thread = NULL;
	}

	thd->flags &= ~THD_STATE_PREEMPTED;
}

static void update_sched_evts(struct thread *new, int new_flags, 
		       struct thread *prev, int prev_flags);
static struct pt_regs *sched_tailcall_pending_upcall(struct thread *uc, 
						     struct composite_spd *curr);
static struct thread *sched_tailcall_pending_upcall_thd(struct thread *uc, 
							 struct composite_spd *curr);
static inline void update_thd_evt_state(struct thread *t, int flags, unsigned long elapsed_cycles);
static inline void 
break_preemption_chain(struct thread *t)
{
	struct thread *other;

	cos_meas_event(COS_MEAS_BREAK_PREEMPTION_CHAIN);	
	other = t->interrupted_thread;
	if (unlikely(other)) {
		assert(other->preempter_thread == t);
		t->interrupted_thread = NULL;
		other->preempter_thread = NULL;
	}
	other = t->preempter_thread;
	if (unlikely(other)) {
		assert(other->interrupted_thread == t);
		t->preempter_thread = NULL;
		other->interrupted_thread = NULL;
	}
}

static inline unsigned short int 
switch_thread_parse_data_area(struct cos_sched_data_area *da, int *ret_code)
{
	unsigned short int next_thd;

	if (unlikely(da->cos_evt_notif.pending_event)) {
		cos_meas_event(COS_MEAS_RESCHEDULE_PEND);
		*ret_code = COS_SCHED_RET_AGAIN;
		goto ret_err;
	}
	if (unlikely(da->cos_evt_notif.pending_cevt)) {
		cos_meas_event(COS_MEAS_RESCHEDULE_CEVT);
		*ret_code = COS_SCHED_RET_CEVT;
		goto ret_err;
	}

	next_thd = da->cos_next.next_thd_id;
	da->cos_next.next_thd_id = 0;
	if (unlikely(0 == next_thd)) {
		*ret_code = COS_SCHED_RET_AGAIN;
		goto ret_err;
	}
	/* FIXME: mask out the locking flags as they cannot apply */
	return next_thd;
ret_err:
	return 0;
}

static inline struct thread *
switch_thread_get_target(unsigned short int tid, struct thread *curr, 
			 struct spd *curr_spd, int *ret_code)
{
	struct thread *thd;

	thd = thd_get_by_id(tid);
	/* error cases */
	if (unlikely(thd == curr)) {
		cos_meas_event(COS_MEAS_SWITCH_SELF);
		*ret_code = COS_SCHED_RET_AGAIN;
		goto ret_err;
	}
	if (unlikely(NULL == thd)) {
		/* 
		 * Uncommon, but valid case: between when the current thread
		 * executed through the scheduler and when the switch_thread
		 * system call was made, that thread was preempted, or an
		 * event occurred (which zeros out tid).  This simply
		 * means that the current system call doesn't have all the
		 * information (which upcalls are active, if threads have been
		 * woken up, etc...), so we should make it go through the
		 * scheduling process again.
		 */
		if (unlikely(0 == tid)) {
			cos_meas_event(COS_MEAS_SWITCH_OUTDATED);
			*ret_code = COS_SCHED_RET_AGAIN;
		} else {
			*ret_code = COS_SCHED_RET_INVAL;
		}
		/* error otherwise */
		goto ret_err;
	}


	/* We have valid threads, lets make sure we can schedule them! */
	if (unlikely(!thd_scheduled_by(curr, curr_spd) ||
		     !thd_scheduled_by(thd, curr_spd))) {
		*ret_code = COS_SCHED_RET_ERROR;
		/* printk("curr %d sched by %d, thd %d sched by %d.\n", thd_get_id(curr), spd_get_index(thd_get_sched_info(curr, curr_spd->sched_depth)->scheduler),  */
		/*        thd_get_id(thd), spd_get_index(thd_get_sched_info(thd, curr_spd->sched_depth)->scheduler)); */
		goto ret_err;
	}

	/* we cannot schedule to run an upcall thread that is not running */
	if (unlikely(thd->flags & THD_STATE_READY_UPCALL)) {
		/* printk("args: tid %u, curr thd %d, curr spd %p, \n thd id %d is upcall thd...", tid, thd_get_id(curr), curr_spd, thd_get_id(thd)); */
		cos_meas_event(COS_MEAS_UPCALL_INACTIVE);
		*ret_code = COS_SCHED_RET_INVAL;
		goto ret_err;
	}
	
	return thd;
ret_err:
	return NULL;
}

static struct thread *
switch_thread_slowpath(struct thread *curr, unsigned short int flags, struct spd *curr_spd, 
		       unsigned short int rthd_id, struct cos_sched_data_area *da,
		       int *ret_code, unsigned short int *curr_flags, 
		       unsigned short int *thd_flags);

static inline void 
switch_thread_update_flags(struct cos_sched_data_area *da, unsigned short int *flags)
{
	if (likely(!(da->cos_next.next_thd_flags & COS_SCHED_CHILD_EVT))) 
		*flags &= ~COS_SCHED_CHILD_EVT;
	else 
		*flags |= COS_SCHED_CHILD_EVT;
}

 // print out on switch_thread errors???
#ifdef NIL
#define goto_err(label, format, args...)			\
	do {							\
		printk(format, ## args);			\
		goto label ;					\
	} while (0)
#else
#define goto_err(label, format, args...) goto label
#endif

COS_SYSCALL int
cos_syscall_switch_thread(struct pt_regs *regs)
{
	int spd_id;
	unsigned short int rthd_id, rflags;
	int preempt = 0;

	struct thread *thd, *curr;
	struct spd *curr_spd;
	unsigned short int next_thd, flags;
	unsigned short int curr_sched_flags = COS_SCHED_EVT_NIL,
		           thd_sched_flags  = COS_SCHED_EVT_NIL;
	struct cos_sched_data_area *da;
	int ret_code = COS_SCHED_RET_ERROR;
	tcap_t tcid;
	struct tcap *tc, *budget;

	rthd_id = user_regs_get_arg1(regs);
	rflags  = user_regs_get_arg2(regs);
	spd_id  = user_regs_get_arg4(regs);

	curr = cos_get_curr_thd();

	/* Save registers and return ip&sp */
	copy_gp_regs(regs, &curr->regs);
	user_regs_set(&curr->regs, 0, user_regs_get_sp(regs), user_regs_get_ip(regs));

	curr_spd = thd_validate_get_current_spd(curr, spd_id);
	if (unlikely(!curr_spd)) {
		printk("cos_switch_thread: spd error!\n");
		goto ret_err;
	}

	assert(!(curr->flags & THD_STATE_PREEMPTED));

	tc = tcap_get(curr_spd, tcid);
	if (unlikely(!tc)) {
		printk("switch_thread err: no tcap\n");
		goto ret_err;
	}
	budget = tcap_deref(&tc->budget);
	if (unlikely(!budget || 
		     budget->budget_local.cycles <= 0 ||
		     budget->budget_local.expiration < time_ticks())) {
		if (!budget) printk("switch_thread err: tcap can't get budget\n");
		else printk("switch_thread err: tcap with no budget %d, or expired %u vs %u\n", budget->budget_local.cycles, budget->budget_local.expiration, time_ticks());
		goto ret_err;
	}

	/* Probably should change to kern_sched_shared_page */
	da = curr_spd->sched_shared_page[get_cpuid()];
	if (unlikely(!da)) {
		printk("cos_switch_thread: no shared data area!\n");
		goto ret_err;
	}

	/* 
	 * So far all flags should be taken in the context of the
	 * actual invoking thread (they effect the thread switching
	 * _from_ rather than the thread to switch _to_) in which case
	 * we would want to use the sched_page flags.
	 */
	flags = rflags;
	switch_thread_update_flags(da, &flags);

	if (unlikely(flags)) {
		thd = switch_thread_slowpath(curr, flags, curr_spd, rthd_id, da, &ret_code, 
					     &curr_sched_flags, &thd_sched_flags);
		/* If we should return immediately back to this
		 * thread, and its registers have been changed,
		 * return without setting the return value */
		if (ret_code == COS_SCHED_RET_SUCCESS && thd == curr) goto done;

		if (thd == curr) 
		{
			/* printk("err: thd == curr, ret %d\n", ret_code); */
			goto_err(done, "sloooow\n");
		}
	} else {
		next_thd = switch_thread_parse_data_area(da, &ret_code);
		if (unlikely(0 == next_thd)) {
			/* printk("core %d, err: data area\n", get_cpuid()); */
			goto_err(done, "data_area\n");
		}

		thd = switch_thread_get_target(next_thd, curr, curr_spd, &ret_code);

		if (unlikely(NULL == thd)) {
			/* printk("err: get target\n"); */
			goto_err(done, "get target");
		}
	}

	/* If a thread is involved in a scheduling decision, we should
	 * assume that any preemption chains that existed aren't valid
	 * anymore. */
	break_preemption_chain(curr);

	switch_thread_context(curr, thd);
        fpu_save(thd);
	if (thd->flags & THD_STATE_PREEMPTED) {
		cos_meas_event(COS_MEAS_SWITCH_PREEMPT);
		remove_preempted_status(thd);
		preempt = 1;
	} else {
		cos_meas_event(COS_MEAS_SWITCH_COOP);
	}

	update_sched_evts(thd, thd_sched_flags, curr, curr_sched_flags);
	tcap_bind(thd, tc); 	/* activate the tcap */
	/* success for this current thread */
	curr->regs.ax = COS_SCHED_RET_SUCCESS;
	event_record("switch_thread", thd_get_id(curr), thd_get_id(thd));

	copy_gp_regs(&thd->regs, regs);

	/* printk("core %d: switch %d -> %d\n", get_cpuid(), thd_get_id(curr), thd_get_id(thd)); */
	/* printk("%d regs:  ax %lu, cx %lu, dx %lu, bx %lu di %lu si %lu. \n", */
	/*        thd_get_id(thd), thd->regs.ax, thd->regs.cx, thd->regs.dx, thd->regs.bx, thd->regs.di, thd->regs.si); */

	return preempt;
ret_err:
	ret_code = COS_SCHED_RET_ERROR;
done:
	user_regs_set(regs, ret_code, user_regs_get_sp(regs), user_regs_get_ip(regs));

	return preempt;
}


static struct thread *
switch_thread_slowpath(struct thread *curr, unsigned short int flags, struct spd *curr_spd, 
		       unsigned short int rthd_id, struct cos_sched_data_area *da,
		       int *ret_code, unsigned short int *curr_flags, 
		       unsigned short int *thd_flags)
{
	struct thread *thd;
	unsigned short int next_thd;

	if (flags & (COS_SCHED_SYNC_BLOCK | COS_SCHED_SYNC_UNBLOCK)) {
		next_thd = rthd_id;
		/* FIXME: mask out all flags that can't apply here  */
	} else {
		next_thd = switch_thread_parse_data_area(da, ret_code);
		if (unlikely(!next_thd)) goto_err(ret_err, "data area\n");
	}

	thd = switch_thread_get_target(next_thd, curr, curr_spd, ret_code);
	if (unlikely(NULL == thd)) goto_err(ret_err, "get_target");

	if (flags & (COS_SCHED_TAILCALL | COS_SCHED_ACAP_WAIT)) {
		/* First make sure this is an active upcall */
		if (unlikely(!(curr->flags & THD_STATE_ACTIVE_UPCALL))) goto ret_err;

		assert(!(curr->flags & THD_STATE_READY_UPCALL));
		/* Can't really be tailcalling and have the other
		 * flags at the same time */
		if (unlikely(flags & (COS_SCHED_SYNC_BLOCK | COS_SCHED_SYNC_UNBLOCK))) 
			goto_err(ret_err, "tailcall and block???\n");

		cos_meas_stats_end(COS_MEAS_STATS_UC_TERM_DELAY, 1);
		cos_meas_stats_end(COS_MEAS_STATS_UC_PEND_DELAY, 0);

		if (flags & COS_SCHED_TAILCALL && 
		    unlikely(spd_get_index(curr_spd) != sched_tailcall_adjust_invstk(curr))) 
			goto_err(ret_err, "tailcall from incorrect spd!\n");

		assert(curr->srv_acap);
		if (curr->srv_acap && curr->srv_acap->pending_upcall) {
			cos_meas_event(COS_MEAS_ACAP_COMPLETION_PENDING);
			event_record("switch_thread tailcall pending", thd_get_id(curr), 0);
			report_upcall("c", curr);
			*ret_code = COS_SCHED_RET_SUCCESS;
			return sched_tailcall_pending_upcall_thd(curr, (struct composite_spd*)curr_spd->composite_spd);
		}

		curr->flags &= ~THD_STATE_ACTIVE_UPCALL;
		curr->flags |= THD_STATE_READY_UPCALL;
		
		cos_meas_event(COS_MEAS_FINISHED_ACAPS);
		cos_meas_event(COS_MEAS_ACAP_COMPLETION_TAILCALL);

		*curr_flags = COS_SCHED_EVT_ACAP_READY;

		event_record("tailcall inv and switch to specified thread", thd_get_id(curr), thd_get_id(thd));
		report_upcall("f", curr);
	}

	/*** A synchronization event for the scheduler? ***/
	if (flags & COS_SCHED_SYNC_BLOCK) {
		union cos_synchronization_atom *l = &da->cos_locks;
		
		/* if a thread's version of which thread should be
		 * scheduled next does not comply with the in-memory
		 * version within the lock, then we are dealing with a
		 * stale invocation.
		 */
		if (l->c.owner_thd != next_thd) {
			cos_meas_event(COS_MEAS_ATOMIC_STALE_LOCK);
			*ret_code = COS_SCHED_RET_SUCCESS;
			goto ret_err;
		}
		cos_meas_event(COS_MEAS_ATOMIC_LOCK);

		/* This should only be set if it is the most urgent of
		 * the blocked threads waiting for owner_thd to
		 * complete.  I believe, though I haven't proven, that
		 * the most recent invocation of this syscall is this
		 * thread, so it is valid to simply set the queued_thd
		 * to the current one.
		 */
		l->c.queued_thd = thd_get_id(curr);
		/* 
		 * FIXME: alter the urgency/priority of the owner
		 * thread to inherit that of the current blocked thd.
		 */
	} else if (flags & COS_SCHED_SYNC_UNBLOCK) {
		cos_meas_event(COS_MEAS_ATOMIC_UNLOCK);
		/* 
		 * FIXME: reset urgency/priority of current thread back
		 * to natural state.
		 */
	}

	if (flags & COS_SCHED_CHILD_EVT) {
		struct thd_sched_info *tsi;
		struct spd *child;
		struct cos_sched_data_area *cda;

		tsi = thd_get_sched_info(thd, curr_spd->sched_depth+1);
		if (unlikely(!tsi || !tsi->scheduler)) goto_err(ret_err, "tsi fail, tid %d\n", thd_get_id(thd)); 

		/* If the scheduler exists, all of the following
		 * pointers should be non-NULL */
		child = tsi->scheduler;
		assert(child);
		cda = child->sched_shared_page[get_cpuid()];
		assert(cda);
		cda->cos_evt_notif.pending_cevt = 1;
	}

	return thd;
ret_err:
	return curr;
}

static inline void 
upcall_setup_regs(struct thread *uc, struct spd *dest,
		  upcall_type_t option, long arg1, long arg2, long arg3)
{
	struct pt_regs *r = &uc->regs;

	r->bx = arg1;
	r->di = arg2;
	r->si = arg3;
	r->cx = option;
	r->ip = r->dx = dest->upcall_entry;
	r->ax = thd_get_id(uc) | (get_cpuid() << 16);
}

/* 
 * Here we aren't throwing away the entire invocation stack.  Just add
 * the upcall frame on top of the existing stack.
 */
static struct thread *
upcall_inv_setup(struct thread *uc, struct spd *dest, upcall_type_t option,
		 long arg1, long arg2, long arg3)
{
	/* Call this first so that esp and eip are intact...clobbered
	 * in the next line */
	thd_invocation_push(uc, dest, uc->regs.sp, uc->regs.ip);
	upcall_setup_regs(uc, dest, option, arg1, arg2, arg3);
	spd_mpd_ipc_take((struct composite_spd *)dest->composite_spd);
	
	return uc;
}

static struct thread *
upcall_setup(struct thread *uc, struct spd *dest, upcall_type_t option,
	     long arg1, long arg2, long arg3)
{
	upcall_setup_regs(uc, dest, option, arg1, arg2, arg3);
	
	uc->stack_ptr = 0;
	uc->stack_base[0].current_composite_spd = dest->composite_spd;
	uc->stack_base[0].spd = dest;
	spd_mpd_ipc_take((struct composite_spd *)dest->composite_spd);

	return uc;
}

static inline struct thread *
upcall_execute(struct thread *uc, struct composite_spd *new,
	       struct thread *prev, struct composite_spd *old)
{
	if (prev && prev != uc) {
		/* This will switch the page tables for us */
		switch_thread_context(prev, uc);
	} else if (old != new) {
		/* we have already released the old->composite_spd */
		open_close_spd(&new->spd_info, &old->spd_info);
	}

	return uc;
}

/* This version of the call is to be used when we wish to make an
 * upcall that won't immediately switch page tables */
static inline struct thread *
upcall_execute_no_vas_switch(struct thread *uc, struct thread *prev)
{
	if (likely(prev && prev != uc)) {
		struct spd_poly *nspd;

		nspd = thd_get_thd_spdpoly(uc);
		__switch_thread_context(prev, uc, NULL, nspd);

		/* we are omitting the native_write_cr3 to switch
		 * page tables */
		__chal_pgtbl_switch(nspd->pg_tbl);
	}
	return uc;
}

static inline struct thread *
upcall_execute_compat(struct thread *uc, struct thread *prev, 
		      struct composite_spd *old)
{
	struct composite_spd *cspd = (struct composite_spd*)uc->stack_base[0].current_composite_spd;
	return upcall_execute(uc, cspd, prev, old);
}

static struct thd_sched_info *
scheduler_find_leaf(struct thread *t)
{
	struct thd_sched_info *tsi = NULL, *prev_tsi;
	int i = 0;

	/* find the child scheduler */
	do {
		prev_tsi = tsi;
		if (i == MAX_SCHED_HIER_DEPTH) break;
		tsi = thd_get_sched_info(t, i);
		i++;
	} while (tsi->scheduler);

	return prev_tsi;
}

static inline struct pt_regs *
thd_ret_upcall_type(struct thread *curr, upcall_type_t t)
{
	struct composite_spd *cspd = (struct composite_spd *)thd_get_thd_spdpoly(curr);
	struct thd_sched_info *tsi;
	struct spd *dest;
	assert(cspd);
	spd_mpd_ipc_release(cspd);
	
	tsi = scheduler_find_leaf(curr);
	dest = tsi->scheduler;
	
	upcall_setup(curr, dest, t, 0, 0, 0);
	upcall_execute_compat(curr, NULL, cspd);
	
	return &curr->regs;
}

/* Upcall into base scheduler! */
static struct pt_regs *
thd_ret_term_upcall(struct thread *curr)
{
	return thd_ret_upcall_type(curr, COS_UPCALL_DESTROY);
}

static struct thread *
sched_tailcall_pending_upcall_thd(struct thread *uc, struct composite_spd *curr)
{
	struct async_cap *acap = uc->srv_acap;
	struct composite_spd *cspd;

	assert(acap && acap->pending_upcall > 0);
	assert(uc->flags & THD_STATE_ACTIVE_UPCALL && 
	       !(uc->flags & THD_STATE_READY_UPCALL));

	acap->pending_upcall--;

	cspd = (struct composite_spd*)thd_get_thd_spdpoly(uc);
	upcall_execute(uc, cspd, NULL, curr);

	cos_meas_event(COS_MEAS_ACAP_PEND_EXECUTE);
	cos_meas_event(COS_MEAS_FINISHED_ACAPS);

	/* return value is the number of pending upcalls */
	uc->regs.ax = 0;//acap->pending_upcall_requests;

	event_record("pending upcall", thd_get_id(uc), 0);

	return uc;
}

/* 
 * Assumes: we are called from the thread switching syscall, with the
 * TAIL_CALL flag (i.e. we are switching away from an upcall).  Also,
 * that the previous component was released.
 */

static struct pt_regs *
sched_tailcall_pending_upcall(struct thread *uc, struct composite_spd *curr)
{
	return &sched_tailcall_pending_upcall_thd(uc, curr)->regs;
}

/* 
 * If a async_inv has completed and there are no pending acap
 * activations, and we wish to switch to another thread, this function
 * should do the job.
 */
static void ainv_completion_switch_to(struct thread *curr, struct thread *prev)
{
	/* 
	 * From here on, we know that we have an interrupted thread
	 * that we are returning to.
	 */
	cos_meas_event(COS_MEAS_ACAP_SCHED_PREEMPTED);
	cos_meas_event(COS_MEAS_FINISHED_ACAPS);

	break_preemption_chain(curr);

	curr->flags &= ~THD_STATE_ACTIVE_UPCALL;
	curr->flags |= THD_STATE_READY_UPCALL;
	/* 
	 * FIXME: this should be more complicated.  If
	 * a scheduling decision has been made between
	 * when the upcall thread was scheduled, and
	 * now.  In such a case, the "previous
	 * preempted thread" could have already
	 * executed to completion, or some such.  In
	 * such a case (scheduling decision has been
	 * made to put the upcall thread to sleep),
	 * then the correct thing to do is to act like
	 * this thread has been killed (or yields, or
	 * something in between) for scheduling
	 * purposes (assuming that we don't have
	 * pending upcalls, which changes all of this.
	 *
	 * UPDATE: this has been dealt with by adding the
	 * BREAK_PREEMPTION_CHAIN flag to sched_cntl.
	 */
	switch_thread_context(curr, prev);

	/* This might not be true if we are a brand that was just
	 * branded by another thread.  That other thread just branded
	 * us, and wasn't preempted. */
	if (prev->flags & THD_STATE_PREEMPTED) {
		remove_preempted_status(prev);
	}
	update_sched_evts(prev, COS_SCHED_EVT_NIL, 
			  curr, COS_SCHED_EVT_ACAP_READY);
}

PERCPU_EXTERN(cos_timer_acap);

struct thread *cos_upcall_notif_thd[NUM_CPU] CACHE_ALIGNED;

#define NUM_NET_ACAPS 2
unsigned int active_net_acaps = 0;
struct cos_net_acap_info cos_net_acap[NUM_NET_ACAPS];
struct cos_net_callbacks *cos_net_fns = NULL;

void cos_net_init(void)
{
	int i;
	
	active_net_acaps = 0;
	for (i = 0 ; i < NUM_NET_ACAPS ; i++) {
		cos_net_acap[i].acap = NULL;
		cos_net_acap[i].acap_port = 0;
	}
}

void cos_net_finish(void)
{
	int i;
	
	active_net_acaps = 0;
	for (i = 0 ; i < NUM_NET_ACAPS ; i++) {
		if (cos_net_acap[i].acap) {
			if (!cos_net_fns || !cos_net_fns->remove_acap ||
			    cos_net_fns->remove_acap(&cos_net_acap[i])) {
				printk("cos: error deregistering net acap for port %d\n",
					cos_net_acap[i].acap_port);
			}
		}
		cos_net_acap[i].acap = NULL;
		cos_net_acap[i].acap_port = 0;
	}
}

void cos_net_register(struct cos_net_callbacks *cn_cb)
{
	assert(cn_cb->get_packet && cn_cb->create_acap);

	printk("cos: Registering networking callbacks @ %x\n", (unsigned int)cn_cb);
	cos_net_fns = cn_cb;
}

void cos_net_deregister(struct cos_net_callbacks *cn_cb)
{
	assert(cos_net_fns == cn_cb);

	printk("cos: Deregistering networking callbacks\n");
	cos_net_fns = NULL;
}

void cos_net_meas_packet(void)
{
	cos_meas_event(COS_MEAS_PACKET_RECEPTION);
}

extern int rb_retrieve_buff(struct cos_net_acap_info *net_acap, int desired_len, 
			    void **found_buf, int *found_len);
extern int rb_setup(struct cos_net_acap_info *net_acap, ring_buff_t *user_rb, ring_buff_t *kern_rb);

int cos_net_try_acap(struct cos_net_acap_info *net_acap, void *data, int len)
{
	void *buff;
	int l;
	unsigned int *lenp;

	cos_meas_event(COS_MEAS_PACKET_ACAP);

	/* 
	 * If there is no room for the network buffer, then don't
	 * attempt the upcall.  This is analogous to not trying to
	 * raise an interrupt when there are no buffers to write into.
	 */
	if (rb_retrieve_buff(net_acap, len + sizeof(unsigned int), &buff, &l)) {
		cos_meas_event(COS_MEAS_PACKET_ACAP_FAIL);
		return -1;
	}
	cos_meas_event(COS_MEAS_PACKET_ACAP_SUCC);
	lenp = buff;
	buff = &lenp[1];
	*lenp = len;
	memcpy(buff, data, len);
	
	chal_attempt_ainv(net_acap->acap);
	
	return 0;
}

int cos_net_notify_drop(struct async_cap *acap)
{
	struct thread *uc;

	if (!acap || !acap->upcall_thd) return -1;

	uc = thd_get_by_id(acap->upcall_thd);
	if (uc) {
/*		if (uc->flags & THD_STATE_READY_UPCALL) {
			cos_meas_event(COS_MEAS_PENDING_HACK)
		}
*/
		if (acap->pending_upcall == 0) {
			cos_meas_event(COS_MEAS_PENDING_HACK);
		}
		//update_thd_evt_state(uc, COS_SCHED_EVT_ACAP_PEND, 1);
	} else {
		return -1;
	}

	return 0;
}

/****************************/
/*** Translator Interface ***/
/****************************/

static const struct cos_trans_fns *trans_fns = NULL;
void cos_trans_reg(const struct cos_trans_fns *fns) { trans_fns = fns; }
void cos_trans_dereg(void) { trans_fns = NULL; }
void cos_trans_upcall(struct async_cap *acap) 
{
	assert(acap);
	chal_attempt_ainv(acap);
}

COS_SYSCALL int
cos_syscall_trans_cntl(struct pt_regs *regs)
{
	spdid_t spdid;
	unsigned long op_ch, addr; 
	int off;
	int op, channel;
	int ret = -1;

	op_ch = user_regs_get_arg1(regs);
	addr  = user_regs_get_arg2(regs);
	off   = user_regs_get_arg3(regs);
	spdid = user_regs_get_arg4(regs);

	op = op_ch >> 16;
	channel = op_ch & 0xFFFF;

	switch (op) {
	case COS_TRANS_TRIGGER:
		if (trans_fns) {
			ret = trans_fns->levt(channel);
			break;
		}
	case COS_TRANS_MAP_SZ:
	{
		int sz = -1;
		if (trans_fns) sz = trans_fns->map_sz(channel);

		ret = sz;
		break;
	}
	case COS_TRANS_MAP:
	{
		unsigned long kaddr;
		int sz;
		struct spd *s;

		s = spd_get_by_index(spdid);
		if (!s) break;
		if (!trans_fns) break;
		kaddr = (unsigned long)trans_fns->map_kaddr(channel);
		if (!kaddr) break;
		sz    = trans_fns->map_sz(channel);
		if (off > sz) break;

		if (chal_pgtbl_add(s->spd_info.pg_tbl, addr, (paddr_t)chal_va2pa(((char *)kaddr+off)), MAPPING_RW)) {
			printk("cos: trans grant -- could not add entry to page table.\n");
			break;
		}
		ret = 0;
		break;
	}
	case COS_TRANS_DIRECTION:
	{
		if (trans_fns) ret = trans_fns->direction(channel);

		break;
	}
	case COS_TRANS_ACAP:
	{
		struct async_cap *acap;
		struct spd *spd;
		int acap_id = addr;
		
		spd = spd_get_by_index(spdid);
		if (unlikely(!spd || acap_id >= MAX_NUM_ACAP)) {
			printk("cos: trans_cntl in spd %d w/ invalid acap id %d\n", spdid, acap_id);
			break;
		}
		acap = &spd->acaps[acap_id]; // client acap
		if (!acap->upcall_thd) break;
		if (!trans_fns) break;

		if (trans_fns->acap_created(channel, acap)) break;

		ret = 0;
		break;
	}
	}
	user_regs_set(regs, ret, user_regs_get_sp(regs), user_regs_get_ip(regs));

	return 0;
}

/* 
 * Partially emulate a device here: Receive ring for holding buffers
 * to receive data into, and a synchronous call to transmit data.
 */
extern int user_struct_fits_on_page(unsigned long addr, unsigned int size);

COS_SYSCALL int
cos_syscall_buff_mgmt(struct pt_regs *regs)
{
	int spd_id;
	void *addr;
	unsigned int acap_id, len_op;

	/* 
	 * FIXME: To do this right, we would need to either 1) pin the
	 * buffer's pages into memory, or 2) interact closely with the
	 * network subsystem so that any memory pages the mem_man
	 * unmaps from the address space are removed from the network
	 * buffer lists too.  For 1, the pages might be pre-pinned at
	 * map time.
	 */
	struct spd *spd;
	vaddr_t kaddr = 0;
	unsigned short int option, len;
	struct thread *curr, *prev = cos_get_curr_thd();
	int ret;

	addr    = (void *)user_regs_get_arg1(regs);
	acap_id = user_regs_get_arg2(regs);
	len_op  = user_regs_get_arg3(regs);
	spd_id  = user_regs_get_arg4(regs);

	copy_gp_regs(regs, &prev->regs);
	user_regs_set(&prev->regs, 0, user_regs_get_sp(regs), user_regs_get_ip(regs));

	option = (len_op & 0xFFFF);
	len = len_op >> 16;

	spd = thd_validate_get_current_spd(cos_get_curr_thd(), spd_id);
	if (!spd) {
		printk("cos: buff mgmt -- invalid spd, %d for thd %d\n", 
		       spd_id, thd_get_id(cos_get_curr_thd()));
		goto err;
	}

	if (unlikely(COS_BM_XMIT != option &&
		     0 == (kaddr = chal_pgtbl_vaddr2kaddr(spd->spd_info.pg_tbl, (unsigned long)addr)))) {
		printk("cos: buff mgmt -- could not find kernel address for %p in spd %d\n",
		       addr, spd_id);
		goto err;
	}
	
	switch(option) {
	/* Transmit the data buffer */
	case COS_BM_XMIT:
	{
		struct cos_net_xmit_headers *h = spd->cos_net_xmit_headers[get_cpuid()];
		int gather_buffs = 0, i, tot_len = 0;
		struct gather_item gi[XMIT_HEADERS_GATHER_LEN];

		if (unlikely(NULL == h)) goto err;
		gather_buffs = h->gather_len;
		if (unlikely(gather_buffs > XMIT_HEADERS_GATHER_LEN)) {
			printk("cos buff mgmt -- gather list length %d too large.", gather_buffs);
			goto err;
		}
		/* Check that each of the buffers in the gather list are legal */
		for (i = 0 ; i < gather_buffs ; i++) {
			struct gather_item *user_gi = &h->gather_list[i];
			tot_len += user_gi->len;

			if (unlikely(!user_struct_fits_on_page((unsigned long)user_gi->data, user_gi->len))) {
				printk("cos: buff mgmt -- buffer address  %p does not fit onto page\n", user_gi->data);
				goto err;
			}
			if ((void*)((unsigned int)(user_gi->data) & PAGE_MASK) == 
			    get_shared_data()->argument_region) {
				/* If the pointer is into the argument
				 * region, we now that the memory is
				 * pinned. */
				kaddr = (vaddr_t)user_gi->data;
			} else {
				kaddr = chal_pgtbl_vaddr2kaddr(spd->spd_info.pg_tbl, (unsigned long)user_gi->data);
				if (unlikely(!kaddr)) {		    
					printk("cos: buff mgmt -- could not find kernel address for %p in spd %d\n",
					       user_gi->data, spd_id);
					goto err;
				}
			}

			gi[i].data = (void*)kaddr;
			gi[i].len  = user_gi->len;
		}

		/* Transmit! */
		if (likely(cos_net_fns && cos_net_fns->xmit_packet && h)) {
			cos_meas_event(COS_MEAS_PACKET_XMIT);
			ret = cos_net_fns->xmit_packet(h->headers, h->len, gi, gather_buffs, tot_len);
			goto done;
		}
		break;
	}
	case COS_BM_XMIT_REGION:
	{
		if (len != sizeof(struct cos_net_xmit_headers)) {
			printk("cos: buff mgmt -- xmit header region of length %d, expected %d.\n",
			       len, sizeof(struct cos_net_xmit_headers));
			goto err;
		}
		if (!user_struct_fits_on_page((unsigned long)addr, len)) {
			printk("cos: buff mgmt -- xmit headers address %p w/ len %d does not fit onto page\n", 
			       addr, len);
			goto err;
		}
		/* FIXME: pin page in memory */
		spd->cos_net_xmit_headers[get_cpuid()] = (struct cos_net_xmit_headers*)kaddr;

		break;
	}
	/* Set the location of a user-level ring buffer */
	case COS_BM_RECV_RING:
	{
		struct async_cap *acap;
		int i;

		/*
		 * Currently, the ring buffer must be aligned on a
		 * page, and be a page long
		 */
		if ((unsigned long)addr & ~PAGE_MASK || len != PAGE_SIZE) {
			printk("cos: buff mgmt -- recv ring @ %p (%d) not on page boundary.\n", addr, len);
			goto err;
		}
		acap = &spd->acaps[acap_id];
		if (!acap->upcall_thd) {
			printk("cos: buff mgmt could not find acap %d.\n", acap_id);
			goto err;
		}
/* needed?  Validate step done above...
		if (thd_get_thd_spd(b) != spd) {
			printk("cos: buff mgmt trying to set buffer for acap not in curr spd");
			goto err;
		}
*/
		/* find the cos_net_acap struct */ 
		for (i = 0; i < active_net_acaps; i++) 
			if (cos_net_acap[i].acap == acap) break;

		/* FIXME: pin the page in memory. */
		if (i == active_net_acaps || /* Didn't find the net_acap struct */
		    rb_setup(&cos_net_acap[i], (ring_buff_t*)addr, (ring_buff_t*)kaddr)) {
			printk("cos: buff mgmt -- could not setup the ring buffer.\n");
			goto err;
		}
		break;
	}
	default:
		printk("cos: buff mgmt -- unknown option %d.\n", option);
		goto err;
	}

	ret = 0;
done:
	user_regs_set_ret(&prev->regs, ret);

	/* thread switch might happen in this call. */
/*
 * This is horrible: when we are in buff_mgmt transmitting packets,
 * we can generate softirqs, in which case we might need to switch
 * threads here.  See the comment in cosnet_xmit_packet.
 */
	curr = cos_get_curr_thd();
	copy_gp_regs(&curr->regs, regs);

	return 0;
err:
	ret = -1;
	goto done;
}

/*
 * This is a bandaid currently.  This syscall should really be 
 * replaced by something a little more subtle and more closely related
 * to the APIC and timer hardware, rather than the device in general.
 */

COS_SYSCALL int
cos_syscall_acap_wire(struct pt_regs *regs)
{
	int spd_id, spd_acap_id, option, data;
	struct thread *curr_thd;
	struct spd *curr_spd, *net_spd;
	struct async_cap *acap;
	int ret = -1;
<<<<<<< HEAD

	spd_acap_id = user_regs_get_arg1(regs);
	option      = user_regs_get_arg2(regs);
	data        = user_regs_get_arg3(regs);
	spd_id      = user_regs_get_arg4(regs);

=======

	spd_acap_id = user_regs_get_arg1(regs);
	option      = user_regs_get_arg2(regs);
	data        = user_regs_get_arg3(regs);
	spd_id      = user_regs_get_arg4(regs);

>>>>>>> 294fff5a
	curr_thd = cos_get_curr_thd();
	curr_spd = thd_validate_get_current_spd(curr_thd, spd_id);
	if (NULL == curr_spd) {
		printk("cos: wiring acap to hardware - component claimed in spd %d, but not\n", spd_id);
		goto done;
	}

	switch (option) {
	case COS_HW_TIMER:
		if (spd_acap_id == 0) {
			/* Disable cos timer acap */
			*PERCPU_GET(cos_timer_acap) = NULL;
			ret = 0;
			break;
		}

		acap = &curr_spd->acaps[spd_acap_id & 0xFFFF];
		if (unlikely(!acap)) {
			printk("cos: wiring to a non-existing acap %d. \n", spd_acap_id & 0xFFFF);
			break;
		}

		/* After setting this, the cos timer handler will be
		 * effective. */
		*PERCPU_GET(cos_timer_acap) = acap;
		ret = 0;

		break;
	case COS_HW_NET:
		net_spd = spd_get_by_index(spd_acap_id >> 16);
		if (!net_spd) {
			printk("cos: can't find spd %d when wiring acap.\n", spd_acap_id >> 16);
			break;
		}
		acap = &net_spd->acaps[spd_acap_id & 0xFFFF];
		if (!acap->upcall_thd) {
			printk("cos: wiring to acap %d w/o upcall thread.\n", acap->id);
			break;
		}
		if (active_net_acaps >= NUM_NET_ACAPS || !cos_net_fns) {
			printk("cos: Too many network acaps.\n\n");
			break;
		}

		cos_net_acap[active_net_acaps].acap_port = (unsigned short int)data;
		cos_net_acap[active_net_acaps].acap = acap;
		if (!cos_net_fns ||
		    !cos_net_fns->create_acap || 
		    cos_net_fns->create_acap(&cos_net_acap[active_net_acaps])) {
			printk("cos: could not create acap in networking subsystem\n");
			break;
		}
		active_net_acaps++;
		ret = 0;

		break;
	default:
		break;
	}
done:
	user_regs_set(regs, ret, user_regs_get_sp(regs), user_regs_get_ip(regs));

	return 0;
}

/*
 * verify that truster does in fact trust trustee
 */
static int verify_trust(struct spd *truster, struct spd *trustee)
{
	unsigned short int i;

	for (i = 0 ; i < truster->ncaps ; i++) {
		if (truster->caps[i].destination == trustee) {
			return 0;
		}
	}

	return -1;
}

COS_SYSCALL int
cos_syscall_upcall(struct pt_regs *regs)
{
	int this_spd_id, spd_id, init_data;
	struct spd *dest, *curr_spd;
	struct thread *thd;

	spd_id      = user_regs_get_arg1(regs);
	init_data   = user_regs_get_arg2(regs);
	this_spd_id = user_regs_get_arg4(regs);

	assert(regs);

	dest = spd_get_by_index(spd_id);
	thd = cos_get_curr_thd();
	curr_spd = thd_validate_get_current_spd(thd, this_spd_id);

	if (NULL == dest || NULL == curr_spd) {
		printk("cos: upcall attempt failed - dest_spd = %d, curr_spd = %d.\n",
		       dest     ? spd_get_index(dest)     : 0, 
		       curr_spd ? spd_get_index(curr_spd) : 0);
		goto err;
	}

	/*
	 * Check that we are upcalling into a service that explicitly
	 * trusts us (i.e. that the current spd is allowed to upcall
	 * into the destination.)
	 */
	if (verify_trust(dest, curr_spd) && curr_spd->sched_depth != 0) {
		printk("cos: upcall attempted from %d to %d without trust relation.\n",
		       spd_get_index(curr_spd), spd_get_index(dest));
		goto err;
	}

	open_close_spd(dest->composite_spd, curr_spd->composite_spd); 

	spd_mpd_ipc_release((struct composite_spd *)thd_get_thd_spdpoly(thd));//curr_spd->composite_spd);
	//spd_mpd_ipc_take((struct composite_spd *)dest->composite_spd);

	upcall_setup(thd, dest, COS_UPCALL_THD_CREATE, init_data, 0, 0);
	/* Registers (ax, ip, sp, etc) for the upcall thd are setup above. */
	copy_gp_regs(&thd->regs, regs);

	cos_meas_event(COS_MEAS_UPCALLS);

	return 0;
err:
	user_regs_set(regs, -1, user_regs_get_sp(regs), user_regs_get_ip(regs));

	return 0;
}

/****************** begin event notification functions ******************/

/* 
 * Update the linked list in the shared data page between the kernel
 * and the scheduler as an event has been added.  It will attempt to
 * add the event to the end of the list.  If this event happened for a
 * thread that is already in that linked list, then don't modify the
 * list (to avoid cycles/trees).
 */
static int update_evt_list(struct thd_sched_info *tsi)
{
	unsigned short int prev_evt, this_evt;
	struct cos_sched_events *evts;
	struct spd *sched;
	struct cos_sched_data_area *da;
	
	assert(tsi);
	assert(tsi->scheduler);
	assert(tsi->scheduler->kern_sched_shared_page[get_cpuid()]);

	sched = tsi->scheduler;
	/* if tsi->scheduler, then all of this should follow */
	da = sched->kern_sched_shared_page[get_cpuid()];

	/* 
	 * Here we want to prevent a race condition:
	 *
	 * t1 executes through the scheduler and sets
	 * da->cos_next.next_thd_id to the next thread it believes it
	 * should schedule.  Then it is preempted before it can call
	 * switch_thread.  An event occurs (upcall, woken thread,
	 * etc.) which changes the scheduling decision.  t1 is run
	 * again, but it doesn't know about the event, so it switches
	 * to the wrong thread.  Prevent this by setting next_thd_id
	 * to 0 here, and check for that case in switch_thread.
	 */
	da->cos_next.next_thd_id = 0;
	/* same intention as previous line, but this deprecates the
	 * previous */
	da->cos_evt_notif.pending_event = 1;
			
	evts = da->cos_events;
	prev_evt = sched->prev_notification[get_cpuid()];
	this_evt = tsi->notification_offset;
	if (unlikely(prev_evt >= NUM_SCHED_EVTS ||
		     this_evt >= NUM_SCHED_EVTS ||
		     this_evt == 0)) {
		printk("cos: events %d and %d out of range!\n", prev_evt, this_evt);
		return -1;
	}

	/* so long as we haven't already processed this event, and it
	 * is not part of the linked list of events, then add it */
	if (prev_evt != this_evt && 
	    COS_SCHED_EVT_NEXT(&evts[this_evt]) == 0) {
		if (unlikely(COS_SCHED_EVT_NEXT(&evts[prev_evt]) != 0)) {
			printk("cos: user-level scheduler %d not following evt protocol for evt %d\n",
			       (unsigned int)spd_get_index(sched), (unsigned int)prev_evt);
			/*
			 * FIXME: how should we notify it?  Should we
			 * notify it?  What to do here?
			 */
		}
		COS_SCHED_EVT_NEXT(&evts[prev_evt]) = this_evt;
		sched->prev_notification[get_cpuid()] = this_evt;
//		printk(">>\tp = t\n");
	}

	return 0;
}

static inline void 
update_thd_evt_state(struct thread *t, int flags, unsigned long elapsed)
{
	int i;
	struct thd_sched_info *tsi;

	//assert(flags != COS_SCHED_EVT_NIL);

	for (i = 0 ; i < MAX_SCHED_HIER_DEPTH ; i++) {
		struct spd *sched;

		tsi = thd_get_sched_info(t, i);
		sched = tsi->scheduler;
		if (!sched) break;
		if (likely(tsi->thread_notifications)) {
			struct cos_sched_events *se = tsi->thread_notifications;
			u32_t p, n;

			switch(flags) {
			case COS_SCHED_EVT_ACAP_PEND:
				cos_meas_event(COS_MEAS_EVT_PENDING);
				break;
			case COS_SCHED_EVT_ACAP_READY:
				cos_meas_event(COS_MEAS_EVT_READY);
				break;
			case COS_SCHED_EVT_ACAP_ACTIVE:
				cos_meas_event(COS_MEAS_EVT_ACTIVE);
				break;
			}

			if (likely(elapsed)) {
				n = p = se->cpu_consumption;
				n += elapsed;
				 /* prevent overflow */
				if (unlikely(n < p)) se->cpu_consumption = ~0UL;
				else                 se->cpu_consumption = n;
			}

			/* 
			 * FIXME: should a pending flag update
			 * override an activate one????
			 */
			if (flags != COS_SCHED_EVT_NIL) {
				COS_SCHED_EVT_FLAGS(tsi->thread_notifications) = flags;
			}
			/* handle error conditions of list manip here??? */
			update_evt_list(tsi);
		}
	}
	
	return;
}

static void 
update_sched_evts(struct thread *new, int new_flags, 
		  struct thread *prev, int prev_flags)
{
	unsigned elapsed = 0;

	assert(new && prev);

	/* 
	 * - if either thread has cyc_cnt set, do rdtsc (this is
	 *   expensive, ~80 on P4 cycles, so avoid it if possible)
	 * - if prev has cyc_cnt set, do sched evt cycle update
	 * - if new_flags, do sched evt flags update on new
	 * - if prev_flags, do sched evt flags update on prev
	 */
	if (likely((new->flags | prev->flags) & THD_STATE_CYC_CNT)) {
		unsigned long last, new;
		unsigned long *cnt = PERCPU_GET(cycle_cnt);
		last = *cnt;
		rdtscl(new);
		*cnt = new;
		elapsed = new - last;
	}
	
	if (new_flags != COS_SCHED_EVT_NIL) {
		update_thd_evt_state(new, new_flags, 0);
	}
	if (elapsed || prev_flags != COS_SCHED_EVT_NIL) {
		update_thd_evt_state(prev, prev_flags, elapsed);
	}

	return;
}

/****************** end event notification functions ******************/

/************** functions for parsing async set urgencies ************/

static inline int 
most_common_sched_depth(struct thread *t1, struct thread *t2)
{
	int i;

	/* root scheduler had better be the same */
	assert(thd_get_depth_sched(t1, 0) == thd_get_depth_sched(t2, 0));

	for (i = 1 ; i < MAX_SCHED_HIER_DEPTH ; i++) {
		struct spd *s1, *s2;

		s1 = thd_get_depth_sched(t1, i);
		s2 = thd_get_depth_sched(t2, i);

		/* If the scheduler's diverge, previous depth is most common */
		if (!s1 || s1 != s2) return i-1;
	}

	return MAX_SCHED_HIER_DEPTH-1;
}

/* 
 * Not happy with the complexity of this function...
 *
 * A thread has made a async_inv and wishes to execute an upcall.  Here we
 * decide if that upcall should be made now based on the currently
 * executing thread, or if it should be postponed for schedulers to
 * deal with later.
 * 
 * There are 4 sets of schedulers, a - the most common scheduler
 * between uc and preempted, >a - the set of schedulers of more
 * authority than a, <a_uc - the set of schedulers that own uc of less
 * authority than a, and <a_pre - the set of schedulers that own
 * preempted that have less authority than a.
 *
 * If upcall is already active, signal that it should be not run (ret 0)
 * otherwise notify all schedulers in (<a_uc + a + >a) that upcall has
 * awakened and
 * if the urgency of upcall in a is higher (lower numerically) than
 *    prev in a
 *    - check forall s in (<a_uc + a + >a) that upcall is not disabled.
 *    - return 1 to signal that upcall should be executed.
 */
int 
ainv_higher_urgency(struct thread *upcall, struct thread *prev)
{
	int d;
	u16_t u_urg, p_urg;
	int tcap_higher = 0;

	assert(upcall->srv_acap && upcall->flags & THD_STATE_UPCALL);

	d = most_common_sched_depth(upcall, prev);
	/* FIXME FIXME FIXME FIXME FIXME FIXME FIXME this is a stopgap
	 * measure.  I don't know hy these are null when we are
	 * shutting down the system but still get a packet.  This will
	 * shut it up for now.
	 */
	if (unlikely(!thd_get_sched_info(prev, d)->thread_notifications)) {
		if (!thd_get_sched_info(upcall, d)->thread_notifications) {
			printk("cos: core %d skimping on brand metadata maintenance, and returning.\n", get_cpuid());
			return 0;
		} else {
			/* upcall has the proper structure, prev doesn't! */
			return 1;
		}
	}
	u_urg = thd_get_depth_urg(upcall, d);
	p_urg = thd_get_depth_urg(prev, d);

	tcap_higher = tcap_higher_prio(upcall, prev);
	/* We should not run the upcall if it doesn't have more
	 * urgency, remember here that higher numerical values equals
	 * less importance. */
	if (u_urg < p_urg) {
		update_sched_evts(upcall, COS_SCHED_EVT_ACAP_ACTIVE,
				  prev, COS_SCHED_EVT_NIL);
		return 1;
	} else {
		update_thd_evt_state(upcall, COS_SCHED_EVT_ACAP_ACTIVE, 1);
		return 0;
	}
}

/* 
 * This does NOT release the composite spd reference of the preempted
 * thread, as you might expect.
 *
 * preempt = 0 if you don't want any of the preemption lists to be
 * updated, and if you don't want the preempted thread to be set as
 * PREEMPTED.  Pass in 1 if you want both of those things.  2 if you
 * only want the lists to be updated.  I know...this needs to change:
 * hurried evolution.
 *
 * execution = 1 if you want this to possibly lead to the upcall being
 * executed.  Otherwise, it won't be, even if the schedulers deem it
 * to be most important.
 */

struct thread *
ainv_next_thread(struct async_cap *acap, struct thread *preempted, int preempt)
{
	struct thread *upcall;
	upcall = thd_get_by_id(acap->upcall_thd);
	assert(acap && upcall);

	/* 
	 * If the upcall is already active, the scheduler's already
	 * know what they're doing, and has chosen to run preempted.
	 * Don't second guess it.
	 *
	 * Do the same if upcall threads haven't been added to this
	 * acap.
	 */
	/* Added by Qi: Or if we receive an event for an acap that we
	 * are not currently waiting on, do the same as above. */

	if (upcall->flags & THD_STATE_ACTIVE_UPCALL || 
	    (upcall->srv_acap && upcall->srv_acap != acap)) {
		cos_meas_event(COS_MEAS_ACAP_PEND);
		cos_meas_stats_start(COS_MEAS_STATS_UC_PEND_DELAY, 0);
		acap->pending_upcall++;

		event_record("acap activated, but upcalls active", thd_get_id(preempted), thd_get_id(upcall));
		/* 
		 * This is an annoying hack to make sure we notify the
		 * scheduler that the upcall is active.  Because
		 * upcall notifications are edge triggered, if for
		 * some reason the scheduler misses one of the
		 * notifications, this can server as a reminder.
		 */
//		update_thd_evt_state(upcall, COS_SCHED_EVT_ACAP_PEND, 1);
//		cos_meas_event(COS_MEAS_PENDING_HACK);
		report_upcall("p", upcall);

		return preempted;
	}

	assert(upcall->flags & THD_STATE_READY_UPCALL);

	upcall->flags |= THD_STATE_ACTIVE_UPCALL;
	upcall->flags &= ~THD_STATE_READY_UPCALL;

	cos_meas_stats_start(COS_MEAS_STATS_UC_EXEC_DELAY, 1);
	cos_meas_stats_start(COS_MEAS_STATS_UC_TERM_DELAY, 1);
	cos_meas_stats_start(COS_MEAS_STATS_UC_PEND_DELAY, 1);
	/* 
	 * Does the upcall have a higher urgency than the currently
	 * executing thread?
	 */
	if (ainv_higher_urgency(upcall, preempted)) {
		/* printk("core %ld, going to switch to upcall thd %d, prev thd %d\n", get_cpuid(), upcall->thread_id, preempted->thread_id); */
		if (unlikely(preempted->flags & THD_STATE_PREEMPTED)) {
			printk("cos: WTF - preempted thread %d preempted, upcall %d.\n", 
			       thd_get_id(preempted), thd_get_id(upcall));
			return preempted;
		}
		if (unlikely(preempted->preempter_thread != NULL)) {
			printk("cos: WTF - preempter thread pointer of preempted thread %d not null, upcall %d.\n",
			       thd_get_id(preempted), thd_get_id(upcall));
			return preempted;
		}
		if (likely(preempt)) {
			assert((preempted->flags & THD_STATE_PREEMPTED) == 0);
			assert(preempted->preempter_thread == NULL);

			/* 
			 * This dictates how the registers for
			 * preempted are restored later.
			 */
			if (preempt == 1) preempted->flags |= THD_STATE_PREEMPTED;
			preempted->preempter_thread = upcall;
			upcall->interrupted_thread = preempted;
		} else {
			upcall->interrupted_thread = NULL;
		}

		/* Actually setup the upcall to happen here.
		 * If we aren't in the composite thread, be careful
		 * what state we change (e.g. page tables) */
		if (likely(chal_pgtbl_can_switch())) {
			/* printk("upcall thd %d, spd %x, prev thd %d,
			 * spd %x\n", upcall->thread_id, (void
			 * *)thd_get_thd_spdpoly(upcall),
			 * preempted->thread_id, (void
			 * *)thd_get_thd_spdpoly(preempted)); */
			upcall_execute(upcall, (struct composite_spd*)thd_get_thd_spdpoly(upcall),
				       preempted, (struct composite_spd*)thd_get_thd_spdpoly(preempted));
		} else {
			upcall_execute_no_vas_switch(upcall, preempted);
		}
#ifdef UPCALL_TIMING
		{
			u64_t t;
			struct spd *s;

			rdtscll(t);
			s = thd_get_thd_spd(upcall);
			if (s->sched_depth == 0) {
				struct cos_sched_data_area *da;
				
				da = s->kern_sched_shared_page[get_cpuid()];
				if (da) da->cos_evt_notif.timer = (u32_t)t;
			} else {
				if (-1 == (int)t) t = 0;
				upcall->regs.ax = (u32_t)t;
			}
		}
#else
		upcall->regs.ax = acap->pending_upcall;
#endif

		if (preempted->flags & THD_STATE_ACTIVE_UPCALL && upcall->interrupted_thread) {
			event_record("upcall activated and made immediately (preempted upcall)", 
				     thd_get_id(preempted), thd_get_id(upcall));
		} else if (upcall->interrupted_thread) {
			event_record("upcall activated and made immediately (w/ preempted thd)", 
				     thd_get_id(preempted), thd_get_id(upcall));
		} else {
			event_record("upcall activated and made immediately w/o preempted thd", 
				     thd_get_id(preempted), thd_get_id(upcall));
		}

		report_upcall("u", upcall);
		cos_meas_event(COS_MEAS_ACAP_UC);
		cos_meas_stats_end(COS_MEAS_STATS_UC_EXEC_DELAY, 1);
		return upcall;
	} 

	/* 
	 * If another upcall is what we attempted to preempt, we might
	 * have a higher priority than the thread that upcall had
	 * preempted.  Thus we must break its preemption chain.
	 */
	if (preempted->flags & THD_STATE_ACTIVE_UPCALL) break_preemption_chain(preempted);
	
	event_record("upcall not immediately executed (less urgent), continue previous thread", 
		     thd_get_id(preempted), thd_get_id(upcall));
//		printk("%d w\n", thd_get_id(upcall));

	report_upcall("d", upcall);

	cos_meas_event(COS_MEAS_ACAP_DELAYED);
	return preempted;
}

/************** end functions for parsing async set urgencies ************/

COS_SYSCALL int
cos_syscall_sched_cntl(struct pt_regs *regs)
{
	int spd_id, operation, thd_id, option;
	struct thread *thd;
	struct spd *spd;
	int ret = -1;

	operation = user_regs_get_arg1(regs);
	thd_id    = user_regs_get_arg2(regs);
	option    = user_regs_get_arg3(regs);
	spd_id    = user_regs_get_arg4(regs);

	thd = cos_get_curr_thd();
	spd = thd_validate_get_current_spd(thd, spd_id);
	if (NULL == spd) {
		printk("cos: component claimed in spd %d, but not\n", spd_id);
		goto done;
	}

	if (spd->sched_depth < 0) {
		printk("cos: spd %d called sched_cntl, but not a scheduler.\n", spd_id);
		goto done;
	}
/* Is this necessary??
	tsi = thd_get_sched_info(thd, spd->sched_depth);
	if (tsi->scheduler != spd) {
		printk("cos: spd %d @ depth %d attempting sched_cntl not a scheduler of thd %d (%x != %x).\n",
		       spd_get_index(spd), spd->sched_depth, thd_get_id(thd), (unsigned int)tsi->scheduler, (unsigned int)spd);
		goto done;
	}
*/

	switch(operation) {
	case COS_SCHED_EVT_REGION:
	{
		unsigned long region = (unsigned long)option;

		if (region < spd->location[0].lowest_addr ||
		    region + PAGE_SIZE >= spd->location[0].lowest_addr + spd->location[0].size) {
			printk("cos: attempted evt region for spd %d @ %lx.\n", spd_get_index(spd), region);
			break;
		}
		spd->sched_shared_page[get_cpuid()] = (struct cos_sched_data_area *)region;
		/* We will need to access the shared_page for thread
		 * events when the pagetable for this spd is not
		 * mapped in.  */
		spd->kern_sched_shared_page[get_cpuid()] = (struct cos_sched_data_area *)
			chal_pgtbl_vaddr2kaddr(spd->spd_info.pg_tbl, region);
		spd->prev_notification[get_cpuid()] = 0;

		/* FIXME: pin the page */
		printk("core %u, sched shared region @%p, kern @%p\n", get_cpuid(), spd->sched_shared_page[get_cpuid()], spd->kern_sched_shared_page[get_cpuid()]);
		ret = 0;

		break;
	}
	case COS_SCHED_THD_EVT:
	{
		long idx = option;
		struct cos_sched_events *evts, *this_evt;
		struct thd_sched_info *tsi;
		struct thread *thd;
		
		thd = thd_get_by_id(thd_id);
		if (!thd) {
			printk("cos: thd id %d passed into register event %d invalid.\n",
			       (unsigned int)thd_id, (unsigned int)idx);
			break;
		}
		
		tsi = thd_get_sched_info(thd, spd->sched_depth);
		if (tsi->scheduler != spd) {
			printk("cos: spd %d not the scheduler of %d to associate evt %d.\n",
			       spd_get_index(spd), (unsigned int)thd_id, (unsigned int)idx);
			break;
		}

		if (idx >= NUM_SCHED_EVTS) {
			printk("cos: invalid thd evt index %d for scheduler %d\n", 
			       (unsigned int)idx, (unsigned int)spd_id);
			break;
		}

		if (0 == idx) {
			/* reset thread */
			evts = spd->kern_sched_shared_page[get_cpuid()]->cos_events;
			this_evt = &evts[idx];
			COS_SCHED_EVT_NEXT(this_evt) = 0;
			COS_SCHED_EVT_FLAGS(this_evt) = 0;
			this_evt->cpu_consumption = 0;

			tsi->thread_notifications = NULL;
			tsi->notification_offset = 0;
		} else {
			evts = spd->kern_sched_shared_page[get_cpuid()]->cos_events;
			this_evt = &evts[idx];
			tsi->thread_notifications = this_evt;
			tsi->notification_offset = idx;
			//COS_SCHED_EVT_NEXT(this_evt) = 0;
			//COS_SCHED_EVT_FLAGS(this_evt) = 0;
			//this_evt->cpu_consumption = 0;
		}
		//print_thd_sched_structs(thd);
		ret = 0;

		break;
	}
	case COS_SCHED_PROMOTE_CHLD:
	{
		int sched_lvl = spd->sched_depth + 1;
		struct spd *child = spd_get_by_index((int)option);

		if (sched_lvl >= MAX_SCHED_HIER_DEPTH) {
			printk("Cannot promote child, exceeds sched hier depth.\n");
			break;
		}
		if (!child) {
			printk("Couldn't find child scheduler.\n");
			break;
		}
		if (child->parent_sched && child->parent_sched != spd) {
			printk("Child scheduler already child to another scheduler.\n");
			break;
		}
		child->parent_sched = spd;
		child->sched_depth = sched_lvl;
		ret = 0;

		break;
	}
	case COS_SCHED_PROMOTE_ROOT:
	{
		ret = 0;
		break;
	}
	case COS_SCHED_GRANT_SCHED:
	case COS_SCHED_REVOKE_SCHED:
	{
		/*
		 * Permit a child scheduler the capability to schedule
		 * the thread, or remove that capability.  Assumes
		 * that 1) this spd is a scheduler that has the
		 * capability to schedule the thread, 2) the target
		 * spd is a scheduler that is a child of this
		 * scheduler.
		 */ 
		struct thd_sched_info *child_tsi;
		struct thread *target_thd = thd_get_by_id(thd_id);
		struct spd *child = spd_get_by_index((int)option);
		int i;
		
		if (NULL == target_thd         || 
		    NULL == child              || 
		    spd != child->parent_sched ||
		    !thd_scheduled_by(target_thd, spd)) {
			printk("cos: Could not give privs for sched %d to thd %d from sched %d.\n",
			       (unsigned int)option, (unsigned int)thd_id, (unsigned int)spd_id);
			break;
		}
		
		child_tsi = thd_get_sched_info(target_thd, child->sched_depth);

		if (COS_SCHED_GRANT_SCHED == operation) {
			child_tsi->scheduler = child;
		} else if (COS_SCHED_REVOKE_SCHED == operation) {
			if (child_tsi->scheduler != child) {
				printk("cos: cannot remove privs when they aren't had\n");
				break;
			}

			child_tsi->scheduler = NULL;
		}
		/*
		 * revoke all schedulers that are decendents of the
		 * child.
		 */
		for (i = child->sched_depth+1 ; i < MAX_SCHED_HIER_DEPTH ; i++) {
			child_tsi = thd_get_sched_info(target_thd, i);
			child_tsi->scheduler = NULL;
		}
	}
	case COS_SCHED_BREAK_PREEMPTION_CHAIN:
	{
		event_record("breaking preemption chain", thd_get_id(thd), 0);
		/* 
		 * This call is simple: make it so that when the
		 * current thread (presumably an upcall) completes,
		 * don't automatically switch to the preempted thread,
		 * instead make an upcall into the scheduler.
		 */
		break_preemption_chain(thd);
		ret = 0;

		break;
	}
	default:
		printk("cos: cos_sched_cntl illegal operation %d.\n", operation);
		break;
	}
done:
	user_regs_set(regs, ret, user_regs_get_sp(regs), user_regs_get_ip(regs));

	return 0;
}
	
/*
 * Assume spd \in cspd.  Remove spd from cspd and add it to new1. Add
 * all remaining spds in cspd to new2.  If new2 == NULL, and cspd's
 * refcnt == 1, then we can just remove spd from cspd, and use cspd as
 * the new2 composite spd.  Returns 0 if the two new composites are
 * populated, -1 if there is an error, and 1 if we instead just reuse
 * the composite passed in by removing the spd from it (requires, of
 * course that cspd ref_cnt == 1, so that its mappings can change
 * without effecting any threads).  This is common because when we
 * split and merge, we will create a composite the first time for the
 * shrinking composite, but because it won't have active threads, that
 * composite can simply be reused by removing any further spds split
 * from it.
 */
static int 
mpd_split_composite_populate(struct composite_spd *new1, struct composite_spd *new2, 
					struct spd *spd, struct composite_spd *cspd)
{
	struct spd *curr;
	int remove_mappings;

	assert(cspd && spd_is_composite(&cspd->spd_info));
	assert(new1 && spd_is_composite(&new1->spd_info));
	assert(spd && spd_is_member(spd, cspd));
	assert(new1 != cspd);

	remove_mappings = (NULL == new2);
	spd_composite_remove_member(spd, remove_mappings);

	if (spd_composite_add_member(new1, spd)) {
		printk("cos: could not add member to new spd in split.\n");
		goto err_adding;
	}

	/* If the cspd is updated by removing the spd, and that spd
	 * has been added to the new composite spd, new1, we're
	 * done */
	if (NULL == new2) {
		assert(cos_ref_val(&cspd->spd_info.ref_cnt) == 1);
		return 1;
	}

	/* aliasing will mess everything up here */
	assert(new1 != new2);

	while (cspd->members) {
		curr = cspd->members;
		if (spd_composite_move_member(new2, curr, 0)) {
			printk("cos: could not add spd to new composite in split.\n");
			goto err_adding;
		}
		assert(cspd->members != curr);
	}

	return 0;
 err_adding:
	return -1;
}

/*
 * Given a composite spd, c and a spd, s within it, split the spd out
 * of the composite, making two composite spds, c1 and c2.  c =
 * union(c1, c2), c\{s} = c1, {s} = c2.  This will create two
 * composite spds (c1 and c2) and will depricate and release (possibly
 * free) the preexisting composite c.  This method will reset all
 * capabilities correctly.
 */
static int 
mpd_split(struct composite_spd *cspd, struct spd *spd, short int *new, short int *old)
{
	short int d1, d2;
	struct composite_spd *new1, *new2;
	int ret = -1;

	assert(!spd_mpd_is_depricated(cspd));
	assert(spd_is_composite(&cspd->spd_info));
	assert(spd_is_member(spd, cspd));
	assert(spd_composite_num_members(cspd) > 1);

	d1 = spd_alloc_mpd_desc();
	if (d1 < 0) {
		printk("cos: could not allocate first mpd descriptor for split operation.\n");
		goto end;
	}
	new1 = spd_mpd_by_idx(d1);

	/*
	 * This condition represents the optimization whereby we wish
	 * to reuse the cspd instead of making a new one.  See the
	 * comment above mpd_composite_populate.  If we can reuse the
	 * current cspd by shrinking it rather than deleting it and
	 * allocating a new composite, then do it.
	 *
	 * This is a common case, e.g. when continuously moving spds
	 * from one cspd to another, but not in many other cases.
	 *
	 * It might be very possible to do this optimization when the
	 * reference count is > 1 because there is one subordinated
	 * domain, but that is the only (additional reference).
	 * Probably not worth adding in the logic for this.
	 */
	if (1 == cos_ref_val(&cspd->spd_info.ref_cnt)) {
		if (mpd_split_composite_populate(new1, NULL, spd, cspd) != 1) {
			ret = -1;
			goto err_d2;
		}
		*new = d1;
		*old = spd_mpd_index(cspd);

		cos_meas_event(COS_MPD_SPLIT_REUSE);

		ret = 0;
		goto end;
	}

	/* ...otherwise, we must allocate the other composite spd, and
	 * populate both of them */
	d2 = spd_alloc_mpd_desc();
	if (d2 < 0) {
		printk("cos: could not allocate second mpd descriptor for split operation.\n");
		goto err_d2;
	}
	new2 = spd_mpd_by_idx(d2);
	assert(new1 && new2);
	
	if (mpd_split_composite_populate(new1, new2, spd, cspd)) {
		printk("cos: populating two new cspds failed while splitting.\n");
		goto err_adding;
	}
	*new = d1;
	*old = d2;
	/* depricate the composite spd so that it cannot be used
	 * anymore from any user-level interfaces */
	spd_mpd_depricate(cspd);
	assert(!spd_mpd_is_depricated(new1) && !spd_mpd_is_depricated(new2));
	ret = 0;

	goto end;
	
 err_adding:
	spd_mpd_depricate(new2);
 err_d2:
	spd_mpd_depricate(new1);
 end:
	return ret;
}

/*
 * We want to subordinate one of the composite spds _only if_ we
 * cannot immediately free both the page tables (which subordination
 * does), but also the composite spd.  Thus, if one of the composites
 * can be freed, send it to be subordinated as it will be freed
 * immediately.  Secondarily, return the composite with fewer
 * components in it so there are less components to iterate through
 * when adding their mappings to the other composite.
 *
 * Let me make it explicit: First we are trying to save memory, then
 * processing time.  This might not be the appropriate long-term
 * prioritization, but only empirical studies will show.
 */
static inline struct composite_spd *
get_spd_to_subordinate(struct composite_spd *c1, struct composite_spd *c2)
{
	int members1, members2;

	if (1 == cos_ref_val(&c1->spd_info.ref_cnt) &&
	    1 != cos_ref_val(&c2->spd_info.ref_cnt)) return c1;

	members1 = spd_composite_num_members(c1);
	members2 = spd_composite_num_members(c2);
	assert(members1 > 0 && members2 > 0);
	if (members1 < members2) return c1;
	return c2;
}

/*
 * Move all of the components from other to dest, thus merging the two
 * composite spds into one: dest.  This includes adding to the pg_tbl
 * of dest, all components in other.  The first version of this
 * function will have us actually releasing the other cspd to be
 * collected when not in use anymore.  This can result in the page
 * table of other sticking around for possibly a long time.  The
 * second version (calling spd_mpd_make_subordinate) will deallocate
 * other's page table and make it use dest's page table.  A lifetime
 * constraint is added whereby the dest cspd cannot be deallocated
 * before other.  This is done with the reference counting mechanism
 * already present.  Other could really be deallocated now without
 * worrying about the page-tables, except that references to it can
 * still be held by threads making invocations.  If these threads
 * could be pointed to dest instead of other, we could deallocate
 * other even earlier.  Perhaps version three of this will change the
 * ipc return path and if the cspd to return to is subordinate, return
 * to the subordinate's master instead, decrimenting the refcnt on the
 * subordinate.
 *
 * Assume that the composites passed in aren't the same.
 */
static struct composite_spd *
mpd_merge(struct composite_spd *c1, struct composite_spd *c2)
{
	struct spd *curr;
	struct composite_spd *dest, *other;

	assert(NULL != c1 && NULL != c2);
	assert(spd_is_composite(&c1->spd_info) && spd_is_composite(&c2->spd_info));
	assert(!spd_mpd_is_depricated(c1) && !spd_mpd_is_depricated(c2));
	assert(!spd_mpd_is_subordinate(c1) && !spd_mpd_is_subordinate(c2));
	assert(c1 != c2);
	other = get_spd_to_subordinate(c1, c2);
	dest = (other == c1) ? c2 : c1;

	/* 
	 * While there are spds in the current composite, move them to
	 * the new composite.
	 */
	while (other->members) {
		curr = other->members;
		if (spd_composite_move_member(dest, curr, 1)) {
			assert(0);
			/* FIXME: should back out all those that were
			 * already transferred from one to the
			 * other...but this error is really only
			 * indicatory of an error in the kernel
			 * anyway. */
			printk("cos: could not move spd from one composite spd to another in the merge operation.\n");
			return NULL;
		}
		assert(other->members != curr);
	}
	//spd_mpd_depricate(other);
	/* 
	 * Now the subordinate cspd is only referenced (if at all) by
	 * invocation stack references and the singular "active"
	 * reference to be removed in the next call.
	 */
	spd_mpd_make_subordinate(dest, other);
	assert(!spd_mpd_is_depricated(dest) && !spd_mpd_is_subordinate(dest));
	//print_valid_pgtbl_entries(dest->spd_info.pg_tbl);

	return dest;
}

/* 
 * Here composite_spd and composite_dest are specified as normal spds,
 * and the meaning here is "the composite protection domain that this
 * spd is part of".
 */
COS_SYSCALL int
cos_syscall_mpd_cntl(struct pt_regs *regs)
{
	int spd_id, operation;
	spdid_t spd1, spd2;

	int ret = 0; 
	struct composite_spd *prev = NULL;
	struct spd *from = NULL;
	paddr_t curr_pg_tbl, new_pg_tbl;
	struct spd_poly *curr;
	struct thread *thd;

	operation = user_regs_get_arg1(regs);
	spd1      = user_regs_get_arg2(regs);
	spd2      = user_regs_get_arg3(regs);
	spd_id    = user_regs_get_arg4(regs);

	if (spd1) {
		from = spd_get_by_index(spd1);
		if (0 == from) {
			printk("cos: mpd_cntl -- first composite spd %d not valid\n", spd1);
			ret = -1;
			goto done;
		}
		prev = (struct composite_spd *)from->composite_spd;
		assert(prev);
		assert(spd_is_composite(&prev->spd_info));
		assert(!spd_mpd_is_subordinate(prev) && !spd_mpd_is_depricated(prev));
	} 

	thd = cos_get_curr_thd();
	assert(thd);
	curr = thd_get_thd_spdpoly(thd);
	/* keep track of this, as it might change during the course of this call */
	curr_pg_tbl = curr->pg_tbl;

	switch(operation) {
	case COS_MPD_SPLIT:
	{
		struct spd *transitory;
		struct composite_spd *trans_cspd;
		struct mpd_split_ret sret;

		if (NULL == prev) {
			printk("cos: mpd_cntl -- first composite spd %d not valid\n", spd1);
			ret = -1;
			break;
		}
		transitory = spd_get_by_index(spd2);
		if (NULL == transitory) {
			printk("cos: mpd_cntl -- failed to access normal spd (%d) for call to split.\n", spd2);
			ret = -1;
			break;
		}
		trans_cspd = (struct composite_spd *)transitory->composite_spd;
		assert(spd_is_composite(&trans_cspd->spd_info));
		assert(!spd_mpd_is_depricated(trans_cspd) && !spd_mpd_is_subordinate(trans_cspd));
		assert(spd_composite_num_members(prev) > 0);
		if (trans_cspd != prev) {
			printk("cos: mpd_cntl -- spd %d not in claimed composite for %d\n", spd2, spd1);
			ret = -1;
			goto done;
		}
		/*
		 * It is not correct to split a spd out of a composite
		 * spd that only contains one spd.  It is pointless,
		 * and should not be encouraged.
		 */
		if (spd_composite_num_members(prev) == 1) {
			ret = -1;
			break;
		}
		cos_meas_event(COS_MEAS_MPD_SPLIT);
//		printk("cos: split spd with cspd %p from %p, spdid %d\n", trans_cspd, prev, spd1);
		ret = mpd_split(prev, transitory, &sret.new, &sret.old);
		/* simply return 0 for success */
/* 		if (!ret) { */
/* 			/\*  */
/* 			 * Pack the two short indexes of the mpds into */
/* 			 * a single int, and return that. */
/* 			 *\/ */
/* 			ret = *((int*)&sret); */
/* 		} */

		break;
	}
	case COS_MPD_MERGE:
	{
		struct spd *second;
		struct composite_spd *other, *cspd_ret;
		
		if (NULL == prev) {
			printk("cos: mpd_cntl -- first composite spd %d not valid\n", spd1);
			ret = -1;
			break;
		}
		second = spd_get_by_index(spd2);
		if (0 == second) {
			printk("cos; mpd_cntl -- second composite spd %d invalid\n", spd2);
			ret = -1;
			break;
		}
		other = (struct composite_spd *)second->composite_spd;
		assert(spd_is_composite(&other->spd_info));
		assert(NULL != other && !spd_mpd_is_depricated(other) && !spd_mpd_is_subordinate(other));
//		printk("cos: merge %p(%d) and %p(%d)\n", prev, spd1, other, spd2);
		if (prev == other) {
//			printk("cos: skipping merge\n");
			ret = 0;
			break;
		}
		if (NULL == (cspd_ret = mpd_merge(prev, other))) {
			ret = -1;
			break;
		}
		cos_meas_event(COS_MEAS_MPD_MERGE);
		ret = 0;
		//ret = spd_mpd_index(cspd_ret);
		break;
	}
	case COS_MPD_UPDATE:
	{
		struct thd_invocation_frame *tif;
		struct spd *spd;

		struct spd_poly *poly;
		struct composite_spd *active_cspd, *curr_cspd;

		spd = thd_validate_get_current_spd(thd, spd_id);
		if (NULL == spd) {
			ret = -1;
			break;
		}
		tif = thd_invstk_top(thd);
		assert(tif);
		/* Common case: We are not in the entry point to the
		 * current protection domain -- can't update */
		if (likely(tif->spd != spd)) break;

		/* 
		 * If the currently active cspd (to be found in the
		 * invocation stack) is either 1) depricated, or 2)
		 * subordinate to a depricated cspd, then we wish to
		 * update the currently active spd to the most up to
		 * date configuration.
		 */
		poly = tif->current_composite_spd;
		active_cspd = (struct composite_spd *)poly;
		if (!(spd_mpd_is_depricated(active_cspd) ||
		      (spd_mpd_is_subordinate(active_cspd) && 
		       spd_mpd_is_depricated(active_cspd->master_spd)))) break;

		assert(poly->flags & SPD_COMPOSITE);
		/* We know we are currently in a depricated composite
		 * spd, but also that we can update to the current
		 * cspd...do it! */
		curr_cspd = (struct composite_spd *)spd->composite_spd;
		spd_mpd_ipc_take(curr_cspd);
		tif->current_composite_spd = (struct spd_poly*)curr_cspd;
		spd_mpd_ipc_release(active_cspd);

		break;
	}
	default:
		ret = -1;
	}

	curr = thd_get_thd_spdpoly(thd);
	assert(curr);
	new_pg_tbl = curr->pg_tbl;
	/*
	 * The page tables of the current spd can change if the
	 * current spd is subordinated to another spd.  If they did,
	 * we should do something about it:
	 */
	switch_pgtbls(new_pg_tbl, curr_pg_tbl);
done:
	user_regs_set(regs, ret, user_regs_get_sp(regs), user_regs_get_ip(regs));

	return 0;
}

/*
 * Well look at that:  full support for mapping in 50 lines of code.
 *
 * FIXME: check that 1) spdid is allowed to map, and 2) check flags if
 * the spd wishes to confirm that the dspd is in the invocation stack,
 * or is in the current composite spd, or is a child of a fault
 * thread.
 */
COS_SYSCALL int
cos_syscall_mmap_cntl(struct pt_regs *regs)
{
	int spdid;
	long op_flags_dspd;
	vaddr_t daddr;
	unsigned long mem_id;

	short int op, flags, dspd_id;
	paddr_t page;
	int ret = 0;
	struct spd *spd, *this_spd;
	
	op_flags_dspd = (long)user_regs_get_arg1(regs);
	daddr         = (vaddr_t)user_regs_get_arg2(regs);
	mem_id        = (unsigned long)user_regs_get_arg3(regs);
	spdid        = user_regs_get_arg4(regs);

	/* decode arguments */
	op       = op_flags_dspd>>24;
	flags    = op_flags_dspd>>16 & 0x000000FF;
	dspd_id  = op_flags_dspd & 0x0000FFFF;
	this_spd = spd_get_by_index(spdid);
	spd      = spd_get_by_index(dspd_id);

	if (!this_spd || !spd || (virtual_namespace_query(daddr) != spd && op != COS_MMAP_TLBFLUSH)) {
		printk("cos: invalid mmap cntl call for spd %d for spd %d @ vaddr %x\n",
		       spdid, dspd_id, (unsigned int)daddr);
		ret = -1;
		goto done;
	}

	switch(op) {
	case COS_MMAP_GRANT:
	{
		if (flags & MAPPING_KMEM) { /* Kernel memory */
			mem_id += this_spd->kern_pfn_base;
			if (mem_id < this_spd->kern_pfn_base || /* <- check for overflow? */
			    mem_id >= (this_spd->kern_pfn_base + this_spd->kern_pfn_extent)) {
				printk("Accessing kernel physical frame outside of allowed range (%d outside of [%d, %d).\n",
				       (int)mem_id, this_spd->kern_pfn_base, 
				       this_spd->kern_pfn_base + this_spd->kern_pfn_extent);
				ret = -EINVAL;
				goto done;
			}
			page = cos_access_kernel_page(mem_id);
		} else { /* User memory*/
			mem_id += this_spd->pfn_base;
			if (mem_id < this_spd->pfn_base || /* <- check for overflow? */
			    mem_id >= (this_spd->pfn_base + this_spd->pfn_extent)) {
				printk("Accessing physical frame outside of allowed range (%d outside of [%d, %d).\n",
				       (int)mem_id, this_spd->pfn_base, 
				       this_spd->pfn_base + this_spd->pfn_extent);
				ret = -EINVAL;
				goto done;
			}
			page = cos_access_page(mem_id);
		}

		if (0 == page) {
			printk("cos: mmap grant -- could not get a physical page.\n");
			ret = -EINVAL;
			goto done;
		}
		/*
		 * Demand paging could mess this up as the entry might
		 * not be in the page table, and we map in our cos
		 * page.  Ignore for the time being, as our loader
		 * forces demand paging to not be used (explicitly
		 * writing all of the pages itself).
		 */
		if (chal_pgtbl_add(spd->spd_info.pg_tbl, daddr, page, flags)) {
			printk("cos: mmap grant into %d @ %x -- could not add entry to page table.\n", 
			       dspd_id, (unsigned int)daddr);
			ret = -1;
			break;
		}
		cos_meas_event(COS_MAP_GRANT);
		break;
	}
	case COS_MMAP_REVOKE:
	{
		paddr_t pa;
		if (!(pa = chal_pgtbl_rem(spd->spd_info.pg_tbl, daddr))) {
			ret = 0;
			break;
		}

		if (flags & MAPPING_KMEM) { /* User memory*/
			ret = cos_kernel_paddr_to_cap(pa) - this_spd->kern_pfn_base;
		} else {
			ret = cos_paddr_to_cap(pa) - this_spd->pfn_base;
		}
		cos_meas_event(COS_MAP_REVOKE);

		break;
	}
	case COS_MMAP_TLBFLUSH:
		chal_pgtbl_switch(spd->spd_info.pg_tbl);
		break;
	default:
		ret = -1;
	}
done:
	user_regs_set(regs, ret, user_regs_get_sp(regs), user_regs_get_ip(regs));

	return 0;
}

COS_SYSCALL int
cos_syscall_pfn_cntl(struct pt_regs *regs)
{
	int spdid;
	long op_dspd;
	unsigned int mem_id;
	int extent;

	struct spd *spd, *dspd;
	spdid_t dspdid;
	unsigned int end;
	int op, ret = 0;

	op_dspd = (long)user_regs_get_arg1(regs);
	mem_id  = (unsigned int)user_regs_get_arg2(regs);
	extent  = user_regs_get_arg3(regs);
	spdid   = user_regs_get_arg4(regs);

	op     = op_dspd >> 16;
	dspdid = 0xFFFF & op_dspd;
	spd    = spd_get_by_index(spdid);
	dspd   = spd_get_by_index(dspdid);

	if (!spd || !dspd) {
		ret = -1;
		goto done;
	}
	end = mem_id + extent;
	/* Do we own the physical page number range? */
	/* FIXME: permission check */
//	if (end >= spd->pfn_base + mem_id) return -EINVAL;

	switch(op) {
	case COS_PFN_GRANT:
		/* Given "grant" access to the destination component for the pfn range */
		dspd->pfn_base   = mem_id;
		dspd->pfn_extent = extent;
		break;
	case COS_PFN_GRANT_KERN:
		dspd->kern_pfn_base   = mem_id;
		dspd->kern_pfn_extent = extent;
		break;
	case COS_PFN_MAX_MEM:
		ret = spd->pfn_extent;
		break;
	case COS_PFN_MAX_MEM_KERN:
		ret = spd->kern_pfn_extent;
		break;
	default: ret = -1;
	}
done:
	user_regs_set(regs, ret, user_regs_get_sp(regs), user_regs_get_ip(regs));

	return 0;
}

/* 
 * The problem solved here is this: Each component has a page-table
 * that defines its memory mappings.  This is updated by the
 * mmap_cntl, and vas_cntl system calls.  However, there can be
 * multiple composite protection domains (due to MPD) that include
 * this component.  The question is how do they all stay consistent.
 * This is the function that maintains this.  On a page-fault, the
 * composite page-table is updated from the main component's
 * page-tables if the mapping is not present in the composite, but is
 * in the master.
 */
int 
fault_update_mpd_pgtbl(struct thread *thd, struct pt_regs *regs, vaddr_t fault_addr)
{
	struct spd *origin;
	struct spd_poly *active;

	origin = thd_get_thd_spd(thd);
	if (origin != virtual_namespace_query(fault_addr)) return 0;
	active = thd_get_thd_spdpoly(thd);

	if ( chal_pgtbl_entry_absent(origin->spd_info.pg_tbl, fault_addr)) return 0;
	if (!chal_pgtbl_entry_absent(active->pg_tbl, fault_addr)) return 0;

	chal_pgtbl_copy_range(active->pg_tbl, origin->spd_info.pg_tbl, fault_addr, HPAGE_SIZE);

	return 1;
}

#define MAX_LEN 512 /* keep consistent as in printc.h */
COS_SYSCALL int
cos_syscall_print(struct pt_regs *regs)
{
	int spdid;
	char *str; 
	int len;
	char kern_buf[MAX_LEN];

	str     = (char *)user_regs_get_arg1(regs);
	len     = user_regs_get_arg2(regs);
	spdid   = user_regs_get_arg4(regs);

	/*
	 * FIXME: use linux functions to copy the string into local
	 * storage to avoid faults.  ...This won't work with cos
	 * allocated memory, so we really just need to do a proper
	 * output system.  This is low prio as the string should be
	 * passed in the arg region.  Perhaps we should just check
	 * that.
	 */
	if (len < 1) goto done;
	if (len >= MAX_LEN) len = MAX_LEN - 1;
	memcpy(kern_buf, str, len);
	kern_buf[len] = '\0';
	printk("%s", kern_buf);

done:
	user_regs_set(regs, 0, user_regs_get_sp(regs), user_regs_get_ip(regs));

	return 0;
}

COS_SYSCALL int
cos_syscall_cap_cntl(struct pt_regs *regs)
{
	int spdid;
	int option;
	u32_t arg1;
	long arg2;

	vaddr_t va;
	u16_t capid;
	int ret = 0;
	struct spd *cspd, *sspd = NULL;
	spdid_t cspdid, sspdid;

	/* TODO: access control */

	option = user_regs_get_arg1(regs);
	arg1   = user_regs_get_arg2(regs);
	arg2   = user_regs_get_arg3(regs);
	spdid  = user_regs_get_arg4(regs);

	cspdid = arg1 >> 16;
	cspd = spd_get_by_index(cspdid);
	if (!cspd) {
		ret = -1;
		goto done;
	}
	if (option == COS_CAP_GET_INVCNT) {
		sspdid = 0xFFFF & arg1;
		sspd = spd_get_by_index(sspdid);
		if (!sspd) {
			ret = -1;
			goto done;
		}
	} else {
		capid =  0xFFFF & arg1;
	}

	switch (option) {
	case COS_CAP_GET_INVCNT:
		va = chal_pgtbl_vaddr2kaddr(cspd->spd_info.pg_tbl, (unsigned long)cspd->user_vaddr_cap_tbl);
		assert((vaddr_t)cspd->user_cap_tbl == va);
		
		ret = spd_read_reset_invocation_cnt(cspd, sspd);
		break;
	case COS_CAP_SET_FAULT:
		if (spd_cap_set_fault_handler(cspd, capid, arg2)) ret = -1;
		break;
	case COS_CAP_SET_CSTUB:
		if (spd_cap_set_cstub(cspd, capid, arg2)) ret = -1;
		break;
	case COS_CAP_SET_SSTUB:
		if (spd_cap_set_sstub(cspd, capid, arg2)) ret = -1;
		break;
	case COS_CAP_SET_SERV_FN:
		if (spd_cap_set_sfn(cspd, capid, arg2)) ret = -1;
		break;
	case COS_CAP_ACTIVATE:
		/* arg2 == dest spd id */
		if (!spd_is_active(cspd) || 0 == arg2) {
			ret = -1;
			break;
		}
		sspd = spd_get_by_index((spdid_t)arg2);
		if (!sspd || spd_cap_set_dest(cspd, capid, sspd)) {
			ret = -1;
			break;
		}
		if (spd_cap_activate(cspd, capid)) ret = -1;
		break;
	case COS_CAP_GET_DEST_SPD:
		if (capid > cspd->ncaps || capid < 0) ret = -1;
		else ret = spd_get_index(cspd->caps[capid].destination);
		break;
	case COS_CAP_GET_DEST_FN:
		if (capid > cspd->ncaps || capid < 0) ret = -1;
		else ret = (int)cspd->caps[capid].usr_stub_info.ST_serv_entry;
		break;
	case COS_CAP_GET_SPD_NCAPS:
		ret = cspd->ncaps;
		break;
	default:
		ret = -1;
		break;
	};
done:
	user_regs_set(regs, ret, user_regs_get_sp(regs), user_regs_get_ip(regs));

	return 0;
}


COS_SYSCALL int
cos_syscall_stats(struct pt_regs *regs)
{
	cos_meas_report();
	cos_meas_init();

	user_regs_set(regs, 0, user_regs_get_sp(regs), user_regs_get_ip(regs));

	return 0;
}

COS_SYSCALL int
cos_syscall_idle(struct pt_regs *regs)
{
	int ret;
	struct thread *prev = cos_get_curr_thd();

	copy_gp_regs(regs, &prev->regs);
	user_regs_set(&prev->regs, 0, user_regs_get_sp(regs), user_regs_get_ip(regs));
	
	if (prev != cos_get_curr_thd()) {
		ret = COS_SCHED_RET_AGAIN;
		goto done;
	}

	chal_idle();

	ret = COS_SCHED_RET_SUCCESS;
done:
	user_regs_set_ret(&prev->regs, ret);
	copy_gp_regs(&(cos_get_curr_thd()->regs), regs);

	return 0;
}

COS_SYSCALL int
cos_syscall_spd_cntl(struct pt_regs *regs)
{
	int id, op_spdid, arg1, arg2;
	struct spd *spd;
	short int op;
	spdid_t spd_id;
	int ret = 0;

	op_spdid = user_regs_get_arg1(regs);
	arg1     = user_regs_get_arg2(regs);
	arg2     = user_regs_get_arg3(regs);
	id       = user_regs_get_arg4(regs);

	op = op_spdid >> 16;
	spd_id = op_spdid & 0xFFFF;
	
	if (COS_SPD_CREATE != op) {
		spd = spd_get_by_index(spd_id);
		if (!spd) {
			ret = -1;
			goto done;
		}
	}

	switch (op) {
	case COS_SPD_CREATE:
	{
		paddr_t pa;

		pa = spd_alloc_pgtbl();
		if (0 == pa) {
			ret = -1;
			break;
		}
		spd = spd_alloc(0, NULL, 0);
		if (!spd) {
			spd_free_pgtbl(pa);
			ret = -1;
			break;
		}

		spd->spd_info.pg_tbl = pa;
		ret = (int)spd_get_index(spd);

		break;
	}
	case COS_SPD_DELETE:
		/* FIXME: check reference counts, mpds, etc... */

		spd_free_pgtbl(spd->spd_info.pg_tbl);
		spd->spd_info.pg_tbl = 0;
		if (spd->composite_spd != &spd->spd_info) {
			printk("FIXME: proper deletion of mpds not implemented.\n");
		}
		/* FIXME: check that capabilities have been
		 * dealloced, that refcnt is 0, etc... */
		spd_free(spd);
		break;
	case COS_SPD_LOCATION:
		/* location already set */
		if (spd->location[0].size ||
		    spd_add_location(spd, arg1, arg2)) {
			ret = -1;
			break;
		}
		
		break;
	case COS_SPD_UCAP_TBL:
	{
		if (spd->user_vaddr_cap_tbl) {
			ret = -1;
			break;
		}
		/* arg1 = vaddr of ucap tbl */
		spd->user_vaddr_cap_tbl = (struct usr_inv_cap*)arg1;
		break;
	}
	case COS_SPD_ATOMIC_SECT:
		/* arg2 == atomic section index, arg1 == section address */
		if (arg2 >= COS_NUM_ATOMIC_SECTIONS || arg2 < 0) ret = -1;
		else spd->atomic_sections[arg2] = (vaddr_t)arg1;
		break;
	case COS_SPD_UPCALL_ADDR:
		/* arg1 = upcall_entry address */
		spd->upcall_entry = (vaddr_t)arg1;
		break;
	case COS_SPD_ASYNC_INV_ADDR:
		/* arg1 = async_inv entry address */
		spd->async_inv_entry = (vaddr_t)arg1;
		break;
	case COS_SPD_ACTIVATE:
	{
		struct composite_spd *cspd;
		vaddr_t kaddr;

		/* Was formerly done by COS_SPD_RESERVE_CAPS, but it has to happen somewhere */
		spd->ncaps = (unsigned int)arg1;

		/* Have we set the virtual address space, caps, cap tbl*/
		if (!spd->user_vaddr_cap_tbl ||
		    !spd->spd_info.pg_tbl || !spd->location[0].lowest_addr) {
			printk("cos: spd_cntl -- cap tbl, location, or capability range not set (error %d).\n",
			       !spd->user_vaddr_cap_tbl      ? 1 : 
			       !spd->spd_info.pg_tbl         ? 2 : 3);
			ret = -1;
			break;
		}
		if ((unsigned int)spd->user_vaddr_cap_tbl < spd->location[0].lowest_addr || 
		    (unsigned int)spd->user_vaddr_cap_tbl + sizeof(struct usr_inv_cap) * spd->ncaps > 
		    spd->location[0].lowest_addr + spd->location[0].size || 
		    !user_struct_fits_on_page((unsigned int)spd->user_vaddr_cap_tbl, sizeof(struct usr_inv_cap) * spd->ncaps)) {
			printk("cos: user capability table @ %x does not fit into spd, or onto a single page\n", 
			       (unsigned int)spd->user_vaddr_cap_tbl);
			ret = -1;
			break;
		}
		/* Is the ucap tbl mapped in? */
		kaddr = chal_pgtbl_vaddr2kaddr(spd->spd_info.pg_tbl, (vaddr_t)spd->user_vaddr_cap_tbl);
		if (0 == kaddr) {
			ret = -1;
			break;
		}
		spd->user_cap_tbl = (struct usr_inv_cap*)kaddr;
		spd_add_static_cap(spd, 0, spd, 0);

		cspd = spd_alloc_mpd();
		if (!cspd) {
			spd->user_cap_tbl = 0;
			ret = -1;
			break;
		}
		if (spd_composite_add_member(cspd, spd)) {
			spd_mpd_release(cspd);
			spd->user_cap_tbl = 0;
			printk("cos: could not add spd %d to composite spd %d.\n",
			       spd_get_index(spd), spd_mpd_index(cspd));
			ret = -1;
			break;
		}
		spd_make_active(spd);

		assert(spd->composite_spd);

		break;
	}
	default:
		ret = -1;
	}
done:
	user_regs_set(regs, ret, user_regs_get_sp(regs), user_regs_get_ip(regs));

	return 0;
}


COS_SYSCALL int
cos_syscall_vas_cntl(struct pt_regs *regs)
{
	int id, op_spdid;
	long addr, sz;

	int ret = 0;
	short int op;
	spdid_t spd_id;
	struct spd *spd;

	op_spdid = user_regs_get_arg1(regs);
	addr     = (long)user_regs_get_arg2(regs);
	sz       = (long)user_regs_get_arg3(regs);
	id       = user_regs_get_arg4(regs);

	op = op_spdid >> 16;
	spd_id = op_spdid & 0xFFFF;
	spd = spd_get_by_index(spd_id);
	if (!spd || !sz) {
		ret = -1;
		goto done;
	}

	switch(op) {
	case COS_VAS_CREATE: 	/* new vas */
	case COS_VAS_DELETE:	/* remove vas */
	case COS_VAS_SPD_ADD:	/* add spd to vas */
	case COS_VAS_SPD_REM:	/* remove spd from vas */
	default:
		printk("vas_cntl: undefined operation %d.\n", op);
		ret = -1;
		break;
	case COS_VAS_SPD_EXPAND:	/* allocate more vas to spd */
		if (spd_add_location(spd, addr, sz)) ret = -1;
		break;
	case COS_VAS_SPD_RETRACT:	/* deallocate some vas from spd */
		if (spd_rem_location(spd, addr, sz)) ret = -1;
		break;
	}
done:
	user_regs_set(regs, ret, user_regs_get_sp(regs), user_regs_get_ip(regs));

	return 0;
}

static struct pt_regs *ainv_execution_completion(struct thread *curr, int *preempt)
{
	struct thread *prev;
    	struct composite_spd *cspd = (struct composite_spd *)thd_get_thd_spdpoly(curr);
	struct async_cap *acap_entry = curr->srv_acap;
	
	assert(acap_entry);
	assert((curr->flags & THD_STATE_ACTIVE_UPCALL) &&
	       !(curr->flags & THD_STATE_READY_UPCALL));
	assert(cspd);
<<<<<<< HEAD

	cos_meas_stats_end(COS_MEAS_STATS_UC_TERM_DELAY, 1);
	cos_meas_stats_end(COS_MEAS_STATS_UC_PEND_DELAY, 0);
	*preempt = 0;

=======

	cos_meas_stats_end(COS_MEAS_STATS_UC_TERM_DELAY, 1);
	cos_meas_stats_end(COS_MEAS_STATS_UC_PEND_DELAY, 0);
	*preempt = 0;

>>>>>>> 294fff5a
	/* Immediately execute a pending upcall */
	if (acap_entry->pending_upcall) {
		event_record("ainv complete, self pending upcall executed", thd_get_id(curr), 0);
		report_upcall("c", curr);
		return sched_tailcall_pending_upcall(curr, cspd);
	}

	/*
	 * Has the thread we preempted had scheduling activity since?
	 * If so, upcall into the root scheduler and ask it what to
	 * do.
	 */
	prev = curr->interrupted_thread;

	if (NULL == prev) {
		struct thd_sched_info *tsi, *prev_tsi;
		struct spd *dest;
		int i;

		prev_tsi = thd_get_sched_info(curr, 0);
		assert(prev_tsi->scheduler);

		for (i = 1 ; i < MAX_SCHED_HIER_DEPTH ; i++) {
			//tsi = scheduler_find_leaf(curr);
			tsi = thd_get_sched_info(curr, i);
			if (!tsi->scheduler) break;
			prev_tsi = tsi;
		}
		tsi = prev_tsi;
		assert(tsi);
		dest = tsi->scheduler;

		upcall_inv_setup(curr, dest, COS_UPCALL_ACAP_COMPLETE, 0, 0, 0);
		upcall_execute(curr, (struct composite_spd*)dest->composite_spd, 
			       NULL, cspd);

		event_record("ainv complete, upcall scheduler", thd_get_id(curr), 0);

		cos_meas_event(COS_MEAS_ACAP_COMPLETION_UC);
		//cos_meas_event(COS_MEAS_FINISHED_ACAPS);
		return &curr->regs;
	}

	event_record("ainv completion, switch to interrupted thread", thd_get_id(curr), thd_get_id(prev));
	ainv_completion_switch_to(curr, prev);
	*preempt = 1;
	report_upcall("i", curr);

	return &prev->regs;
}

COS_SYSCALL int
cos_syscall_areceive(struct pt_regs *regs)
<<<<<<< HEAD
{
	int spd_id, acap;
	int preempt = 0;

	struct thread *curr;
	struct spd *curr_spd;
	struct async_cap *acap_entry;

	spd_id = user_regs_get_arg4(regs);
	acap   = user_regs_get_arg1(regs);

	curr = cos_get_curr_thd();
	copy_gp_regs(regs, &curr->regs);
	user_regs_set(&curr->regs, 0, user_regs_get_sp(regs), user_regs_get_ip(regs));
	/* printk("doing ainv wait, thd %d, acap %d (%d).\n", thd_get_id(curr), acap, acap & ~COS_ASYNC_CAP_FLAG); */

	curr_spd = thd_validate_get_current_spd(curr, spd_id);
	if (unlikely(NULL == curr_spd)) {
		printk("cos: component claimed in spd %d, but not\n", spd_id);
		goto areceive_err;		
	}
	if (unlikely(acap >= MAX_NUM_ACAP)) {
		printk("cos: capability %d greater than max.\n", acap);
		goto areceive_err;
	}

	acap_entry = &curr_spd->acaps[acap];
	assert(acap_entry->srv_spd_id == spd_id);

	/* if (unlikely(type wrong)) { */
	/* 	printk("cos: invalid acap %d in comp %d.\n", acap, spdid); */
	/* 	goto areceive_err; */
	/* } */
	if (unlikely(acap_entry->upcall_thd != thd_get_id(curr))) {
		printk("cos: specified acap %d not one associated with %d (upcall_thd %d, spd %d)\n", 
		       acap, thd_get_id(curr), acap_entry->upcall_thd, acap_entry->srv_spd_id);
		goto areceive_err;
	}
	curr->srv_acap = acap_entry;

	copy_gp_regs(ainv_execution_completion(curr, &preempt), regs);

	return preempt;
areceive_err:
	user_regs_set(&curr->regs, -1, user_regs_get_sp(regs), user_regs_get_ip(regs));

	return preempt;
}

static inline int alloc_acap_id(struct spd *spd){
	int i;

	/* FIXME: We should have a freelist! */
	for (i = 1; i < MAX_NUM_ACAP; i++) {
		if (spd->acaps[i].allocated == 0) {
			if (cos_cas((unsigned long *)&(spd->acaps[i].allocated), 0, 1)) {
				return i;
			}
		}
	}

	return -1;
}

void cos_ipi_handling(void)
{
	int idx, end;
	struct IPI_receiving_rings *receiver_rings;
	struct xcore_ring *ring;

	receiver_rings = &IPI_dest[get_cpuid()];

	/* We need to scan the entire buffer once. */
	idx = receiver_rings->start;
	end = receiver_rings->start - 1; //end is int type. could be -1. 
	receiver_rings->start = (receiver_rings->start + 1) % NUM_CPU;

	// scan the first half
	for (; idx < NUM_CPU; idx++) {
		ring = &receiver_rings->IPI_source[idx];
		if (ring->sender.tail != ring->receiver.head) {
			process_ring(ring);
		}
	}

	//scan the second half
	for (idx = 0; idx <= end; idx++) {
		ring = &receiver_rings->IPI_source[idx];
		if (ring->sender.tail != ring->receiver.head) {
			process_ring(ring);
		}
	}

	return;
}

static inline void sti(void)
{
	__asm__("sti");
}

static inline void cli(void)
{
	__asm__("cli");
}

unsigned long long tsc_start(void)
{
	unsigned long cycles_high, cycles_low; 
	asm volatile ("mov $0, %%eax\n\t"
		      "CPUID\n\t"
		      "RDTSC\n\t"
		      "mov %%edx, %0\n\t"
		      "mov %%eax, %1\n\t": "=r" (cycles_high), "=r" (cycles_low) :: 
		      "%eax", "%ebx", "%ecx", "%edx");

	return ((unsigned long long)cycles_high << 32) | cycles_low;
}

unsigned long long rdtsc(void)
{
	unsigned long cycles_high, cycles_low; 

	asm volatile ("RDTSCP\n\t" 
		      "mov %%edx, %0\n\t" 
		      "mov %%eax, %1\n\t": "=r" (cycles_high), "=r" (cycles_low) : : "%eax", "%edx"); 

	return ((unsigned long long)cycles_high << 32 | cycles_low);
}

int delay(int cycles) {
	unsigned long long s,e;
	volatile int mem = 0;

	s = rdtsc();
	while (1) {
		e = rdtsc();
		if (e - s > cycles) return 0; // x us
		mem++;
	}

	return 0;
}

#define CK_CC_IMM "i"

#define CK_PR_LOAD(S, M, T, C, I)				\
	static T					\
	ck_pr_load_##S(const M *target)				\
	{							\
		T r;						\
		__asm__ __volatile__(I " %1, %0"		\
					: "=q" (r)		\
					: "m"  (*(C *)target)	\
					: "memory");		\
		return (r);					\
	}

#define CK_PR_LOAD_S(S, T, I) CK_PR_LOAD(S, T, T, T, I)

//CK_PR_LOAD_S(uint, unsigned int, "movl")
//CK_PR_LOAD_S(int, int, "movl")


#define CK_PR_STORE(S, M, T, C, I)				\
	static void				\
	ck_pr_store_##S(M *target, T v)				\
	{							\
		__asm__ __volatile__(I " %1, %0"		\
					: "=m" (*(C *)target)	\
					: CK_CC_IMM "q" (v)	\
					: "memory");		\
		return;						\
	}

#define CK_PR_STORE_S(S, T, I) CK_PR_STORE(S, T, T, T, I)

//CK_PR_STORE_S(uint, unsigned int, "movl")
CK_PR_STORE_S(int, int, "movl")

volatile int cpu;

volatile unsigned long long core0_e, corex_e[NUM_CPU];
int core0_received, corex_received;

//#define USE_IPI

int core0_high(void)
{
	ck_pr_store_int(&core0_received, 1);
	cos_mem_fence();
	return 0;
}

=======
{
	int spd_id, acap;
	int preempt = 0;

	struct thread *curr;
	struct spd *curr_spd;
	struct async_cap *acap_entry;

	spd_id = user_regs_get_arg4(regs);
	acap   = user_regs_get_arg1(regs);

	curr = cos_get_curr_thd();
	copy_gp_regs(regs, &curr->regs);
	user_regs_set(&curr->regs, 0, user_regs_get_sp(regs), user_regs_get_ip(regs));
	/* printk("doing ainv wait, thd %d, acap %d (%d).\n", thd_get_id(curr), acap, acap & ~COS_ASYNC_CAP_FLAG); */

	curr_spd = thd_validate_get_current_spd(curr, spd_id);
	if (unlikely(NULL == curr_spd)) {
		printk("cos: component claimed in spd %d, but not\n", spd_id);
		goto areceive_err;		
	}
	if (unlikely(acap >= MAX_NUM_ACAP)) {
		printk("cos: capability %d greater than max.\n", acap);
		goto areceive_err;
	}

	acap_entry = &curr_spd->acaps[acap];
	assert(acap_entry->srv_spd_id == spd_id);

	/* if (unlikely(type wrong)) { */
	/* 	printk("cos: invalid acap %d in comp %d.\n", acap, spdid); */
	/* 	goto areceive_err; */
	/* } */
	if (unlikely(acap_entry->upcall_thd != thd_get_id(curr))) {
		printk("cos: specified acap %d not one associated with %d (upcall_thd %d, spd %d)\n", 
		       acap, thd_get_id(curr), acap_entry->upcall_thd, acap_entry->srv_spd_id);
		goto areceive_err;
	}
	curr->srv_acap = acap_entry;

	copy_gp_regs(ainv_execution_completion(curr, &preempt), regs);

	return preempt;
areceive_err:
	user_regs_set(&curr->regs, -1, user_regs_get_sp(regs), user_regs_get_ip(regs));

	return preempt;
}

static inline int alloc_acap_id(struct spd *spd){
	int i;

	/* FIXME: We should have a freelist! */
	for (i = 1; i < MAX_NUM_ACAP; i++) {
		if (spd->acaps[i].allocated == 0) {
			if (cos_cas((unsigned long *)&(spd->acaps[i].allocated), 0, 1)) {
				return i;
			}
		}
	}

	return -1;
}

void cos_ipi_handling(void)
{
	int idx, end;
	struct IPI_receiving_rings *receiver_rings;
	struct xcore_ring *ring;

	receiver_rings = &IPI_dest[get_cpuid()];

	/* We need to scan the entire buffer once. */
	idx = receiver_rings->start;
	end = receiver_rings->start - 1; //end is int type. could be -1. 
	receiver_rings->start = (receiver_rings->start + 1) % NUM_CPU;

	// scan the first half
	for (; idx < NUM_CPU; idx++) {
		ring = &receiver_rings->IPI_source[idx];
		if (ring->sender.tail != ring->receiver.head) {
			process_ring(ring);
		}
	}

	//scan the second half
	for (idx = 0; idx <= end; idx++) {
		ring = &receiver_rings->IPI_source[idx];
		if (ring->sender.tail != ring->receiver.head) {
			process_ring(ring);
		}
	}

	return;
}

static inline void sti(void)
{
	__asm__("sti");
}

static inline void cli(void)
{
	__asm__("cli");
}

unsigned long long tsc_start(void)
{
	unsigned long cycles_high, cycles_low; 
	asm volatile ("mov $0, %%eax\n\t"
		      "CPUID\n\t"
		      "RDTSC\n\t"
		      "mov %%edx, %0\n\t"
		      "mov %%eax, %1\n\t": "=r" (cycles_high), "=r" (cycles_low) :: 
		      "%eax", "%ebx", "%ecx", "%edx");

	return ((unsigned long long)cycles_high << 32) | cycles_low;
}

unsigned long long rdtsc(void)
{
	unsigned long cycles_high, cycles_low; 

	asm volatile ("RDTSCP\n\t" 
		      "mov %%edx, %0\n\t" 
		      "mov %%eax, %1\n\t": "=r" (cycles_high), "=r" (cycles_low) : : "%eax", "%edx"); 

	return ((unsigned long long)cycles_high << 32 | cycles_low);
}

int delay(int cycles) {
	unsigned long long s,e;
	volatile int mem = 0;

	s = rdtsc();
	while (1) {
		e = rdtsc();
		if (e - s > cycles) return 0; // x us
		mem++;
	}

	return 0;
}

#define CK_CC_IMM "i"

#define CK_PR_LOAD(S, M, T, C, I)				\
	static T					\
	ck_pr_load_##S(const M *target)				\
	{							\
		T r;						\
		__asm__ __volatile__(I " %1, %0"		\
					: "=q" (r)		\
					: "m"  (*(C *)target)	\
					: "memory");		\
		return (r);					\
	}

#define CK_PR_LOAD_S(S, T, I) CK_PR_LOAD(S, T, T, T, I)

//CK_PR_LOAD_S(uint, unsigned int, "movl")
//CK_PR_LOAD_S(int, int, "movl")


#define CK_PR_STORE(S, M, T, C, I)				\
	static void				\
	ck_pr_store_##S(M *target, T v)				\
	{							\
		__asm__ __volatile__(I " %1, %0"		\
					: "=m" (*(C *)target)	\
					: CK_CC_IMM "q" (v)	\
					: "memory");		\
		return;						\
	}

#define CK_PR_STORE_S(S, T, I) CK_PR_STORE(S, T, T, T, I)

//CK_PR_STORE_S(uint, unsigned int, "movl")
CK_PR_STORE_S(int, int, "movl")

volatile int cpu;

volatile unsigned long long core0_e, corex_e[NUM_CPU];
int core0_received, corex_received;

//#define USE_IPI

int core0_high(void)
{
	ck_pr_store_int(&core0_received, 1);
	cos_mem_fence();
	return 0;
}

>>>>>>> 294fff5a
int corex_high(void)
{
	ck_pr_store_int(&corex_received, 1);
	cos_mem_fence();
	return 0;
<<<<<<< HEAD
}

int ipi_meas = 0;
//QW: to remove
int core_access[NUM_CPU];
#define ITER (128)
volatile unsigned long long corex_last;

COS_SYSCALL int
cos_syscall_async_cap_cntl(struct pt_regs *regs)
{
	int spd_id, operation, arg_1, arg_2;

	struct spd *cli_spd, *srv_spd;
	int ret = 0; 
	unsigned short int arg1;
	unsigned short int arg2;
	int arg3;

	/* TODO: access control */

	operation = user_regs_get_arg1(regs);
	arg_1     = user_regs_get_arg2(regs);
	arg_2     = user_regs_get_arg3(regs);
	spd_id    = user_regs_get_arg4(regs);

	arg1 = arg_1 >> 16;
	arg2 = arg_1 & 0xFFFF;
	arg3 = arg_2;

	switch(operation) {
/* 	case 9999: // QW: to remove */
/* 	{ */
/* 		// this is used to measure the round trip IPI cost, which can help us to calibrate TSC between cores */
/* 		ck_pr_store_int(&core_access[get_cpuid()], 1); */
/* 		ipi_meas = 1; */
/* 		cos_mem_fence(); */

/* 		while (ck_pr_load_int(&core_access[0]) == 0) ; */
/* 		while (ck_pr_load_int(&core_access[arg3]) == 0) ; */

/* 		sti(); */

/* 		unsigned long long s0; */
/* 		volatile unsigned long results[ITER]; */
/* 		int j; */
/* 		//both cores get here. */
/* 		if (get_cpuid() == 0) { */
/* 			cpu = arg3; */

/* 			for (j = 0; j < 10; j++) { */
/* 				core0_e = 0; */
/* 				cos_mem_fence(); */

/* 				s0 = tsc_start(); */
/* #ifdef USE_IPI */
/* 				chal_send_ipi(cpu); */
/* #else */
/* 				ck_pr_store_int(&corex_received, 1); */
/* 				cos_mem_fence(); */
/* #endif */
/* 				while (ck_pr_load_int(&core0_received) == 0) { */
/* 					unsigned long long e = tsc_start(); */
/* 					if (e - s0 > 1000000) { */
/* 						printk("not receiving!!1\n"); */
/* 						ipi_meas = 0; */
/* 						cos_mem_fence(); */

/* 						goto done; */
/* 					} */
/* 				} */
/* 				core0_e = tsc_start(); */
/* 				ck_pr_store_int(&core0_received, 0); */

/* 				results[j]= core0_e - s0; */
/* #ifdef USE_IPI */
/* 				chal_send_ipi(cpu); */
/* #else */
/* 				ck_pr_store_int(&corex_received, 1); */
/* 				cos_mem_fence(); */
/* #endif */
/* 				cos_mem_fence(); */
/* 				delay(100000); */
/* 			} */
/* 			//warm up. */
/* 			for (j = 0; j < ITER; j++) { */
/* 				core0_e = 0; */
/* 				cos_mem_fence(); */

/* 				s0 = tsc_start(); */
/* #ifdef USE_IPI */
/* 				chal_send_ipi(cpu); */
/* #else */
/* 				ck_pr_store_int(&corex_received, 1); */
/* 				cos_mem_fence(); */
/* #endif */
/* 				while (ck_pr_load_int(&core0_received) == 0) { */
/* 					unsigned long long e = tsc_start(); */
/* 					if (e - s0 > 1000000) { */
/* 						printk("not receiving!!2\n"); */
/* 						ipi_meas = 0; */
/* 						cos_mem_fence(); */

/* 						goto done; */
/* 					} */
/* 				} */
/* 				core0_e = tsc_start(); */
/* 				ck_pr_store_int(&core0_received, 0); */
/* 				results[j]= core0_e - s0; */
/* #ifdef USE_IPI */
/* 				chal_send_ipi(cpu); */
/* #else */
/* 				ck_pr_store_int(&corex_received, 1); */
/* 				cos_mem_fence(); */
/* #endif */
/* 				cos_mem_fence(); */
/* 				delay(100000); */
/* 			} */

/* 			unsigned long long sum = 0, max = 0, min = 9999999; */
/* 			for (j = 0; j < ITER; j++) { */
/* 				if (results[j] < min) min = results[j]; */
/* 				if (results[j] > max) max = results[j]; */
/* 				sum += results[j]; */
/* 			} */
/* //			printk("core 0 to %d, round trip avg %llu max-min %d\n", cpu, sum/ITER, max-min); */

/* 			cos_mem_fence(); */
/* 			ipi_meas = 0; */
/* 			cos_mem_fence(); */

/* //			if (max - min > 150) ret = 9999; */
/* //			else ret = sum/ITER; */
/* 			ret = sum/ITER; */

/* 			while (corex_last == 0) { */
/* 				cos_mem_fence(); */
/* 			} */
			
/* 			int diff = (long long)corex_last - (long long)s0; */
/* 			corex_last = 0; */
/* 			cos_mem_fence(); */

/* //			printk("core 0 sees the diff %d, skew %d\n", diff, diff - ret/2); */
/* 			ret = diff-ret/2; */
/* 		} else { */
/* 			int curr = get_cpuid(); */
/* 			cos_mem_fence(); */

/* 			for (j = 0; j < 10; j++) { */
/* 				corex_e[curr] = 0; */
/* 				cos_mem_fence(); */

/* 				s0 = tsc_start(); */
/* 				while (ck_pr_load_int(&corex_received) == 0) { */
/* 					unsigned long long e = tsc_start(); */
/* 					if (e - s0 > 1000000) { */
/* 						printk("not receiving!!3\n"); */
/* 						ipi_meas = 0; */
/* 						cos_mem_fence(); */

/* 						goto done; */
/* 					} */
/* 				} */
/* 				corex_e[curr] = 0; */
/* 				ck_pr_store_int(&corex_received, 0); */
/* 				s0 = tsc_start(); */
/* #ifdef USE_IPI */
/* 				chal_send_ipi(0); */
/* #else */
/* 				ck_pr_store_int(&core0_received, 1); */
/* 				cos_mem_fence(); */
/* #endif */

/* 				while (ck_pr_load_int(&corex_received) == 0) { */
/* 					unsigned long long e = tsc_start(); */
/* 					if (e - s0 > 1000000) { */
/* 						printk("not receiving!!4\n"); */
/* 						ipi_meas = 0; */
/* 						cos_mem_fence(); */

/* 						goto done; */
/* 					} */
/* 				} */
/* 				corex_e[curr] = tsc_start(); */
/* 				ck_pr_store_int(&corex_received, 0); */

/* 				results[j]= corex_e[curr] - s0; */
/* 			} */
/* 			//warm up */
/* 			for (j = 0; j < ITER; j++) { */
/* 				corex_e[curr] = 0; */
/* 				cos_mem_fence(); */

/* 				s0 = tsc_start(); */
/* 				while (ck_pr_load_int(&corex_received) == 0) { */
/* 					unsigned long long e = tsc_start(); */
/* 					if (e - s0 > 1000000) { */
/* 						printk("not receiving!!5\n"); */
/* 						ipi_meas = 0; */
/* 						cos_mem_fence(); */

/* 						goto done; */
/* 					} */
/* 				} */

/* 				corex_e[curr] = 0; */
/* 				ck_pr_store_int(&corex_received, 0); */
/* 				s0 = tsc_start(); */
/* #ifdef USE_IPI */
/* 				chal_send_ipi(0); */
/* #else */
/* 				ck_pr_store_int(&core0_received, 1); */
/* 				cos_mem_fence(); */
/* #endif */

/* 				while (ck_pr_load_int(&corex_received) == 0) { */
/* 					unsigned long long e = tsc_start(); */
/* 					if (e - s0 > 1000000) { */
/* 						printk("not receiving!!6\n"); */
/* 						ipi_meas = 0; */
/* 						cos_mem_fence(); */

/* 						goto done; */
/* 					} */
/* 				} */
/* 				corex_e[curr] = tsc_start(); */
/* 				ck_pr_store_int(&corex_received, 0); */

/* 				results[j]= corex_e[curr] - s0; */
/* 			} */
/* 			corex_last = s0; */
/* 			cos_mem_fence(); */

/* 			unsigned long long sum = 0, max = 0, min = 9999999; */
/* 			for (j = 0; j < ITER; j++) { */
/* 				if (results[j] < min) min = results[j]; */
/* 				if (results[j] > max) max = results[j]; */
/* 				sum += results[j]; */
/* 			} */
/* //			printk("core %d to 0, round trip avg %llu max-min %d\n", cpu, sum/ITER, max-min); */

/* //			if (max - min > 150) ret = 9999; */
/* //			else ret = sum/ITER; */
/* 			ret = sum/ITER; */
/* 		} */

/* 		cli(); */
/* 		ck_pr_store_int(&core_access[get_cpuid()], 0); */
/* 		cos_mem_fence(); */

/* 		break; */
/* 	} */
	case COS_ACAP_CREATE:
	{
		/* This consolidates cli_create, srv_create and the wiring. */

		/* Creates client and server acaps (and wire them),
		 * link the upcall thread to the server acap. */
		/* Returns client acap (high 16bits) + server acap (low 16bits)*/
		const int cli_spd_id = arg1;
		const int srv_spd_id = arg2;
		const int owner_thd = arg3 >> 16; // means only the owner can trigger this acap. 0 -> no owner
		const int upcall_thd_id = arg3 & 0xFFFF;

		struct async_cap *cli_acap, *srv_acap; //TODO: add a srv_async_cap type
		struct thread *upcall_thd;
		int cli_acap_id, srv_acap_id;
		int core_id;

		cli_spd = spd_get_by_index(cli_spd_id);
		srv_spd = spd_get_by_index(srv_spd_id);

		if (unlikely(!cli_spd || !srv_spd)) goto err_spd;

		upcall_thd = thd_get_by_id(upcall_thd_id);
		if (unlikely(upcall_thd == NULL)) goto err_thd;

		/* Create client acap first. */
		if (cli_spd != srv_spd) {
			int i;
			for (i = 0; i < srv_spd->ncaps; i++) {
				if (spd_get_index(cli_spd->caps[i].destination) == srv_spd_id)
					break; // at least has one cap from source to dest
			}
			/* i == ncaps means no static cap from cli to srv. */
			if (unlikely(i == cli_spd->ncaps)) {
				printk("cos: no any capability between comp %d and %d\n", 
				       cli_spd_id, srv_spd_id);
				ret = -1;
				break;
			}
		}

		cli_acap_id = alloc_acap_id(cli_spd);
		assert(cli_acap_id < MAX_NUM_ACAP);
		cli_acap = &cli_spd->acaps[cli_acap_id];
		cli_acap->srv_spd_id = srv_spd_id;
		cli_acap->id = cli_acap_id;
		cli_acap->owner_thd = owner_thd;

		/* Client acap done. Next create a acap on the server side */
		srv_acap_id = alloc_acap_id(srv_spd);
		assert(srv_acap_id < MAX_NUM_ACAP);
		srv_acap = &srv_spd->acaps[srv_acap_id];
		srv_acap->id = srv_acap_id;
		srv_acap->srv_spd_id = srv_spd_id;
		srv_acap->upcall_thd = upcall_thd_id;
		srv_acap->pending_upcall = 0;
		upcall_thd->srv_acap = srv_acap;

		upcall_thd->flags |= (THD_STATE_UPCALL | THD_STATE_ACTIVE_UPCALL);

		/* Server acap creation done. Wiring next. */
		core_id = upcall_thd->cpu;
		assert(core_id >= 0 && core_id < NUM_CPU);

		cli_acap->cpu = core_id;
		cli_acap->srv_acap_id = srv_acap_id;

		/* printk("acap create: comp %d, acap %d->%d, thd %d, core %d.\n", */
		/*        cli_acap->srv_spd_id, cli_acap_id, srv_acap_id, upcall_thd_id, core_id); */

		ret = cli_acap_id << 16 | srv_acap_id;
		break;
	}
	case COS_ACAP_CLI_CREATE:
	{
		const int cli_spd_id = arg1;
		const int srv_spd_id = arg2;
		const int owner_thd = arg3;
		
		struct async_cap *acap;
		int i, acap_id;

		cli_spd = spd_get_by_index(cli_spd_id);
		srv_spd = spd_get_by_index(srv_spd_id);

		if (unlikely(!cli_spd || !srv_spd)) goto err_spd;

		if (cli_spd != srv_spd) {
			for (i = 0; i < srv_spd->ncaps; i++) {
				if (spd_get_index(cli_spd->caps[i].destination) == srv_spd_id)
					break; // at least has one cap from source to dest
			}
			/* i == ncaps means no static cap from cli to srv. */
			if (unlikely(i == cli_spd->ncaps)) {
				printk("cos: no any capability between comp %d and %d\n", 
				       cli_spd_id, srv_spd_id);
				ret = -1;
				break;
			}
		}

		acap_id = alloc_acap_id(cli_spd);
		acap = &cli_spd->acaps[acap_id];
		acap->srv_spd_id = srv_spd_id;
		acap->id = acap_id;
		acap->owner_thd = owner_thd;
		
		/* printk("thd %d: acap %d (comp %d to comp %d) created.\n",  */
		/*        thd_get_id(cos_get_curr_thd()), acap_id, cli_spd_id, srv_spd_id); */

		ret = acap_id;
		break;
	}
	case COS_ACAP_SRV_CREATE:
	{
		const int srv_spd_id = arg1;
		const int thd_id = arg2;

		/* create a new acap on the server side */
		int new_acap_id;
		struct async_cap *srv_acap; //TODO: add a srv_async_cap type
		struct thread *thd = thd_get_by_id(thd_id);
		if (unlikely(thd == NULL)) goto err_thd;

		srv_spd = spd_get_by_index(srv_spd_id);
		if (unlikely(!srv_spd)) goto err_spd;

		new_acap_id = alloc_acap_id(srv_spd);
		srv_acap = &srv_spd->acaps[new_acap_id];
		srv_acap->id = new_acap_id;
		srv_acap->srv_spd_id = srv_spd_id;
		srv_acap->upcall_thd = thd_id;
		srv_acap->pending_upcall = 0;
		thd->srv_acap = srv_acap;
		
		thd->flags |= (THD_STATE_UPCALL | THD_STATE_ACTIVE_UPCALL);

		ret = srv_acap->id; // return server side acap id
		break;
	}
	case COS_ACAP_WIRE:
	{
		const int cli_spd_id = arg1;
		const int cli_acap_id = arg2;
		const int srv_spd_id = arg3 >> 16;
		const int srv_acap_id = arg3 & 0xFFFF;

		struct async_cap *cli_acap, *srv_acap;
		int thd_id;
		struct thread *thd;
		int cpu;

		cli_spd = spd_get_by_index(cli_spd_id);
		if (unlikely(!cli_spd)) goto err_spd;
		if (unlikely(cli_acap_id >= MAX_NUM_ACAP)) goto err_cap;
		cli_acap = &cli_spd->acaps[cli_acap_id]; // client acap

		srv_spd = spd_get_by_index(srv_spd_id);
		if (unlikely(!srv_spd)) goto err_srv_spd;
		if (unlikely(srv_acap_id >= MAX_NUM_ACAP)) goto err_cap;
		srv_acap = &srv_spd->acaps[srv_acap_id]; // server acap

		thd_id = srv_acap->upcall_thd;
		thd = thd_get_by_id(thd_id);
		if (unlikely(thd == NULL))
			goto err_thd;
		cpu = thd->cpu;
		assert(cpu >= 0 && cpu < NUM_CPU);

		/* printk("acap wiring comp %d, acap id %d to thd %d, core %d.\n",  */
		/*        cli_acap->srv_spd_id, cli_acap_id, thd_id, cpu); */
		cli_acap->cpu = cpu;
		cli_acap->srv_acap_id = srv_acap_id;

		/* printk("acap wiring done.\n", eid, thd, core); */
		ret = 0;
		break;
	}
	case COS_ACAP_LINK_STATIC_CAP:
	{
		const int cli_spd_id = arg1;
		const int cap_id = arg2;
		/* arg3 not used */
		/* int srv_spd_id; */

		cli_spd = spd_get_by_index(cli_spd_id);
		if (unlikely(!cli_spd)) goto err_spd;

		if (unlikely(cap_id > cli_spd->ncaps)) goto err_cap;

		/* srv_spd = cli_spd->caps[cap_id].destination; */
		/* srv_spd_id = spd_get_index(srv_spd); */
		
		/* change the user level pointer to ainv stub */
		// TODO: use cap_cntl to do this.
		cli_spd->user_cap_tbl[cap_id].invocation_fn = cli_spd->async_inv_entry;
		
		ret = 0;
		break;
	}
	default:
		printk("cos: Unknown cos_acap_cntl option!\n");
		ret = -1;
	}
done:
	user_regs_set(regs, ret, user_regs_get_sp(regs), user_regs_get_ip(regs));

	return 0;
err_spd:
	printk("cos: async_cap_cntl -- source component %d not valid\n", arg1);
	ret = -1;
	goto done;
err_cap:
	printk("cos: async_cap_cntl -- invalid cap id %d in spd %d\n", arg2, arg1);
	ret = -1;
	goto done;
err_thd:
	printk("cos: async_cap_cntl -- invalid thd id %d\n", arg2);
	ret = -1;
	goto done;
err_srv_spd:
	printk("cos: async_cap_cntl -- couldn't find server comp for acap %d\n", arg2);
	ret = -1;
	goto done;
}

#define COS_MAX_NUM_SYSCALL 32

=======
}

int ipi_meas = 0;
//QW: to remove
int core_access[NUM_CPU];
#define ITER (128)
volatile unsigned long long corex_last;

COS_SYSCALL int
cos_syscall_async_cap_cntl(struct pt_regs *regs)
{
	int spd_id, operation, arg_1, arg_2;

	struct spd *cli_spd, *srv_spd;
	int ret = 0; 
	unsigned short int arg1;
	unsigned short int arg2;
	int arg3;

	/* TODO: access control */

	operation = user_regs_get_arg1(regs);
	arg_1     = user_regs_get_arg2(regs);
	arg_2     = user_regs_get_arg3(regs);
	spd_id    = user_regs_get_arg4(regs);

	arg1 = arg_1 >> 16;
	arg2 = arg_1 & 0xFFFF;
	arg3 = arg_2;

	switch(operation) {
/* 	case 9999: // QW: to remove */
/* 	{ */
/* 		// this is used to measure the round trip IPI cost, which can help us to calibrate TSC between cores */
/* 		ck_pr_store_int(&core_access[get_cpuid()], 1); */
/* 		ipi_meas = 1; */
/* 		cos_mem_fence(); */

/* 		while (ck_pr_load_int(&core_access[0]) == 0) ; */
/* 		while (ck_pr_load_int(&core_access[arg3]) == 0) ; */

/* 		sti(); */

/* 		unsigned long long s0; */
/* 		volatile unsigned long results[ITER]; */
/* 		int j; */
/* 		//both cores get here. */
/* 		if (get_cpuid() == 0) { */
/* 			cpu = arg3; */

/* 			for (j = 0; j < 10; j++) { */
/* 				core0_e = 0; */
/* 				cos_mem_fence(); */

/* 				s0 = tsc_start(); */
/* #ifdef USE_IPI */
/* 				chal_send_ipi(cpu); */
/* #else */
/* 				ck_pr_store_int(&corex_received, 1); */
/* 				cos_mem_fence(); */
/* #endif */
/* 				while (ck_pr_load_int(&core0_received) == 0) { */
/* 					unsigned long long e = tsc_start(); */
/* 					if (e - s0 > 1000000) { */
/* 						printk("not receiving!!1\n"); */
/* 						ipi_meas = 0; */
/* 						cos_mem_fence(); */

/* 						goto done; */
/* 					} */
/* 				} */
/* 				core0_e = tsc_start(); */
/* 				ck_pr_store_int(&core0_received, 0); */

/* 				results[j]= core0_e - s0; */
/* #ifdef USE_IPI */
/* 				chal_send_ipi(cpu); */
/* #else */
/* 				ck_pr_store_int(&corex_received, 1); */
/* 				cos_mem_fence(); */
/* #endif */
/* 				cos_mem_fence(); */
/* 				delay(100000); */
/* 			} */
/* 			//warm up. */
/* 			for (j = 0; j < ITER; j++) { */
/* 				core0_e = 0; */
/* 				cos_mem_fence(); */

/* 				s0 = tsc_start(); */
/* #ifdef USE_IPI */
/* 				chal_send_ipi(cpu); */
/* #else */
/* 				ck_pr_store_int(&corex_received, 1); */
/* 				cos_mem_fence(); */
/* #endif */
/* 				while (ck_pr_load_int(&core0_received) == 0) { */
/* 					unsigned long long e = tsc_start(); */
/* 					if (e - s0 > 1000000) { */
/* 						printk("not receiving!!2\n"); */
/* 						ipi_meas = 0; */
/* 						cos_mem_fence(); */

/* 						goto done; */
/* 					} */
/* 				} */
/* 				core0_e = tsc_start(); */
/* 				ck_pr_store_int(&core0_received, 0); */
/* 				results[j]= core0_e - s0; */
/* #ifdef USE_IPI */
/* 				chal_send_ipi(cpu); */
/* #else */
/* 				ck_pr_store_int(&corex_received, 1); */
/* 				cos_mem_fence(); */
/* #endif */
/* 				cos_mem_fence(); */
/* 				delay(100000); */
/* 			} */

/* 			unsigned long long sum = 0, max = 0, min = 9999999; */
/* 			for (j = 0; j < ITER; j++) { */
/* 				if (results[j] < min) min = results[j]; */
/* 				if (results[j] > max) max = results[j]; */
/* 				sum += results[j]; */
/* 			} */
/* //			printk("core 0 to %d, round trip avg %llu max-min %d\n", cpu, sum/ITER, max-min); */

/* 			cos_mem_fence(); */
/* 			ipi_meas = 0; */
/* 			cos_mem_fence(); */

/* //			if (max - min > 150) ret = 9999; */
/* //			else ret = sum/ITER; */
/* 			ret = sum/ITER; */

/* 			while (corex_last == 0) { */
/* 				cos_mem_fence(); */
/* 			} */
			
/* 			int diff = (long long)corex_last - (long long)s0; */
/* 			corex_last = 0; */
/* 			cos_mem_fence(); */

/* //			printk("core 0 sees the diff %d, skew %d\n", diff, diff - ret/2); */
/* 			ret = diff-ret/2; */
/* 		} else { */
/* 			int curr = get_cpuid(); */
/* 			cos_mem_fence(); */

/* 			for (j = 0; j < 10; j++) { */
/* 				corex_e[curr] = 0; */
/* 				cos_mem_fence(); */

/* 				s0 = tsc_start(); */
/* 				while (ck_pr_load_int(&corex_received) == 0) { */
/* 					unsigned long long e = tsc_start(); */
/* 					if (e - s0 > 1000000) { */
/* 						printk("not receiving!!3\n"); */
/* 						ipi_meas = 0; */
/* 						cos_mem_fence(); */

/* 						goto done; */
/* 					} */
/* 				} */
/* 				corex_e[curr] = 0; */
/* 				ck_pr_store_int(&corex_received, 0); */
/* 				s0 = tsc_start(); */
/* #ifdef USE_IPI */
/* 				chal_send_ipi(0); */
/* #else */
/* 				ck_pr_store_int(&core0_received, 1); */
/* 				cos_mem_fence(); */
/* #endif */

/* 				while (ck_pr_load_int(&corex_received) == 0) { */
/* 					unsigned long long e = tsc_start(); */
/* 					if (e - s0 > 1000000) { */
/* 						printk("not receiving!!4\n"); */
/* 						ipi_meas = 0; */
/* 						cos_mem_fence(); */

/* 						goto done; */
/* 					} */
/* 				} */
/* 				corex_e[curr] = tsc_start(); */
/* 				ck_pr_store_int(&corex_received, 0); */

/* 				results[j]= corex_e[curr] - s0; */
/* 			} */
/* 			//warm up */
/* 			for (j = 0; j < ITER; j++) { */
/* 				corex_e[curr] = 0; */
/* 				cos_mem_fence(); */

/* 				s0 = tsc_start(); */
/* 				while (ck_pr_load_int(&corex_received) == 0) { */
/* 					unsigned long long e = tsc_start(); */
/* 					if (e - s0 > 1000000) { */
/* 						printk("not receiving!!5\n"); */
/* 						ipi_meas = 0; */
/* 						cos_mem_fence(); */

/* 						goto done; */
/* 					} */
/* 				} */

/* 				corex_e[curr] = 0; */
/* 				ck_pr_store_int(&corex_received, 0); */
/* 				s0 = tsc_start(); */
/* #ifdef USE_IPI */
/* 				chal_send_ipi(0); */
/* #else */
/* 				ck_pr_store_int(&core0_received, 1); */
/* 				cos_mem_fence(); */
/* #endif */

/* 				while (ck_pr_load_int(&corex_received) == 0) { */
/* 					unsigned long long e = tsc_start(); */
/* 					if (e - s0 > 1000000) { */
/* 						printk("not receiving!!6\n"); */
/* 						ipi_meas = 0; */
/* 						cos_mem_fence(); */

/* 						goto done; */
/* 					} */
/* 				} */
/* 				corex_e[curr] = tsc_start(); */
/* 				ck_pr_store_int(&corex_received, 0); */

/* 				results[j]= corex_e[curr] - s0; */
/* 			} */
/* 			corex_last = s0; */
/* 			cos_mem_fence(); */

/* 			unsigned long long sum = 0, max = 0, min = 9999999; */
/* 			for (j = 0; j < ITER; j++) { */
/* 				if (results[j] < min) min = results[j]; */
/* 				if (results[j] > max) max = results[j]; */
/* 				sum += results[j]; */
/* 			} */
/* //			printk("core %d to 0, round trip avg %llu max-min %d\n", cpu, sum/ITER, max-min); */

/* //			if (max - min > 150) ret = 9999; */
/* //			else ret = sum/ITER; */
/* 			ret = sum/ITER; */
/* 		} */

/* 		cli(); */
/* 		ck_pr_store_int(&core_access[get_cpuid()], 0); */
/* 		cos_mem_fence(); */

/* 		break; */
/* 	} */
	case COS_ACAP_CREATE:
	{
		/* This consolidates cli_create, srv_create and the wiring. */

		/* Creates client and server acaps (and wire them),
		 * link the upcall thread to the server acap. */
		/* Returns client acap (high 16bits) + server acap (low 16bits)*/
		const int cli_spd_id = arg1;
		const int srv_spd_id = arg2;
		const int owner_thd = arg3 >> 16; // means only the owner can trigger this acap. 0 -> no owner
		const int upcall_thd_id = arg3 & 0xFFFF;

		struct async_cap *cli_acap, *srv_acap; //TODO: add a srv_async_cap type
		struct thread *upcall_thd;
		int cli_acap_id, srv_acap_id;
		int core_id;

		cli_spd = spd_get_by_index(cli_spd_id);
		srv_spd = spd_get_by_index(srv_spd_id);

		if (unlikely(!cli_spd || !srv_spd)) goto err_spd;

		upcall_thd = thd_get_by_id(upcall_thd_id);
		if (unlikely(upcall_thd == NULL)) goto err_thd;

		/* Create client acap first. */
		if (cli_spd != srv_spd) {
			int i;
			for (i = 0; i < srv_spd->ncaps; i++) {
				if (spd_get_index(cli_spd->caps[i].destination) == srv_spd_id)
					break; // at least has one cap from source to dest
			}
			/* i == ncaps means no static cap from cli to srv. */
			if (unlikely(i == cli_spd->ncaps)) {
				printk("cos: no any capability between comp %d and %d\n", 
				       cli_spd_id, srv_spd_id);
				ret = -1;
				break;
			}
		}

		cli_acap_id = alloc_acap_id(cli_spd);
		assert(cli_acap_id < MAX_NUM_ACAP);
		cli_acap = &cli_spd->acaps[cli_acap_id];
		cli_acap->srv_spd_id = srv_spd_id;
		cli_acap->id = cli_acap_id;
		cli_acap->owner_thd = owner_thd;

		/* Client acap done. Next create a acap on the server side */
		srv_acap_id = alloc_acap_id(srv_spd);
		assert(srv_acap_id < MAX_NUM_ACAP);
		srv_acap = &srv_spd->acaps[srv_acap_id];
		srv_acap->id = srv_acap_id;
		srv_acap->srv_spd_id = srv_spd_id;
		srv_acap->upcall_thd = upcall_thd_id;
		srv_acap->pending_upcall = 0;
		upcall_thd->srv_acap = srv_acap;

		upcall_thd->flags |= (THD_STATE_UPCALL | THD_STATE_ACTIVE_UPCALL);

		/* Server acap creation done. Wiring next. */
		core_id = upcall_thd->cpu;
		assert(core_id >= 0 && core_id < NUM_CPU);

		cli_acap->cpu = core_id;
		cli_acap->srv_acap_id = srv_acap_id;

		/* printk("acap create: comp %d, acap %d->%d, thd %d, core %d.\n", */
		/*        cli_acap->srv_spd_id, cli_acap_id, srv_acap_id, upcall_thd_id, core_id); */

		ret = cli_acap_id << 16 | srv_acap_id;
		break;
	}
	case COS_ACAP_CLI_CREATE:
	{
		const int cli_spd_id = arg1;
		const int srv_spd_id = arg2;
		const int owner_thd = arg3;
		
		struct async_cap *acap;
		int i, acap_id;

		cli_spd = spd_get_by_index(cli_spd_id);
		srv_spd = spd_get_by_index(srv_spd_id);

		if (unlikely(!cli_spd || !srv_spd)) goto err_spd;

		if (cli_spd != srv_spd) {
			for (i = 0; i < srv_spd->ncaps; i++) {
				if (spd_get_index(cli_spd->caps[i].destination) == srv_spd_id)
					break; // at least has one cap from source to dest
			}
			/* i == ncaps means no static cap from cli to srv. */
			if (unlikely(i == cli_spd->ncaps)) {
				printk("cos: no any capability between comp %d and %d\n", 
				       cli_spd_id, srv_spd_id);
				ret = -1;
				break;
			}
		}

		acap_id = alloc_acap_id(cli_spd);
		acap = &cli_spd->acaps[acap_id];
		acap->srv_spd_id = srv_spd_id;
		acap->id = acap_id;
		acap->owner_thd = owner_thd;
		
		/* printk("thd %d: acap %d (comp %d to comp %d) created.\n",  */
		/*        thd_get_id(cos_get_curr_thd()), acap_id, cli_spd_id, srv_spd_id); */

		ret = acap_id;
		break;
	}
	case COS_ACAP_SRV_CREATE:
	{
		const int srv_spd_id = arg1;
		const int thd_id = arg2;

		/* create a new acap on the server side */
		int new_acap_id;
		struct async_cap *srv_acap; //TODO: add a srv_async_cap type
		struct thread *thd = thd_get_by_id(thd_id);
		if (unlikely(thd == NULL)) goto err_thd;

		srv_spd = spd_get_by_index(srv_spd_id);
		if (unlikely(!srv_spd)) goto err_spd;

		new_acap_id = alloc_acap_id(srv_spd);
		srv_acap = &srv_spd->acaps[new_acap_id];
		srv_acap->id = new_acap_id;
		srv_acap->srv_spd_id = srv_spd_id;
		srv_acap->upcall_thd = thd_id;
		srv_acap->pending_upcall = 0;
		thd->srv_acap = srv_acap;
		
		thd->flags |= (THD_STATE_UPCALL | THD_STATE_ACTIVE_UPCALL);

		ret = srv_acap->id; // return server side acap id
		break;
	}
	case COS_ACAP_WIRE:
	{
		const int cli_spd_id = arg1;
		const int cli_acap_id = arg2;
		const int srv_spd_id = arg3 >> 16;
		const int srv_acap_id = arg3 & 0xFFFF;

		struct async_cap *cli_acap, *srv_acap;
		int thd_id;
		struct thread *thd;
		int cpu;

		cli_spd = spd_get_by_index(cli_spd_id);
		if (unlikely(!cli_spd)) goto err_spd;
		if (unlikely(cli_acap_id >= MAX_NUM_ACAP)) goto err_cap;
		cli_acap = &cli_spd->acaps[cli_acap_id]; // client acap

		srv_spd = spd_get_by_index(srv_spd_id);
		if (unlikely(!srv_spd)) goto err_srv_spd;
		if (unlikely(srv_acap_id >= MAX_NUM_ACAP)) goto err_cap;
		srv_acap = &srv_spd->acaps[srv_acap_id]; // server acap

		thd_id = srv_acap->upcall_thd;
		thd = thd_get_by_id(thd_id);
		if (unlikely(thd == NULL))
			goto err_thd;
		cpu = thd->cpu;
		assert(cpu >= 0 && cpu < NUM_CPU);

		/* printk("acap wiring comp %d, acap id %d to thd %d, core %d.\n",  */
		/*        cli_acap->srv_spd_id, cli_acap_id, thd_id, cpu); */
		cli_acap->cpu = cpu;
		cli_acap->srv_acap_id = srv_acap_id;

		/* printk("acap wiring done.\n", eid, thd, core); */
		ret = 0;
		break;
	}
	case COS_ACAP_LINK_STATIC_CAP:
	{
		const int cli_spd_id = arg1;
		const int cap_id = arg2;
		/* arg3 not used */
		/* int srv_spd_id; */

		cli_spd = spd_get_by_index(cli_spd_id);
		if (unlikely(!cli_spd)) goto err_spd;

		if (unlikely(cap_id > cli_spd->ncaps)) goto err_cap;

		/* srv_spd = cli_spd->caps[cap_id].destination; */
		/* srv_spd_id = spd_get_index(srv_spd); */
		
		/* change the user level pointer to ainv stub */
		// TODO: use cap_cntl to do this.
		cli_spd->user_cap_tbl[cap_id].invocation_fn = cli_spd->async_inv_entry;
		
		ret = 0;
		break;
	}
	default:
		printk("cos: Unknown cos_acap_cntl option!\n");
		ret = -1;
	}
done:
	user_regs_set(regs, ret, user_regs_get_sp(regs), user_regs_get_ip(regs));

	return 0;
err_spd:
	printk("cos: async_cap_cntl -- source component %d not valid\n", arg1);
	ret = -1;
	goto done;
err_cap:
	printk("cos: async_cap_cntl -- invalid cap id %d in spd %d\n", arg2, arg1);
	ret = -1;
	goto done;
err_thd:
	printk("cos: async_cap_cntl -- invalid thd id %d\n", arg2);
	ret = -1;
	goto done;
err_srv_spd:
	printk("cos: async_cap_cntl -- couldn't find server comp for acap %d\n", arg2);
	ret = -1;
	goto done;
}

#define COS_MAX_NUM_SYSCALL 32
>>>>>>> 294fff5a
/* 
 * Composite's system call table that is indexed and invoked by ipc.S.
 * The user-level stubs are created in cos_component.h.
 */
void *cos_syscall_tbl[COS_MAX_NUM_SYSCALL] = {
	(void*)cos_syscall_void,
	(void*)cos_syscall_stats,
	(void*)cos_syscall_print,
	(void*)cos_syscall_create_thread,
	(void*)cos_syscall_switch_thread,
	(void*)cos_syscall_async_cap_cntl,
	(void*)cos_syscall_areceive,
	(void*)cos_syscall_asend,
	(void*)cos_syscall_upcall,
	(void*)cos_syscall_sched_cntl,
	(void*)cos_syscall_mpd_cntl,
	(void*)cos_syscall_mmap_cntl,
	(void*)cos_syscall_acap_wire,
	(void*)cos_syscall_cap_cntl,
	(void*)cos_syscall_buff_mgmt,
	(void*)cos_syscall_thd_cntl,
	(void*)cos_syscall_idle,
	(void*)cos_syscall_spd_cntl,
	(void*)cos_syscall_vas_cntl,
	(void*)cos_syscall_trans_cntl,
	(void*)cos_syscall_pfn_cntl,
	(void*)cos_syscall_void,
	(void*)cos_syscall_void,
	(void*)cos_syscall_void,
	(void*)cos_syscall_void,
	(void*)cos_syscall_void,
	(void*)cos_syscall_void,
	(void*)cos_syscall_void,
	(void*)cos_syscall_void
};
 <|MERGE_RESOLUTION|>--- conflicted
+++ resolved
@@ -1848,21 +1848,12 @@
 	struct spd *curr_spd, *net_spd;
 	struct async_cap *acap;
 	int ret = -1;
-<<<<<<< HEAD
 
 	spd_acap_id = user_regs_get_arg1(regs);
 	option      = user_regs_get_arg2(regs);
 	data        = user_regs_get_arg3(regs);
 	spd_id      = user_regs_get_arg4(regs);
 
-=======
-
-	spd_acap_id = user_regs_get_arg1(regs);
-	option      = user_regs_get_arg2(regs);
-	data        = user_regs_get_arg3(regs);
-	spd_id      = user_regs_get_arg4(regs);
-
->>>>>>> 294fff5a
 	curr_thd = cos_get_curr_thd();
 	curr_spd = thd_validate_get_current_spd(curr_thd, spd_id);
 	if (NULL == curr_spd) {
@@ -3617,19 +3608,11 @@
 	assert((curr->flags & THD_STATE_ACTIVE_UPCALL) &&
 	       !(curr->flags & THD_STATE_READY_UPCALL));
 	assert(cspd);
-<<<<<<< HEAD
 
 	cos_meas_stats_end(COS_MEAS_STATS_UC_TERM_DELAY, 1);
 	cos_meas_stats_end(COS_MEAS_STATS_UC_PEND_DELAY, 0);
 	*preempt = 0;
 
-=======
-
-	cos_meas_stats_end(COS_MEAS_STATS_UC_TERM_DELAY, 1);
-	cos_meas_stats_end(COS_MEAS_STATS_UC_PEND_DELAY, 0);
-	*preempt = 0;
-
->>>>>>> 294fff5a
 	/* Immediately execute a pending upcall */
 	if (acap_entry->pending_upcall) {
 		event_record("ainv complete, self pending upcall executed", thd_get_id(curr), 0);
@@ -3683,7 +3666,6 @@
 
 COS_SYSCALL int
 cos_syscall_areceive(struct pt_regs *regs)
-<<<<<<< HEAD
 {
 	int spd_id, acap;
 	int preempt = 0;
@@ -3878,208 +3860,11 @@
 	return 0;
 }
 
-=======
-{
-	int spd_id, acap;
-	int preempt = 0;
-
-	struct thread *curr;
-	struct spd *curr_spd;
-	struct async_cap *acap_entry;
-
-	spd_id = user_regs_get_arg4(regs);
-	acap   = user_regs_get_arg1(regs);
-
-	curr = cos_get_curr_thd();
-	copy_gp_regs(regs, &curr->regs);
-	user_regs_set(&curr->regs, 0, user_regs_get_sp(regs), user_regs_get_ip(regs));
-	/* printk("doing ainv wait, thd %d, acap %d (%d).\n", thd_get_id(curr), acap, acap & ~COS_ASYNC_CAP_FLAG); */
-
-	curr_spd = thd_validate_get_current_spd(curr, spd_id);
-	if (unlikely(NULL == curr_spd)) {
-		printk("cos: component claimed in spd %d, but not\n", spd_id);
-		goto areceive_err;		
-	}
-	if (unlikely(acap >= MAX_NUM_ACAP)) {
-		printk("cos: capability %d greater than max.\n", acap);
-		goto areceive_err;
-	}
-
-	acap_entry = &curr_spd->acaps[acap];
-	assert(acap_entry->srv_spd_id == spd_id);
-
-	/* if (unlikely(type wrong)) { */
-	/* 	printk("cos: invalid acap %d in comp %d.\n", acap, spdid); */
-	/* 	goto areceive_err; */
-	/* } */
-	if (unlikely(acap_entry->upcall_thd != thd_get_id(curr))) {
-		printk("cos: specified acap %d not one associated with %d (upcall_thd %d, spd %d)\n", 
-		       acap, thd_get_id(curr), acap_entry->upcall_thd, acap_entry->srv_spd_id);
-		goto areceive_err;
-	}
-	curr->srv_acap = acap_entry;
-
-	copy_gp_regs(ainv_execution_completion(curr, &preempt), regs);
-
-	return preempt;
-areceive_err:
-	user_regs_set(&curr->regs, -1, user_regs_get_sp(regs), user_regs_get_ip(regs));
-
-	return preempt;
-}
-
-static inline int alloc_acap_id(struct spd *spd){
-	int i;
-
-	/* FIXME: We should have a freelist! */
-	for (i = 1; i < MAX_NUM_ACAP; i++) {
-		if (spd->acaps[i].allocated == 0) {
-			if (cos_cas((unsigned long *)&(spd->acaps[i].allocated), 0, 1)) {
-				return i;
-			}
-		}
-	}
-
-	return -1;
-}
-
-void cos_ipi_handling(void)
-{
-	int idx, end;
-	struct IPI_receiving_rings *receiver_rings;
-	struct xcore_ring *ring;
-
-	receiver_rings = &IPI_dest[get_cpuid()];
-
-	/* We need to scan the entire buffer once. */
-	idx = receiver_rings->start;
-	end = receiver_rings->start - 1; //end is int type. could be -1. 
-	receiver_rings->start = (receiver_rings->start + 1) % NUM_CPU;
-
-	// scan the first half
-	for (; idx < NUM_CPU; idx++) {
-		ring = &receiver_rings->IPI_source[idx];
-		if (ring->sender.tail != ring->receiver.head) {
-			process_ring(ring);
-		}
-	}
-
-	//scan the second half
-	for (idx = 0; idx <= end; idx++) {
-		ring = &receiver_rings->IPI_source[idx];
-		if (ring->sender.tail != ring->receiver.head) {
-			process_ring(ring);
-		}
-	}
-
-	return;
-}
-
-static inline void sti(void)
-{
-	__asm__("sti");
-}
-
-static inline void cli(void)
-{
-	__asm__("cli");
-}
-
-unsigned long long tsc_start(void)
-{
-	unsigned long cycles_high, cycles_low; 
-	asm volatile ("mov $0, %%eax\n\t"
-		      "CPUID\n\t"
-		      "RDTSC\n\t"
-		      "mov %%edx, %0\n\t"
-		      "mov %%eax, %1\n\t": "=r" (cycles_high), "=r" (cycles_low) :: 
-		      "%eax", "%ebx", "%ecx", "%edx");
-
-	return ((unsigned long long)cycles_high << 32) | cycles_low;
-}
-
-unsigned long long rdtsc(void)
-{
-	unsigned long cycles_high, cycles_low; 
-
-	asm volatile ("RDTSCP\n\t" 
-		      "mov %%edx, %0\n\t" 
-		      "mov %%eax, %1\n\t": "=r" (cycles_high), "=r" (cycles_low) : : "%eax", "%edx"); 
-
-	return ((unsigned long long)cycles_high << 32 | cycles_low);
-}
-
-int delay(int cycles) {
-	unsigned long long s,e;
-	volatile int mem = 0;
-
-	s = rdtsc();
-	while (1) {
-		e = rdtsc();
-		if (e - s > cycles) return 0; // x us
-		mem++;
-	}
-
-	return 0;
-}
-
-#define CK_CC_IMM "i"
-
-#define CK_PR_LOAD(S, M, T, C, I)				\
-	static T					\
-	ck_pr_load_##S(const M *target)				\
-	{							\
-		T r;						\
-		__asm__ __volatile__(I " %1, %0"		\
-					: "=q" (r)		\
-					: "m"  (*(C *)target)	\
-					: "memory");		\
-		return (r);					\
-	}
-
-#define CK_PR_LOAD_S(S, T, I) CK_PR_LOAD(S, T, T, T, I)
-
-//CK_PR_LOAD_S(uint, unsigned int, "movl")
-//CK_PR_LOAD_S(int, int, "movl")
-
-
-#define CK_PR_STORE(S, M, T, C, I)				\
-	static void				\
-	ck_pr_store_##S(M *target, T v)				\
-	{							\
-		__asm__ __volatile__(I " %1, %0"		\
-					: "=m" (*(C *)target)	\
-					: CK_CC_IMM "q" (v)	\
-					: "memory");		\
-		return;						\
-	}
-
-#define CK_PR_STORE_S(S, T, I) CK_PR_STORE(S, T, T, T, I)
-
-//CK_PR_STORE_S(uint, unsigned int, "movl")
-CK_PR_STORE_S(int, int, "movl")
-
-volatile int cpu;
-
-volatile unsigned long long core0_e, corex_e[NUM_CPU];
-int core0_received, corex_received;
-
-//#define USE_IPI
-
-int core0_high(void)
-{
-	ck_pr_store_int(&core0_received, 1);
-	cos_mem_fence();
-	return 0;
-}
-
->>>>>>> 294fff5a
 int corex_high(void)
 {
 	ck_pr_store_int(&corex_received, 1);
 	cos_mem_fence();
 	return 0;
-<<<<<<< HEAD
 }
 
 int ipi_meas = 0;
@@ -4560,489 +4345,6 @@
 }
 
 #define COS_MAX_NUM_SYSCALL 32
-
-=======
-}
-
-int ipi_meas = 0;
-//QW: to remove
-int core_access[NUM_CPU];
-#define ITER (128)
-volatile unsigned long long corex_last;
-
-COS_SYSCALL int
-cos_syscall_async_cap_cntl(struct pt_regs *regs)
-{
-	int spd_id, operation, arg_1, arg_2;
-
-	struct spd *cli_spd, *srv_spd;
-	int ret = 0; 
-	unsigned short int arg1;
-	unsigned short int arg2;
-	int arg3;
-
-	/* TODO: access control */
-
-	operation = user_regs_get_arg1(regs);
-	arg_1     = user_regs_get_arg2(regs);
-	arg_2     = user_regs_get_arg3(regs);
-	spd_id    = user_regs_get_arg4(regs);
-
-	arg1 = arg_1 >> 16;
-	arg2 = arg_1 & 0xFFFF;
-	arg3 = arg_2;
-
-	switch(operation) {
-/* 	case 9999: // QW: to remove */
-/* 	{ */
-/* 		// this is used to measure the round trip IPI cost, which can help us to calibrate TSC between cores */
-/* 		ck_pr_store_int(&core_access[get_cpuid()], 1); */
-/* 		ipi_meas = 1; */
-/* 		cos_mem_fence(); */
-
-/* 		while (ck_pr_load_int(&core_access[0]) == 0) ; */
-/* 		while (ck_pr_load_int(&core_access[arg3]) == 0) ; */
-
-/* 		sti(); */
-
-/* 		unsigned long long s0; */
-/* 		volatile unsigned long results[ITER]; */
-/* 		int j; */
-/* 		//both cores get here. */
-/* 		if (get_cpuid() == 0) { */
-/* 			cpu = arg3; */
-
-/* 			for (j = 0; j < 10; j++) { */
-/* 				core0_e = 0; */
-/* 				cos_mem_fence(); */
-
-/* 				s0 = tsc_start(); */
-/* #ifdef USE_IPI */
-/* 				chal_send_ipi(cpu); */
-/* #else */
-/* 				ck_pr_store_int(&corex_received, 1); */
-/* 				cos_mem_fence(); */
-/* #endif */
-/* 				while (ck_pr_load_int(&core0_received) == 0) { */
-/* 					unsigned long long e = tsc_start(); */
-/* 					if (e - s0 > 1000000) { */
-/* 						printk("not receiving!!1\n"); */
-/* 						ipi_meas = 0; */
-/* 						cos_mem_fence(); */
-
-/* 						goto done; */
-/* 					} */
-/* 				} */
-/* 				core0_e = tsc_start(); */
-/* 				ck_pr_store_int(&core0_received, 0); */
-
-/* 				results[j]= core0_e - s0; */
-/* #ifdef USE_IPI */
-/* 				chal_send_ipi(cpu); */
-/* #else */
-/* 				ck_pr_store_int(&corex_received, 1); */
-/* 				cos_mem_fence(); */
-/* #endif */
-/* 				cos_mem_fence(); */
-/* 				delay(100000); */
-/* 			} */
-/* 			//warm up. */
-/* 			for (j = 0; j < ITER; j++) { */
-/* 				core0_e = 0; */
-/* 				cos_mem_fence(); */
-
-/* 				s0 = tsc_start(); */
-/* #ifdef USE_IPI */
-/* 				chal_send_ipi(cpu); */
-/* #else */
-/* 				ck_pr_store_int(&corex_received, 1); */
-/* 				cos_mem_fence(); */
-/* #endif */
-/* 				while (ck_pr_load_int(&core0_received) == 0) { */
-/* 					unsigned long long e = tsc_start(); */
-/* 					if (e - s0 > 1000000) { */
-/* 						printk("not receiving!!2\n"); */
-/* 						ipi_meas = 0; */
-/* 						cos_mem_fence(); */
-
-/* 						goto done; */
-/* 					} */
-/* 				} */
-/* 				core0_e = tsc_start(); */
-/* 				ck_pr_store_int(&core0_received, 0); */
-/* 				results[j]= core0_e - s0; */
-/* #ifdef USE_IPI */
-/* 				chal_send_ipi(cpu); */
-/* #else */
-/* 				ck_pr_store_int(&corex_received, 1); */
-/* 				cos_mem_fence(); */
-/* #endif */
-/* 				cos_mem_fence(); */
-/* 				delay(100000); */
-/* 			} */
-
-/* 			unsigned long long sum = 0, max = 0, min = 9999999; */
-/* 			for (j = 0; j < ITER; j++) { */
-/* 				if (results[j] < min) min = results[j]; */
-/* 				if (results[j] > max) max = results[j]; */
-/* 				sum += results[j]; */
-/* 			} */
-/* //			printk("core 0 to %d, round trip avg %llu max-min %d\n", cpu, sum/ITER, max-min); */
-
-/* 			cos_mem_fence(); */
-/* 			ipi_meas = 0; */
-/* 			cos_mem_fence(); */
-
-/* //			if (max - min > 150) ret = 9999; */
-/* //			else ret = sum/ITER; */
-/* 			ret = sum/ITER; */
-
-/* 			while (corex_last == 0) { */
-/* 				cos_mem_fence(); */
-/* 			} */
-			
-/* 			int diff = (long long)corex_last - (long long)s0; */
-/* 			corex_last = 0; */
-/* 			cos_mem_fence(); */
-
-/* //			printk("core 0 sees the diff %d, skew %d\n", diff, diff - ret/2); */
-/* 			ret = diff-ret/2; */
-/* 		} else { */
-/* 			int curr = get_cpuid(); */
-/* 			cos_mem_fence(); */
-
-/* 			for (j = 0; j < 10; j++) { */
-/* 				corex_e[curr] = 0; */
-/* 				cos_mem_fence(); */
-
-/* 				s0 = tsc_start(); */
-/* 				while (ck_pr_load_int(&corex_received) == 0) { */
-/* 					unsigned long long e = tsc_start(); */
-/* 					if (e - s0 > 1000000) { */
-/* 						printk("not receiving!!3\n"); */
-/* 						ipi_meas = 0; */
-/* 						cos_mem_fence(); */
-
-/* 						goto done; */
-/* 					} */
-/* 				} */
-/* 				corex_e[curr] = 0; */
-/* 				ck_pr_store_int(&corex_received, 0); */
-/* 				s0 = tsc_start(); */
-/* #ifdef USE_IPI */
-/* 				chal_send_ipi(0); */
-/* #else */
-/* 				ck_pr_store_int(&core0_received, 1); */
-/* 				cos_mem_fence(); */
-/* #endif */
-
-/* 				while (ck_pr_load_int(&corex_received) == 0) { */
-/* 					unsigned long long e = tsc_start(); */
-/* 					if (e - s0 > 1000000) { */
-/* 						printk("not receiving!!4\n"); */
-/* 						ipi_meas = 0; */
-/* 						cos_mem_fence(); */
-
-/* 						goto done; */
-/* 					} */
-/* 				} */
-/* 				corex_e[curr] = tsc_start(); */
-/* 				ck_pr_store_int(&corex_received, 0); */
-
-/* 				results[j]= corex_e[curr] - s0; */
-/* 			} */
-/* 			//warm up */
-/* 			for (j = 0; j < ITER; j++) { */
-/* 				corex_e[curr] = 0; */
-/* 				cos_mem_fence(); */
-
-/* 				s0 = tsc_start(); */
-/* 				while (ck_pr_load_int(&corex_received) == 0) { */
-/* 					unsigned long long e = tsc_start(); */
-/* 					if (e - s0 > 1000000) { */
-/* 						printk("not receiving!!5\n"); */
-/* 						ipi_meas = 0; */
-/* 						cos_mem_fence(); */
-
-/* 						goto done; */
-/* 					} */
-/* 				} */
-
-/* 				corex_e[curr] = 0; */
-/* 				ck_pr_store_int(&corex_received, 0); */
-/* 				s0 = tsc_start(); */
-/* #ifdef USE_IPI */
-/* 				chal_send_ipi(0); */
-/* #else */
-/* 				ck_pr_store_int(&core0_received, 1); */
-/* 				cos_mem_fence(); */
-/* #endif */
-
-/* 				while (ck_pr_load_int(&corex_received) == 0) { */
-/* 					unsigned long long e = tsc_start(); */
-/* 					if (e - s0 > 1000000) { */
-/* 						printk("not receiving!!6\n"); */
-/* 						ipi_meas = 0; */
-/* 						cos_mem_fence(); */
-
-/* 						goto done; */
-/* 					} */
-/* 				} */
-/* 				corex_e[curr] = tsc_start(); */
-/* 				ck_pr_store_int(&corex_received, 0); */
-
-/* 				results[j]= corex_e[curr] - s0; */
-/* 			} */
-/* 			corex_last = s0; */
-/* 			cos_mem_fence(); */
-
-/* 			unsigned long long sum = 0, max = 0, min = 9999999; */
-/* 			for (j = 0; j < ITER; j++) { */
-/* 				if (results[j] < min) min = results[j]; */
-/* 				if (results[j] > max) max = results[j]; */
-/* 				sum += results[j]; */
-/* 			} */
-/* //			printk("core %d to 0, round trip avg %llu max-min %d\n", cpu, sum/ITER, max-min); */
-
-/* //			if (max - min > 150) ret = 9999; */
-/* //			else ret = sum/ITER; */
-/* 			ret = sum/ITER; */
-/* 		} */
-
-/* 		cli(); */
-/* 		ck_pr_store_int(&core_access[get_cpuid()], 0); */
-/* 		cos_mem_fence(); */
-
-/* 		break; */
-/* 	} */
-	case COS_ACAP_CREATE:
-	{
-		/* This consolidates cli_create, srv_create and the wiring. */
-
-		/* Creates client and server acaps (and wire them),
-		 * link the upcall thread to the server acap. */
-		/* Returns client acap (high 16bits) + server acap (low 16bits)*/
-		const int cli_spd_id = arg1;
-		const int srv_spd_id = arg2;
-		const int owner_thd = arg3 >> 16; // means only the owner can trigger this acap. 0 -> no owner
-		const int upcall_thd_id = arg3 & 0xFFFF;
-
-		struct async_cap *cli_acap, *srv_acap; //TODO: add a srv_async_cap type
-		struct thread *upcall_thd;
-		int cli_acap_id, srv_acap_id;
-		int core_id;
-
-		cli_spd = spd_get_by_index(cli_spd_id);
-		srv_spd = spd_get_by_index(srv_spd_id);
-
-		if (unlikely(!cli_spd || !srv_spd)) goto err_spd;
-
-		upcall_thd = thd_get_by_id(upcall_thd_id);
-		if (unlikely(upcall_thd == NULL)) goto err_thd;
-
-		/* Create client acap first. */
-		if (cli_spd != srv_spd) {
-			int i;
-			for (i = 0; i < srv_spd->ncaps; i++) {
-				if (spd_get_index(cli_spd->caps[i].destination) == srv_spd_id)
-					break; // at least has one cap from source to dest
-			}
-			/* i == ncaps means no static cap from cli to srv. */
-			if (unlikely(i == cli_spd->ncaps)) {
-				printk("cos: no any capability between comp %d and %d\n", 
-				       cli_spd_id, srv_spd_id);
-				ret = -1;
-				break;
-			}
-		}
-
-		cli_acap_id = alloc_acap_id(cli_spd);
-		assert(cli_acap_id < MAX_NUM_ACAP);
-		cli_acap = &cli_spd->acaps[cli_acap_id];
-		cli_acap->srv_spd_id = srv_spd_id;
-		cli_acap->id = cli_acap_id;
-		cli_acap->owner_thd = owner_thd;
-
-		/* Client acap done. Next create a acap on the server side */
-		srv_acap_id = alloc_acap_id(srv_spd);
-		assert(srv_acap_id < MAX_NUM_ACAP);
-		srv_acap = &srv_spd->acaps[srv_acap_id];
-		srv_acap->id = srv_acap_id;
-		srv_acap->srv_spd_id = srv_spd_id;
-		srv_acap->upcall_thd = upcall_thd_id;
-		srv_acap->pending_upcall = 0;
-		upcall_thd->srv_acap = srv_acap;
-
-		upcall_thd->flags |= (THD_STATE_UPCALL | THD_STATE_ACTIVE_UPCALL);
-
-		/* Server acap creation done. Wiring next. */
-		core_id = upcall_thd->cpu;
-		assert(core_id >= 0 && core_id < NUM_CPU);
-
-		cli_acap->cpu = core_id;
-		cli_acap->srv_acap_id = srv_acap_id;
-
-		/* printk("acap create: comp %d, acap %d->%d, thd %d, core %d.\n", */
-		/*        cli_acap->srv_spd_id, cli_acap_id, srv_acap_id, upcall_thd_id, core_id); */
-
-		ret = cli_acap_id << 16 | srv_acap_id;
-		break;
-	}
-	case COS_ACAP_CLI_CREATE:
-	{
-		const int cli_spd_id = arg1;
-		const int srv_spd_id = arg2;
-		const int owner_thd = arg3;
-		
-		struct async_cap *acap;
-		int i, acap_id;
-
-		cli_spd = spd_get_by_index(cli_spd_id);
-		srv_spd = spd_get_by_index(srv_spd_id);
-
-		if (unlikely(!cli_spd || !srv_spd)) goto err_spd;
-
-		if (cli_spd != srv_spd) {
-			for (i = 0; i < srv_spd->ncaps; i++) {
-				if (spd_get_index(cli_spd->caps[i].destination) == srv_spd_id)
-					break; // at least has one cap from source to dest
-			}
-			/* i == ncaps means no static cap from cli to srv. */
-			if (unlikely(i == cli_spd->ncaps)) {
-				printk("cos: no any capability between comp %d and %d\n", 
-				       cli_spd_id, srv_spd_id);
-				ret = -1;
-				break;
-			}
-		}
-
-		acap_id = alloc_acap_id(cli_spd);
-		acap = &cli_spd->acaps[acap_id];
-		acap->srv_spd_id = srv_spd_id;
-		acap->id = acap_id;
-		acap->owner_thd = owner_thd;
-		
-		/* printk("thd %d: acap %d (comp %d to comp %d) created.\n",  */
-		/*        thd_get_id(cos_get_curr_thd()), acap_id, cli_spd_id, srv_spd_id); */
-
-		ret = acap_id;
-		break;
-	}
-	case COS_ACAP_SRV_CREATE:
-	{
-		const int srv_spd_id = arg1;
-		const int thd_id = arg2;
-
-		/* create a new acap on the server side */
-		int new_acap_id;
-		struct async_cap *srv_acap; //TODO: add a srv_async_cap type
-		struct thread *thd = thd_get_by_id(thd_id);
-		if (unlikely(thd == NULL)) goto err_thd;
-
-		srv_spd = spd_get_by_index(srv_spd_id);
-		if (unlikely(!srv_spd)) goto err_spd;
-
-		new_acap_id = alloc_acap_id(srv_spd);
-		srv_acap = &srv_spd->acaps[new_acap_id];
-		srv_acap->id = new_acap_id;
-		srv_acap->srv_spd_id = srv_spd_id;
-		srv_acap->upcall_thd = thd_id;
-		srv_acap->pending_upcall = 0;
-		thd->srv_acap = srv_acap;
-		
-		thd->flags |= (THD_STATE_UPCALL | THD_STATE_ACTIVE_UPCALL);
-
-		ret = srv_acap->id; // return server side acap id
-		break;
-	}
-	case COS_ACAP_WIRE:
-	{
-		const int cli_spd_id = arg1;
-		const int cli_acap_id = arg2;
-		const int srv_spd_id = arg3 >> 16;
-		const int srv_acap_id = arg3 & 0xFFFF;
-
-		struct async_cap *cli_acap, *srv_acap;
-		int thd_id;
-		struct thread *thd;
-		int cpu;
-
-		cli_spd = spd_get_by_index(cli_spd_id);
-		if (unlikely(!cli_spd)) goto err_spd;
-		if (unlikely(cli_acap_id >= MAX_NUM_ACAP)) goto err_cap;
-		cli_acap = &cli_spd->acaps[cli_acap_id]; // client acap
-
-		srv_spd = spd_get_by_index(srv_spd_id);
-		if (unlikely(!srv_spd)) goto err_srv_spd;
-		if (unlikely(srv_acap_id >= MAX_NUM_ACAP)) goto err_cap;
-		srv_acap = &srv_spd->acaps[srv_acap_id]; // server acap
-
-		thd_id = srv_acap->upcall_thd;
-		thd = thd_get_by_id(thd_id);
-		if (unlikely(thd == NULL))
-			goto err_thd;
-		cpu = thd->cpu;
-		assert(cpu >= 0 && cpu < NUM_CPU);
-
-		/* printk("acap wiring comp %d, acap id %d to thd %d, core %d.\n",  */
-		/*        cli_acap->srv_spd_id, cli_acap_id, thd_id, cpu); */
-		cli_acap->cpu = cpu;
-		cli_acap->srv_acap_id = srv_acap_id;
-
-		/* printk("acap wiring done.\n", eid, thd, core); */
-		ret = 0;
-		break;
-	}
-	case COS_ACAP_LINK_STATIC_CAP:
-	{
-		const int cli_spd_id = arg1;
-		const int cap_id = arg2;
-		/* arg3 not used */
-		/* int srv_spd_id; */
-
-		cli_spd = spd_get_by_index(cli_spd_id);
-		if (unlikely(!cli_spd)) goto err_spd;
-
-		if (unlikely(cap_id > cli_spd->ncaps)) goto err_cap;
-
-		/* srv_spd = cli_spd->caps[cap_id].destination; */
-		/* srv_spd_id = spd_get_index(srv_spd); */
-		
-		/* change the user level pointer to ainv stub */
-		// TODO: use cap_cntl to do this.
-		cli_spd->user_cap_tbl[cap_id].invocation_fn = cli_spd->async_inv_entry;
-		
-		ret = 0;
-		break;
-	}
-	default:
-		printk("cos: Unknown cos_acap_cntl option!\n");
-		ret = -1;
-	}
-done:
-	user_regs_set(regs, ret, user_regs_get_sp(regs), user_regs_get_ip(regs));
-
-	return 0;
-err_spd:
-	printk("cos: async_cap_cntl -- source component %d not valid\n", arg1);
-	ret = -1;
-	goto done;
-err_cap:
-	printk("cos: async_cap_cntl -- invalid cap id %d in spd %d\n", arg2, arg1);
-	ret = -1;
-	goto done;
-err_thd:
-	printk("cos: async_cap_cntl -- invalid thd id %d\n", arg2);
-	ret = -1;
-	goto done;
-err_srv_spd:
-	printk("cos: async_cap_cntl -- couldn't find server comp for acap %d\n", arg2);
-	ret = -1;
-	goto done;
-}
-
-#define COS_MAX_NUM_SYSCALL 32
->>>>>>> 294fff5a
 /* 
  * Composite's system call table that is indexed and invoked by ipc.S.
  * The user-level stubs are created in cos_component.h.
