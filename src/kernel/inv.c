/**
 * Redistribution of this file is permitted under the GNU General
 * Public License v2.
 *
 * Copyright 2007 by Boston University.
 * Author: Gabriel Parmer, gabep1@cs.bu.edu, 2007
 *
 * Copyright The George Washington University, Gabriel Parmer,
 * gparmer@gwu.edu, 2009
 */

#include "include/ipc.h"
#include "include/spd.h"
#include "include/debug.h"
#include "include/measurement.h"
#include "include/mmap.h"
<<<<<<< HEAD
#include "include/per_cpu.h"

#include <linux/kernel.h>
=======
#include "include/chal.h"
>>>>>>> 097201ac


/* 
 * These are the 1) page for the pte for the shared region and 2) the
 * page to hold general data including cpuid, thread id, identity
 * info, etc...  These are placed here so that we don't have to go
 * through a variable to find their address, so that lookup and
 * manipulation are quick.
 */
unsigned int shared_region_page[1024] PAGE_ALIGNED;
unsigned int shared_data_page[1024] PAGE_ALIGNED;

static inline struct shared_user_data *get_shared_data(void)
{
	return (struct shared_user_data*)shared_data_page;
}

#define COS_SYSCALL __attribute__((regparm(0)))

/* 
 * This variable tracks the number of cycles that have elapsed since
 * the last measurement and is typically used to measure how long
 * brand threads execute.
 */
static unsigned long cycle_cnt;

void 
ipc_init(void)
{
	memset(shared_data_page, 0, PAGE_SIZE);
	rdtscl(cycle_cnt);

	return;
}

static inline void 
open_spd(struct spd_poly *spd)
{
	printk("cos: open_spd (asymmetric trust) not supported on x86.\n");
	
	return;
}

static inline void 
switch_pgtbls(paddr_t new, paddr_t old)
{
	if (likely(old != new)) {
		native_write_cr3(new);
		chal_pgtbl_switch(new);
	}

	return;
}

static inline void 
open_close_spd(struct spd_poly *o_spd, struct spd_poly *c_spd)
{
	switch_pgtbls(o_spd->pg_tbl, c_spd->pg_tbl);

	return;
}

static inline void 
open_close_spd_ret(struct spd_poly *c_spd)
{
	native_write_cr3(c_spd->pg_tbl);
	chal_pgtbl_switch(c_spd->pg_tbl);
	
	return;
}

extern struct invocation_cap invocation_capabilities[MAX_STATIC_CAP];

struct inv_ret_struct {
	int thd_id;
	int spd_id;
};


/* 
 * FIXME: 1) should probably return the static capability to allow
 * isolation level isolation access from caller, 2) all return 0
 * should kill thread.
 */

COS_SYSCALL vaddr_t 
ipc_walk_static_cap(unsigned int capability, vaddr_t sp, 
		    vaddr_t ip, struct inv_ret_struct *ret)
{
	struct thd_invocation_frame *curr_frame;
	struct spd *curr_spd, *dest_spd;
	struct invocation_cap *cap_entry;
	struct thread *thd = core_get_curr_thd_id(get_cpuid_fast());

	capability >>= 20;

	if (unlikely(capability >= MAX_STATIC_CAP)) {
		struct spd *t = virtual_namespace_query(ip);
		printk("cos: capability %d greater than max from spd %d @ %x.\n", 
		       capability, (t) ? spd_get_index(t): 0, (unsigned int)ip);
		return 0;
	}

	cap_entry = &invocation_capabilities[capability];

	if (unlikely(!cap_entry->owner)) {
		printk("cos: No owner for cap %d.\n", capability);
		return 0;
	}

	/* what spd are we in (what stack frame)? */
	curr_frame = &thd->stack_base[thd->stack_ptr];
	dest_spd = cap_entry->destination;
	curr_spd = cap_entry->owner;

	if (unlikely(!dest_spd || curr_spd == CAP_FREE || curr_spd == CAP_ALLOCATED_UNUSED)) {
		printk("cos: Attempted use of unallocated capability.\n");
		return 0;
	}
	/*
	 * If the spd that owns this capability is part of a composite
	 * spd that is the same as the composite spd that was the
	 * entry point for this composite spd.
	 *
	 * i.e. is the capability owner in the same protection domain
	 * (via ST) as the spd entry point to the protection domain.
	 *
	 * We are doing a repetitive calculation for the first check
	 * here and in the thd_spd_in_current_composite, as we want to
	 * avoid making the function call here if possible.  FIXME:
	 * should just use a specific inlined method here to avoid
	 * this.
	 */
	if (unlikely(!thd_spd_in_composite(curr_frame->current_composite_spd, curr_spd))) {
		printk("cos: Error, incorrect capability (Cap %d has spd %d, stk @ %d has %d).\n",
		       capability, spd_get_index(curr_spd), thd->stack_ptr, spd_get_index(curr_frame->spd));
		/* 
		 * FIXME: do something here like throw a fault to be
		 * handled by a user-level handler
		 */
		return 0;
	}
	/* now we are committing to the invocation */
	cos_meas_event(COS_MEAS_INVOCATIONS);

	open_close_spd(dest_spd->composite_spd, curr_spd->composite_spd);

	/* Updating current spd: not used for now. */
	/* core_put_curr_spd(&(dest_spd->spd_info)); */

	ret->thd_id = thd->thread_id | (get_cpuid_fast() << 16);
	ret->spd_id = spd_get_index(curr_spd);

	spd_mpd_ipc_take((struct composite_spd *)dest_spd->composite_spd);

	/* add a new stack frame for the spd we are invoking (we're committed) */
	thd_invocation_push(thd, cap_entry->destination, sp, ip);
	cap_entry->invocation_cnt++;

	return cap_entry->dest_entry_instruction;
}

static struct pt_regs *brand_execution_completion(struct thread *curr, int *preempt);
static struct pt_regs *thd_ret_term_upcall(struct thread *t);
static struct pt_regs *thd_ret_upcall_type(struct thread *t, upcall_type_t type);
/*
 * Return from an invocation by popping off of the invocation stack an
 * entry, and returning its contents (including return ip and sp).
 * This is complicated by the fact that we may return when no
 * invocation is made because a thread is terminating.
 */
COS_SYSCALL struct thd_invocation_frame *
pop(struct pt_regs **regs_restore)
{
	struct thd_invocation_frame *inv_frame;
	struct thd_invocation_frame *curr_frame;

	struct thread *curr = core_get_curr_thd_id(get_cpuid_fast());

	inv_frame = thd_invocation_pop(curr);

	/* At the top of the invocation stack? */
	if (unlikely(inv_frame == NULL)) {
		assert(!(curr->flags & THD_STATE_READY_UPCALL));

		/* normal thread terminates: upcall into root
		 * scheduler */
		*regs_restore = thd_ret_term_upcall(curr);

		return NULL;
	}
	
	curr_frame = thd_invstk_top(curr);
	/* for now just assume we always close the server spd */
	open_close_spd_ret(curr_frame->current_composite_spd);

	/*
	 * FIXME: If an invocation causes a "needless" kernel
	 * invocation/pop even when the two spds are in the same
	 * composite spd (but weren't at some point in the future),
	 * then we really probably shouldn't release here.
	 *
	 * This REALLY should be spd_mpd_release.
	 */
	spd_mpd_ipc_release((struct composite_spd *)inv_frame->current_composite_spd);

	/* Fault caused initial invocation.  FIXME: can we get this off the common case path? */
	if (unlikely(inv_frame->ip == 0)) {
		*regs_restore = &curr->fault_regs;
		return NULL;
	}

	return inv_frame;	
}

/* return 1 if the fault is handled by a component */
int 
fault_ipc_invoke(struct thread *thd, vaddr_t fault_addr, int flags, struct pt_regs *regs, int fault_num)
{
	struct spd *s = virtual_namespace_query(regs->ip);
	struct thd_invocation_frame *curr_frame;
	struct inv_ret_struct r;
	vaddr_t a;
	unsigned int fault_cap;
	struct pt_regs *nregs;

	/* printk("thd %d, fault addr %p, flags %d, fault num %d\n", thd_get_id(thd), fault_addr, flags, fault_num); */
	/* corrupted ip? */
	if (unlikely(!s)) {
		curr_frame = thd_invstk_top(thd);
		s = curr_frame->spd;
	}
	assert(fault_num < COS_FLT_MAX);

	fault_cap = s->fault_handler[fault_num];
	/* If no component catches this fault, upcall into the
	 * scheduler with a "destroy thread" event. */
	if (unlikely(!fault_cap)) {
		nregs = thd_ret_upcall_type(thd, COS_UPCALL_UNHANDLED_FAULT);
#define COPY_REG(name) regs-> name = nregs-> name
		COPY_REG(ax);
		COPY_REG(bx);
		COPY_REG(cx);
		COPY_REG(dx);
		COPY_REG(di);
		COPY_REG(si);
		COPY_REG(bp);
		COPY_REG(sp);
		COPY_REG(ip);
		return 0;
	}
	
	/* save the faulting registers */
	memcpy(&thd->fault_regs, regs, sizeof(struct pt_regs));
	a = ipc_walk_static_cap(fault_cap<<20, regs->sp, regs->ip, &r);

	/* setup the registers for the fault handler invocation */
	regs->ax = r.thd_id;
	regs->bx = regs->cx = r.spd_id;
	regs->sp = 0;
	/* arguments (including bx above) */
	regs->si = fault_addr;
	regs->di = flags;
	regs->bp = regs->ip;

	/* page fault handler address */
	regs->dx = regs->ip = a;

	return 1;
}

/********** Composite system calls **********/

COS_SYSCALL int 
cos_syscall_void(int spdid)
{
	printk("cos: error - %d made void system call from %d\n", thd_get_id(core_get_curr_thd()), spdid);

	return 0;
}

<<<<<<< HEAD
extern int switch_thread_data_page(int old_thd, int new_thd);
=======
struct thread *ready_boot_thread(struct spd *init)
{
	struct shared_user_data *ud = get_shared_data();
	struct thread *thd;
	unsigned int tid;

	assert(NULL != init);

	thd = thd_alloc(init);
	if (NULL == thd) {
		printk("cos: Could not allocate boot thread.\n");
		return NULL;
	}
	assert(thd_get_id(thd) == 1);
	tid = thd_get_id(thd);
	thd_set_current(thd);

	/* thread ids start @ 1 */
	ud->current_thread = tid;
	ud->argument_region = (void*)((tid * PAGE_SIZE) + COS_INFO_REGION_ADDR);

	return thd;
}
>>>>>>> 097201ac

static inline void __switch_thread_context(struct thread *curr, struct thread *next, 
					   struct spd_poly *cspd, struct spd_poly *nspd)
{
	struct shared_user_data *ud = get_shared_data();
	unsigned int ctid, ntid;

	assert(core_get_curr_thd() != next);

	ctid = thd_get_id(curr);
	ntid = thd_get_id(next);

	core_put_curr_thd(next);
	core_put_curr_spd(nspd);

	/* thread ids start @ 1, thus thd pages are offset above the data page */
	ud->current_thread = ntid;
	ud->argument_region = (void*)((ntid * PAGE_SIZE) + COS_INFO_REGION_ADDR);

	return;

}

static inline void switch_thread_context(struct thread *curr, struct thread *next)
{
	struct spd_poly *nspd, *cspd;

	cspd = thd_get_thd_spdpoly(curr);
	nspd = thd_get_thd_spdpoly(next);
	__switch_thread_context(curr, next, cspd, nspd);
	open_close_spd(nspd, cspd);
}

void initialize_sched_info(struct thread *t, struct spd *curr_sched)
{
	struct spd *sched;
	int i;

	assert(spd_is_scheduler(curr_sched));
	/* 
	 * Initialize the thread's path through its hierarchy of
	 * schedulers.  They will have to explicitly set the
	 * thread_notification location at a later time.
	 *
	 * OPTION: Another option here would be to simply copy the
	 * scheduler hierarchy of the current thread.  A good way to
	 * initialize the urgency values for all the schedulers.
	 */
	sched = curr_sched;
	for (i = curr_sched->sched_depth ; i >= 0 ; i--) {
		struct thd_sched_info *tsi = thd_get_sched_info(t, i);

		tsi->scheduler = sched;
		tsi->thread_notifications = NULL;

		sched = sched->parent_sched;
	}

	return;
}

/*
 * Note here that we still copy the empty structures for simplicity.
 */
static inline void copy_sched_info_structs(struct thd_sched_info *new, 
					   struct thd_sched_info *old, int num)
{
	int i;
	struct spd *prev_sched = NULL;

	assert(num < MAX_SCHED_HIER_DEPTH);

	for (i = 0 ; i < num ; i++) {
		if (old[i].scheduler) {
			assert(old[i].scheduler->parent_sched == prev_sched);
		}

		prev_sched = old[i].scheduler;
		new[i].scheduler = prev_sched;
		new[i].thread_notifications = old[i].thread_notifications;
		new[i].notification_offset = old[i].notification_offset;
	}

	return;
}

void copy_sched_info(struct thread *new, struct thread *old)
{
	copy_sched_info_structs(new->sched_info, old->sched_info, MAX_SCHED_HIER_DEPTH-1);
}

/* 
 * Hope the current thread saved its context...should be able to
 * resume_return to it.
 *
 * TODO: should NOT pass in fn and stack here.  Should simply upcall
 * into cos_upcall_entry, and pass in the data.  The data should point
 * to the fn and stack to be used anyway, which can be assigned at
 * user-level.
 */
COS_SYSCALL int 
cos_syscall_create_thread(int spd_id, int a, int b, int c)
{
	struct thread *thd, *curr;
	struct spd *curr_spd;

	/*
	 * Lets make sure that the current spd is a scheduler and has
	 * scheduler control of the current thread before we let it
	 * create any threads.
	 *
	 * FIXME: in the future, I should really just allow the base
	 * scheduler to create threads, i.e. when 0 == sched_depth.
	 */
	curr = core_get_curr_thd();
	curr_spd = thd_validate_get_current_spd(curr, spd_id);
	if (NULL == curr_spd) {
		printk("cos: component claimed in spd %d, but not\n", spd_id);
		return -1;
	}

	if (!spd_is_scheduler(curr_spd)/* || !thd_scheduled_by(curr, curr_spd)*/) {
		/* 
		 * FIXME: if initmm is the root, then the second to
		 * root should be able to create threads. 
		 */
		//	if (!spd_is_root_sched(curr_spd)) {
		printk("cos: non-scheduler attempted to create thread.\n");
		return -1;
	}

	thd = thd_alloc(curr_spd);
	if (thd == NULL) {
		printk("cos: Could not allocate thread\n");
		return -1;
	}

	/* FIXME: switch to using upcall_setup here */
	thd->stack_ptr = 0;
	thd->stack_base[0].current_composite_spd = curr_spd->composite_spd;
	thd->stack_base[0].spd = curr_spd;
	/* FIXME: do this lazily */
	spd_mpd_ipc_take((struct composite_spd *)curr_spd->composite_spd);

	thd->regs.cx = COS_UPCALL_CREATE;
	thd->regs.dx = curr_spd->upcall_entry;
	thd->regs.bx = a;
	thd->regs.di = b;	
	thd->regs.si = c;
	thd->regs.ax = thd_get_id(thd) | (get_cpuid() << 16);

	thd->flags |= THD_STATE_CYC_CNT;
	initialize_sched_info(thd, curr_spd);
	
	return thd_get_id(thd);
}

COS_SYSCALL int 
cos_syscall_thd_cntl(int spd_id, int op_thdid, long arg1, long arg2)
{
	struct thread *thd, *curr;
	struct spd *curr_spd;
	short int op, thdid;

	op = op_thdid >> 16;
	thdid = op_thdid & 0xFFFF;
	/*
	 * Lets make sure that the current spd is a scheduler and has
	 * scheduler control of the current thread before we let it
	 * create any threads.
	 *
	 * FIXME: in the future, I should really just allow the base
	 * scheduler to create threads, i.e. when 0 == sched_depth.
	 */
	curr = core_get_curr_thd();
	curr_spd = thd_validate_get_current_spd(curr, spd_id);
	if (NULL == curr_spd) {
		printk("cos: component claimed in spd %d, but not\n", spd_id);
		return -1;
	}
	
	thd = thd_get_by_id(thdid);
	/* FIXME: finer grained access control required */
/*	if (!spd_is_scheduler(curr_spd) || !thd_scheduled_by(thd, curr_spd)) {
		printk("cos: non-scheduler attempted to manipulate thread.\n");
		return -1;
	}
*/
	
	switch (op) {
	case COS_THD_INV_FRAME:
	{
		struct spd *i_spd;
		int frame_offset = arg1;
		struct thd_invocation_frame *tif;

		tif = thd_invstk_nth(thd, frame_offset);
		if (NULL == tif) return 0;
		i_spd = tif->spd;
		return spd_get_index(i_spd);
	}
	case COS_THD_INV_FRAME_REM:
	{
		int frame_offset = arg1;

		if (thd == curr && frame_offset < 1)       return -1;
		if (thd_invstk_rem_nth(thd, frame_offset)) return -1;

		return 0;
	}
	case COS_THD_INV_SPD:
	{
		struct thd_invocation_frame *tif;
		int i;

		for (i = 0 ; (tif = thd_invstk_nth(thd, i)) ; i++) {
			if (arg1 == spd_get_index(tif->spd)) return i;
		}
		return -1;
	}
	case COS_THD_INVFRM_IP:
	{
		int frame_offset = arg1;

		return thd_get_frame_ip(thd, frame_offset);
	}
	case COS_THD_INVFRM_SET_IP:
	{
		int frame_offset = arg1;

		return thd_set_frame_ip(thd, frame_offset, arg2);
	}
	case COS_THD_INVFRM_SP:
	{
		int frame_offset = arg1;

		return thd_get_frame_sp(thd, frame_offset);
	}
	case COS_THD_INVFRM_SET_SP:
	{
		int frame_offset = arg1;

		return thd_set_frame_sp(thd, frame_offset, arg2);
	}
#define __GET_REG(name)							\
	{								\
		if (arg1) return thd->fault_regs. name ;		\
		if (!(thd->flags & THD_STATE_PREEMPTED)) return 0;	\
		return thd->regs. name ;				\
	}
	case COS_THD_GET_IP: __GET_REG(ip);
	case COS_THD_GET_SP: __GET_REG(sp);
	case COS_THD_GET_FP: __GET_REG(bp);
	case COS_THD_GET_1:  __GET_REG(ax);
	case COS_THD_GET_2:  __GET_REG(bx);
	case COS_THD_GET_3:  __GET_REG(cx);
	case COS_THD_GET_4:  __GET_REG(dx);
	case COS_THD_GET_5:  __GET_REG(di);
	case COS_THD_GET_6:  __GET_REG(si);
#define __SET_REG(name)							\
	{							        \
		if (arg2) thd->fault_regs. name = arg1;			\
		else if ((thd->flags & THD_STATE_PREEMPTED)) thd->regs. name = arg1; \
		else return -1;						\
		return 0;						\
	}
	case COS_THD_SET_IP: __SET_REG(ip);
	case COS_THD_SET_SP: __SET_REG(sp);
	case COS_THD_SET_FP: __SET_REG(bp);
	case COS_THD_SET_1:  __SET_REG(ax);
	case COS_THD_SET_2:  __SET_REG(bx);
	case COS_THD_SET_3:  __SET_REG(cx);
	case COS_THD_SET_4:  __SET_REG(dx);
	case COS_THD_SET_5:  __SET_REG(di);
	case COS_THD_SET_6:  __SET_REG(si);
	case COS_THD_STATUS:
	{
		/* FIXME: all flags should NOT be part of the ABI.
		 * Filter out relevant ones (upcall, brand,
		 * preempted) */
		return thd->flags;
	}
	default:
		printk("cos: undefined operation %d for thread %d from scheduler %d.\n",
		       op, thdid, spd_id);
		return -1;
	}
	return 0;
}

/* 
 * An upcall thread has upcalled into the scheduler so as it to
 * schedule due to the completion of the upcall.  This has pushed the
 * scheduler's entry onto its invocation stack.  But when this upcall
 * then calls switch_thread with the TAILCALL option, it must return
 * to its previous (brand's) protection domain.  Thus, pop off that
 * entry, and save its register information.
 *
 * The second argument is used to return the composite spd that was
 * upcalled into to execute the scheduler.
 */
static inline int 
sched_tailcall_adjust_invstk(struct thread *t)
{
	struct thd_invocation_frame *tif, *ntif;
	struct spd *s;
	struct spd_poly *nspd, *cspd;
	
	assert(t && t->flags & THD_STATE_ACTIVE_UPCALL && t->thread_brand);
	
	tif = thd_invocation_pop(t);
	assert(tif);
	/* saving to both ip and edx allows this to correctly return
	 * to the thread's execution regardless of if it is invoked
	 * via loading registers, or via sysexit. */
	t->regs.ip = t->regs.dx = tif->ip;
	t->regs.sp = t->regs.cx = tif->sp;
	s = tif->spd;
	cspd = tif->current_composite_spd;
	ntif = thd_invstk_top(t);
	if (NULL == ntif) return -1;
	nspd = ntif->current_composite_spd;

	open_close_spd(nspd, cspd);

	spd_mpd_ipc_release((struct composite_spd *)tif->current_composite_spd);

	return spd_get_index(s);
}

static inline void 
remove_preempted_status(struct thread *thd)
{
 	if (thd->preempter_thread) {
		struct thread *p = thd->preempter_thread;
		struct thread *i = thd->interrupted_thread;

		/* is the doubly linked list sound? */
		assert(p->interrupted_thread == thd);
			
		/* break the doubly linked list of interrupted thds */
		p->interrupted_thread = NULL;
		if (i) i->preempter_thread = NULL;
		thd->preempter_thread = NULL;
		thd->interrupted_thread = NULL;
	}

	thd->flags &= ~THD_STATE_PREEMPTED;
}

extern int cos_syscall_switch_thread(void);
static void update_sched_evts(struct thread *new, int new_flags, 
		       struct thread *prev, int prev_flags);
static struct pt_regs *sched_tailcall_pending_upcall(struct thread *uc, 
						     struct composite_spd *curr);
static struct thread *sched_tailcall_pending_upcall_thd(struct thread *uc, 
							 struct composite_spd *curr);
static inline void update_thd_evt_state(struct thread *t, int flags, unsigned long elapsed_cycles);
static inline void 
break_preemption_chain(struct thread *t)
{
	struct thread *other;

	cos_meas_event(COS_MEAS_BREAK_PREEMPTION_CHAIN);	
	other = t->interrupted_thread;
	if (unlikely(other)) {
		assert(other->preempter_thread == t);
		t->interrupted_thread = NULL;
		other->preempter_thread = NULL;
	}
	other = t->preempter_thread;
	if (unlikely(other)) {
		assert(other->interrupted_thread == t);
		t->preempter_thread = NULL;
		other->interrupted_thread = NULL;
	}
}

static inline unsigned short int 
switch_thread_parse_data_area(struct cos_sched_data_area *da, int *ret_code)
{
	unsigned short int next_thd;

	if (unlikely(da->cos_evt_notif.pending_event)) {
		cos_meas_event(COS_MEAS_RESCHEDULE_PEND);
		*ret_code = COS_SCHED_RET_AGAIN;
		goto ret_err;
	}
	if (unlikely(da->cos_evt_notif.pending_cevt)) {
		cos_meas_event(COS_MEAS_RESCHEDULE_CEVT);
		*ret_code = COS_SCHED_RET_CEVT;
		goto ret_err;
	}

	next_thd = da->cos_next.next_thd_id;
	da->cos_next.next_thd_id = 0;
	if (unlikely(0 == next_thd)) {
		*ret_code = COS_SCHED_RET_AGAIN;
		goto ret_err;
	}
	/* FIXME: mask out the locking flags as they cannot apply */
	return next_thd;
ret_err:
	return 0;
}

static inline struct thread *
switch_thread_get_target(unsigned short int tid, struct thread *curr, 
			 struct spd *curr_spd, int *ret_code)
{
	struct thread *thd;

	thd = thd_get_by_id(tid);
	/* error cases */
	if (unlikely(thd == curr)) {
		cos_meas_event(COS_MEAS_SWITCH_SELF);
		*ret_code = COS_SCHED_RET_AGAIN;
		goto ret_err;
	}
	if (unlikely(NULL == thd)) {
		/* 
		 * Uncommon, but valid case: between when the current thread
		 * executed through the scheduler and when the switch_thread
		 * system call was made, that thread was preempted, or an
		 * event occurred (which zeros out tid).  This simply
		 * means that the current system call doesn't have all the
		 * information (which upcalls are active, if threads have been
		 * woken up, etc...), so we should make it go through the
		 * scheduling process again.
		 */
		if (unlikely(0 == tid)) {
			cos_meas_event(COS_MEAS_SWITCH_OUTDATED);
			*ret_code = COS_SCHED_RET_AGAIN;
		} else {
			*ret_code = COS_SCHED_RET_INVAL;
		}
		/* error otherwise */
		goto ret_err;
	}


	/* We have valid threads, lets make sure we can schedule them! */
	if (unlikely(!thd_scheduled_by(curr, curr_spd) ||
		     !thd_scheduled_by(thd, curr_spd))) {
		*ret_code = COS_SCHED_RET_ERROR;
		/* printk("curr %d sched by %d, thd %d sched by %d.\n", thd_get_id(curr), spd_get_index(thd_get_sched_info(curr, curr_spd->sched_depth)->scheduler),  */
		/*        thd_get_id(thd), spd_get_index(thd_get_sched_info(thd, curr_spd->sched_depth)->scheduler)); */
		goto ret_err;
	}

	/* we cannot schedule to run an upcall thread that is not running */
	if (unlikely(thd->flags & THD_STATE_READY_UPCALL)) {
		/* printk("args: tid %u, curr thd %d, curr spd %p, \n thd id %d is upcall thd...", tid, thd_get_id(curr), curr_spd, thd_get_id(thd)); */
		cos_meas_event(COS_MEAS_UPCALL_INACTIVE);
		*ret_code = COS_SCHED_RET_INVAL;
		goto ret_err;
	}
	
	return thd;
ret_err:
	return NULL;
}

static struct thread *
switch_thread_slowpath(struct thread *curr, unsigned short int flags, struct spd *curr_spd, 
		       unsigned short int rthd_id, struct cos_sched_data_area *da,
		       int *ret_code, unsigned short int *curr_flags, 
		       unsigned short int *thd_flags);

static inline void 
switch_thread_update_flags(struct cos_sched_data_area *da, unsigned short int *flags)
{
	if (likely(!(da->cos_next.next_thd_flags & COS_SCHED_CHILD_EVT))) 
		*flags &= ~COS_SCHED_CHILD_EVT;
	else 
		*flags |= COS_SCHED_CHILD_EVT;
}

 // print out on switch_thread errors???
#ifdef NIL
#define goto_err(label, format, args...)			\
	do {							\
		printk(format, ## args);			\
		goto label ;					\
	} while (0)
#else
#define goto_err(label, format, args...) goto label
#endif

/*
 * The arguments are horrible as we are interfacing w/ assembly and 1)
 * we need to return two values, the regs to restore, and if the next
 * thread was preempted or not (totally different return sequences),
 * 2) all syscalls provide as the first argument the spd_id of the spd
 * making the syscalls.  We need this info, and it is on the stack,
 * but (1) interferes with that as it pushes values onto the stack.  A
 * more pleasant way to deal with this might be to pass the args in
 * registers.  see ipc.S cos_syscall_switch_thread.
 */

COS_SYSCALL struct pt_regs *
cos_syscall_switch_thread_cont(int spd_id, unsigned short int rthd_id, 
			       unsigned short int rflags, long *preempt)
{
	struct thread *thd, *curr;
	struct spd *curr_spd;
	unsigned short int next_thd, flags;
	unsigned short int curr_sched_flags = COS_SCHED_EVT_NIL,
		           thd_sched_flags  = COS_SCHED_EVT_NIL;
	struct cos_sched_data_area *da;
	int ret_code = COS_SCHED_RET_ERROR;

	*preempt = 0;
	curr = core_get_curr_thd();
	/* printk("thd %d, switch thd core %d\n", thd_get_id(curr), get_cpuid()); */

	curr_spd = thd_validate_get_current_spd(curr, spd_id);
	if (unlikely(!curr_spd)) {
		printk("err: wrong spd!\n");
		goto ret_err;
	}

	assert(!(curr->flags & THD_STATE_PREEMPTED));

	/* Probably should change to kern_sched_shared_page */
	da = curr_spd->sched_shared_page[get_cpuid()];
	if (unlikely(!da)) {
		printk("err: no shared data area!\n");
		goto ret_err;
	}

	/* 
	 * So far all flags should be taken in the context of the
	 * actual invoking thread (they effect the thread switching
	 * _from_ rather than the thread to switch _to_) in which case
	 * we would want to use the sched_page flags.
	 */
	flags = rflags;
	switch_thread_update_flags(da, &flags);

	if (unlikely(flags)) {
		thd = switch_thread_slowpath(curr, flags, curr_spd, rthd_id, da, &ret_code, 
					     &curr_sched_flags, &thd_sched_flags);
		/* If we should return immediately back to this
		 * thread, and its registers have been changed,
		 * return without setting the return value */
		if (ret_code == COS_SCHED_RET_SUCCESS && thd == curr) goto ret;
		if (thd == curr) 
		{
			printk("err: thd == curr, ret %d\n", ret_code);
			goto_err(ret_err, "sloooow\n");
		}
	} else {
		next_thd = switch_thread_parse_data_area(da, &ret_code);
		if (unlikely(0 == next_thd)) {
			printk("err: data area\n");
			goto_err(ret_err, "data_area\n");
		}

		thd = switch_thread_get_target(next_thd, curr, curr_spd, &ret_code);

		if (unlikely(NULL == thd)) {
			printk("err: get target\n");
			goto_err(ret_err, "get target");
		}
	}

	/* If a thread is involved in a scheduling decision, we should
	 * assume that any preemption chains that existed aren't valid
	 * anymore. */
	break_preemption_chain(curr);

	switch_thread_context(curr, thd);
	if (thd->flags & THD_STATE_PREEMPTED) {
		cos_meas_event(COS_MEAS_SWITCH_PREEMPT);
		remove_preempted_status(thd);
		*preempt = 1;
	} else {
		cos_meas_event(COS_MEAS_SWITCH_COOP);
	}

	update_sched_evts(thd, thd_sched_flags, curr, curr_sched_flags);
	/* success for this current thread */
	curr->regs.ax = COS_SCHED_RET_SUCCESS;
//	printk("core %d: switch %d -> %d\n", get_cpuid(), thd_get_id(curr), thd_get_id(thd));
	event_record("switch_thread", thd_get_id(curr), thd_get_id(thd));

	return &thd->regs;
ret_err:
	curr->regs.ax = ret_code;
ret:
	return &curr->regs;
}

static struct thread *
switch_thread_slowpath(struct thread *curr, unsigned short int flags, struct spd *curr_spd, 
		       unsigned short int rthd_id, struct cos_sched_data_area *da,
		       int *ret_code, unsigned short int *curr_flags, 
		       unsigned short int *thd_flags)
{
	struct thread *thd;
	unsigned short int next_thd;

	if (flags & (COS_SCHED_SYNC_BLOCK | COS_SCHED_SYNC_UNBLOCK)) {
		next_thd = rthd_id;
		/* FIXME: mask out all flags that can't apply here  */
	} else {
		next_thd = switch_thread_parse_data_area(da, ret_code);
		if (unlikely(!next_thd)) goto_err(ret_err, "data area\n");
	}

	thd = switch_thread_get_target(next_thd, curr, curr_spd, ret_code);
	if (unlikely(NULL == thd)) goto_err(ret_err, "get_target");

	if (flags & (COS_SCHED_TAILCALL | COS_SCHED_BRAND_WAIT)) {
		/* First make sure this is an active upcall */
		if (unlikely(!(curr->flags & THD_STATE_ACTIVE_UPCALL))) goto ret_err;

		assert(!(curr->flags & THD_STATE_READY_UPCALL));
		/* Can't really be tailcalling and have the other
		 * flags at the same time */
		if (unlikely(flags & (COS_SCHED_SYNC_BLOCK | COS_SCHED_SYNC_UNBLOCK))) 
			goto_err(ret_err, "tailcall and block???\n");

		cos_meas_stats_end(COS_MEAS_STATS_UC_TERM_DELAY, 1);
		cos_meas_stats_end(COS_MEAS_STATS_UC_PEND_DELAY, 0);

		if (flags & COS_SCHED_TAILCALL && 
		    unlikely(spd_get_index(curr_spd) != sched_tailcall_adjust_invstk(curr))) 
			goto_err(ret_err, "tailcall from incorrect spd!\n");
		
		assert(curr->thread_brand);
		if (curr->thread_brand->pending_upcall_requests) {
			//update_thd_evt_state(curr, COS_SCHED_EVT_BRAND_ACTIVE, 1);
			//spd_mpd_ipc_release((struct composite_spd *)thd_get_thd_spdpoly(curr));
			cos_meas_event(COS_MEAS_BRAND_COMPLETION_PENDING);
			event_record("switch_thread tailcall pending", thd_get_id(curr), 0);
			report_upcall("c", curr);
			*ret_code = COS_SCHED_RET_SUCCESS;
			return sched_tailcall_pending_upcall_thd(curr, (struct composite_spd*)curr_spd->composite_spd);
		} 

		curr->flags &= ~THD_STATE_ACTIVE_UPCALL;
		curr->flags |= THD_STATE_READY_UPCALL;
		
		cos_meas_event(COS_MEAS_FINISHED_BRANDS);
		cos_meas_event(COS_MEAS_BRAND_COMPLETION_TAILCALL);

		*curr_flags = COS_SCHED_EVT_BRAND_READY;

		event_record("tailcall inv and switch to specified thread", thd_get_id(curr), thd_get_id(thd));
		report_upcall("f", curr);
	}

	/*** A synchronization event for the scheduler? ***/
	if (flags & COS_SCHED_SYNC_BLOCK) {
		union cos_synchronization_atom *l = &da->cos_locks;
		
		/* if a thread's version of which thread should be
		 * scheduled next does not comply with the in-memory
		 * version within the lock, then we are dealing with a
		 * stale invocation.
		 */
		if (l->c.owner_thd != next_thd) {
			cos_meas_event(COS_MEAS_ATOMIC_STALE_LOCK);
			*ret_code = COS_SCHED_RET_SUCCESS;
			goto ret_err;
		}
		cos_meas_event(COS_MEAS_ATOMIC_LOCK);

		/* This should only be set if it is the most urgent of
		 * the blocked threads waiting for owner_thd to
		 * complete.  I believe, though I haven't proven, that
		 * the most recent invocation of this syscall is this
		 * thread, so it is valid to simply set the queued_thd
		 * to the current one.
		 */
		l->c.queued_thd = thd_get_id(curr);
		/* 
		 * FIXME: alter the urgency/priority of the owner
		 * thread to inherit that of the current blocked thd.
		 */
	} else if (flags & COS_SCHED_SYNC_UNBLOCK) {
		cos_meas_event(COS_MEAS_ATOMIC_UNLOCK);
		/* 
		 * FIXME: reset urgency/priority of current thread back
		 * to natural state.
		 */
	}

	if (flags & COS_SCHED_CHILD_EVT) {
		struct thd_sched_info *tsi;
		struct spd *child;
		struct cos_sched_data_area *cda;

		tsi = thd_get_sched_info(thd, curr_spd->sched_depth+1);
		if (unlikely(!tsi || !tsi->scheduler)) goto_err(ret_err, "tsi fail, tid %d\n", thd_get_id(thd)); 

		/* If the scheduler exists, all of the following
		 * pointers should be non-NULL */
		child = tsi->scheduler;
		assert(child);
		cda = child->sched_shared_page[get_cpuid()];
		assert(cda);
		cda->cos_evt_notif.pending_cevt = 1;
	}

	return thd;
ret_err:
	return curr;
}

static inline void 
upcall_setup_regs(struct thread *uc, struct spd *dest,
		  upcall_type_t option, long arg1, long arg2, long arg3)
{
	struct pt_regs *r = &uc->regs;

	r->bx = arg1;
	r->di = arg2;
	r->si = arg3;
	r->cx = option;
	r->ip = r->dx = dest->upcall_entry;
	r->ax = thd_get_id(uc) | (get_cpuid() << 16);
}

/* 
 * Here we aren't throwing away the entire invocation stack.  Just add
 * the upcall frame on top of the existing stack.
 */
static struct thread *
upcall_inv_setup(struct thread *uc, struct spd *dest, upcall_type_t option,
		 long arg1, long arg2, long arg3)
{
	/* Call this first so that esp and eip are intact...clobbered
	 * in the next line */
	thd_invocation_push(uc, dest, uc->regs.sp, uc->regs.ip);
	upcall_setup_regs(uc, dest, option, arg1, arg2, arg3);
	spd_mpd_ipc_take((struct composite_spd *)dest->composite_spd);
	
	return uc;
}

static struct thread *
upcall_setup(struct thread *uc, struct spd *dest, upcall_type_t option,
	     long arg1, long arg2, long arg3)
{
	upcall_setup_regs(uc, dest, option, arg1, arg2, arg3);
	
	uc->stack_ptr = 0;
	uc->stack_base[0].current_composite_spd = dest->composite_spd;
	uc->stack_base[0].spd = dest;
	spd_mpd_ipc_take((struct composite_spd *)dest->composite_spd);

	return uc;
}

static inline struct thread *
upcall_execute(struct thread *uc, struct composite_spd *new,
	       struct thread *prev, struct composite_spd *old)
{
	if (prev && prev != uc) {
		/* This will switch the page tables for us */
		switch_thread_context(prev, uc);
	} else if (old != new) {
		/* we have already released the old->composite_spd */
		open_close_spd(&new->spd_info, &old->spd_info);
	}

	return uc;
}

/* This version of the call is to be used when we wish to make an
 * upcall that won't immediately switch page tables */
static inline struct thread *
upcall_execute_no_vas_switch(struct thread *uc, struct thread *prev)
{
	if (likely(prev && prev != uc)) {
		struct spd_poly *nspd;

		nspd = thd_get_thd_spdpoly(uc);
		__switch_thread_context(prev, uc, NULL, nspd);

		/* we are omitting the native_write_cr3 to switch
		 * page tables */
		__chal_pgtbl_switch(nspd->pg_tbl);
	}
	return uc;
}

static inline struct thread *
upcall_execute_compat(struct thread *uc, struct thread *prev, 
		      struct composite_spd *old)
{
	struct composite_spd *cspd = (struct composite_spd*)uc->stack_base[0].current_composite_spd;
	return upcall_execute(uc, cspd, prev, old);
}

static struct thd_sched_info *
scheduler_find_leaf(struct thread *t)
{
	struct thd_sched_info *tsi = NULL, *prev_tsi;
	int i = 0;

	/* find the child scheduler */
	do {
		prev_tsi = tsi;
		if (i == MAX_SCHED_HIER_DEPTH) break;
		tsi = thd_get_sched_info(t, i);
		i++;
	} while (tsi->scheduler);

	return prev_tsi;
}

static inline struct pt_regs *
thd_ret_upcall_type(struct thread *curr, upcall_type_t t)
{
	struct composite_spd *cspd = (struct composite_spd *)thd_get_thd_spdpoly(curr);
	struct thd_sched_info *tsi;
	struct spd *dest;
	assert(cspd);
	spd_mpd_ipc_release(cspd);
	
	tsi = scheduler_find_leaf(curr);
	dest = tsi->scheduler;
	
	upcall_setup(curr, dest, t, 0, 0, 0);
	upcall_execute_compat(curr, NULL, cspd);
	
	return &curr->regs;
}

/* Upcall into base scheduler! */
static struct pt_regs *
thd_ret_term_upcall(struct thread *curr)
{
	return thd_ret_upcall_type(curr, COS_UPCALL_DESTROY);
}

//static int cos_net_try_packet(struct thread *brand, unsigned short int *port);

static struct thread *
sched_tailcall_pending_upcall_thd(struct thread *uc, struct composite_spd *curr)
{
	struct thread *brand = uc->thread_brand;
	struct composite_spd *cspd;

	assert(brand && brand->pending_upcall_requests > 0);
	assert(uc->flags & THD_STATE_ACTIVE_UPCALL && 
	       !(uc->flags & THD_STATE_READY_UPCALL));

	brand->pending_upcall_requests--;

	cspd = (struct composite_spd*)thd_get_thd_spdpoly(uc);
	upcall_execute(uc, cspd, NULL, curr);

	cos_meas_event(COS_MEAS_BRAND_PEND_EXECUTE);
	cos_meas_event(COS_MEAS_FINISHED_BRANDS);

	/* return value is the number of pending upcalls */
	uc->regs.ax = 0;//brand->pending_upcall_requests;

	event_record("pending upcall", thd_get_id(uc), 0);

	return uc;
}

/* 
 * Assumes: we are called from the thread switching syscall, with the
 * TAIL_CALL flag (i.e. we are switching away from an upcall).  Also,
 * that the previous component was released.
 */
static struct pt_regs *
sched_tailcall_pending_upcall(struct thread *uc, struct composite_spd *curr)
{
	return &sched_tailcall_pending_upcall_thd(uc, curr)->regs;
}

/* 
 * If a brand has completed and there are no pending brand
 * activations, and we wish to switch to another thread, this function
 * should do the job.
 */
static void brand_completion_switch_to(struct thread *curr, struct thread *prev)
{
	/* 
	 * From here on, we know that we have an interrupted thread
	 * that we are returning to.
	 */
	cos_meas_event(COS_MEAS_BRAND_SCHED_PREEMPTED);
	cos_meas_event(COS_MEAS_FINISHED_BRANDS);

	break_preemption_chain(curr);

	curr->flags &= ~THD_STATE_ACTIVE_UPCALL;
	curr->flags |= THD_STATE_READY_UPCALL;
	/* 
	 * FIXME: this should be more complicated.  If
	 * a scheduling decision has been made between
	 * when the upcall thread was scheduled, and
	 * now.  In such a case, the "previous
	 * preempted thread" could have already
	 * executed to completion, or some such.  In
	 * such a case (scheduling decision has been
	 * made to put the upcall thread to sleep),
	 * then the correct thing to do is to act like
	 * this thread has been killed (or yields, or
	 * something in between) for scheduling
	 * purposes (assuming that we don't have
	 * pending upcalls, which changes all of this.
	 *
	 * UPDATE: this has been dealt with by adding the
	 * BREAK_PREEMPTION_CHAIN flag to sched_cntl.
	 */
	switch_thread_context(curr, prev);

	/* This might not be true if we are a brand that was just
	 * branded by another thread.  That other thread just branded
	 * us, and wasn't preempted. */
	if (prev->flags & THD_STATE_PREEMPTED) {
		remove_preempted_status(prev);
	}
	update_sched_evts(prev, COS_SCHED_EVT_NIL, 
			  curr, COS_SCHED_EVT_BRAND_READY);
}

static struct pt_regs *brand_execution_completion(struct thread *curr, int *preempt)
{
	struct thread *prev, *brand = curr->thread_brand;
    	struct composite_spd *cspd = (struct composite_spd *)thd_get_thd_spdpoly(curr);
	
	assert((curr->flags & THD_STATE_ACTIVE_UPCALL) &&
	       !(curr->flags & THD_STATE_READY_UPCALL));
	assert(brand && cspd);

	cos_meas_stats_end(COS_MEAS_STATS_UC_TERM_DELAY, 1);
	cos_meas_stats_end(COS_MEAS_STATS_UC_PEND_DELAY, 0);
	*preempt = 0;

	/* Immediately execute a pending upcall */
	if (brand->pending_upcall_requests) {
		event_record("brand complete, self pending upcall executed", thd_get_id(curr), 0);
		report_upcall("c", curr);
		return sched_tailcall_pending_upcall(curr, cspd);
	}

	/*
	 * Has the thread we preempted had scheduling activity since?
	 * If so, upcall into the root scheduler and ask it what to
	 * do.
	 */
	prev = curr->interrupted_thread;

	if (NULL == prev) {
		struct thd_sched_info *tsi, *prev_tsi;
		struct spd *dest;
		int i;
	
		prev_tsi = thd_get_sched_info(brand, 0);
		assert(prev_tsi->scheduler);

		for (i = 1 ; i < MAX_SCHED_HIER_DEPTH ; i++) {
			//tsi = scheduler_find_leaf(curr);
			tsi = thd_get_sched_info(brand, i);
			if (!tsi->scheduler) break;
			prev_tsi = tsi;
		}
		tsi = prev_tsi;
		assert(tsi);
		dest = tsi->scheduler;

		upcall_inv_setup(curr, dest, COS_UPCALL_BRAND_COMPLETE, 0, 0, 0);
		upcall_execute(curr, (struct composite_spd*)dest->composite_spd, 
			       NULL, cspd);

		event_record("brand complete, upcall scheduler", thd_get_id(curr), 0);

		cos_meas_event(COS_MEAS_BRAND_COMPLETION_UC);
		//cos_meas_event(COS_MEAS_FINISHED_BRANDS);
		return &curr->regs;
	}

	event_record("brand completion, switch to interrupted thread", thd_get_id(curr), thd_get_id(prev));
	brand_completion_switch_to(curr, prev);
	*preempt = 1;
	report_upcall("i", curr);

	return &prev->regs;
}

/**
 * Upcall interfaces:
 *
 * The current interfaces for upcalls rely on maintaining the state of
 * an execution path through components which is traversed in reverse
 * order by each upcall.  This mechanism will not work when components
 * are collapsed into larger protection domains as 1) the direct
 * function calls will not know where to execute (as the invocation
 * stack is kept in kernel) and 2) the kernel will not know in which
 * component an invocation is made from.
 *
 * When a thread is going to request a brand, it must make only
 * invocations via SDT (and will therefore not be on a fast-path).
 * When we are making brand upcalls, we might skip some spds in the
 * invocation stack of the brand thread due to MPD whereby multiple
 * spds are collapsed into one composite spd.
 */
struct thread *brand_next_thread(struct thread *brand, struct thread *preempted, int preempt);

//#define BRAND_UL_LATENCY
extern void cos_syscall_brand_wait(int spd_id, unsigned short int bid, int *preempt);
COS_SYSCALL struct pt_regs *
cos_syscall_brand_wait_cont(int spd_id, unsigned short int bid, int *preempt)
{
	struct thread *curr, *brand;
	struct spd *curr_spd;

	curr = core_get_curr_thd();

	curr_spd = thd_validate_get_current_spd(curr, spd_id);
	if (unlikely(NULL == curr_spd)) {
		printk("cos: component claimed in spd %d, but not\n", spd_id);
		goto brand_wait_err;		
	}
	brand = thd_get_by_id(bid);
	if (unlikely(NULL == brand)) {
		printk("cos: Attempting to wait for brand thd %d - invalid thread.\n", bid);
		goto brand_wait_err;
	}
	if (unlikely(brand != curr->thread_brand)) {
		printk("cos: specified brand %d not one associated with %d\n", bid, thd_get_id(curr));
		goto brand_wait_err;
	}
	if (unlikely(curr_spd != thd_invstk_top(brand)->spd)) {
		printk("cos: spd that wishes to brand_wait, not one brand is registered in. Brand %d, bspd %d, curr %d, cspd %d\n",
		       thd_get_id(brand), spd_get_index(thd_invstk_top(brand)->spd), thd_get_id(curr), spd_get_index(curr_spd));
		goto brand_wait_err;
	}

	return brand_execution_completion(curr, preempt);
brand_wait_err:
	curr->regs.ax = -1;
	return &curr->regs;
}

extern void cos_syscall_brand_upcall(int spd_id, int thread_id_flags);
COS_SYSCALL struct pt_regs *
cos_syscall_brand_upcall_cont(int spd_id, int thread_id_flags, int arg1, int arg2)
{
	struct thread *curr_thd, *brand_thd, *next_thd;
	struct spd *curr_spd;
	short int thread_id, flags;

//	static int first = 1;

	thread_id = thread_id_flags>>16;
	flags = thread_id_flags & 0x0000FFFF;
	curr_thd = core_get_curr_thd();

	curr_spd = thd_validate_get_current_spd(curr_thd, spd_id);
	if (unlikely(NULL == curr_spd)) {
		printk("cos: component claimed in spd %d, but not\n", spd_id);
		goto upcall_brand_err;		
	}
	/*
	 * TODO: Check that the brand thread is on the same cpu as the
	 * current thread.
	 */
	brand_thd = thd_get_by_id(thread_id);
	if (unlikely(NULL == brand_thd)) {
		printk("cos: Attempting to brand thd %d - invalid thread.\n", thread_id);
		goto upcall_brand_err;
	}
/*	if (unlikely(thd_get_thd_spd(brand_thd) != curr_spd)) {
		printk("cos: attempted to make brand on thd %d, but from incorrect spd.\n", thread_id);
		goto upcall_brand_err;
	}
*/
	if (unlikely(!(brand_thd->flags & THD_STATE_BRAND) || !brand_thd->upcall_threads)) {
		printk("cos: cos_brand_upcall, thread %d not a brand\n", thread_id);
		goto upcall_brand_err;
	}

	/*
	 * FIXME: 1) reference counting taken care of????, 2) return 1
	 * if pending invocation?
	 */

#ifdef BRAND_UL_LATENCY
	glob_hack_arg = arg1;
#endif
	next_thd = brand_next_thread(brand_thd, curr_thd, 2);
	
	if (next_thd == curr_thd) {
		curr_thd->regs.ax = 0;
	} else {
		next_thd->regs.bx = arg1;
		next_thd->regs.di = arg2;
		curr_thd->regs.ax = 1;
	}
/* This to measure the cost of pending upcalls
	if (unlikely(first)) {
		brand_thd->pending_upcall_requests = 10000000;
		first = 0;
	}
*/
	return &next_thd->regs;

upcall_brand_err:
	curr_thd->regs.ax = -1;
	return &curr_thd->regs;
}

/*
 * TODO: Creating the thread in this function is a little
 * brain-damaged because now we are allocating threads without the
 * scheduler knowing it (shouldn't be allowed), and because there is a
 * limited number of threads, we could denial of service and no policy
 * could be installed in the system to stop us.  Solution: allow the
 * scheduler to create threads that aren't executed, but attached to
 * other threads (that make them), and these threads can later be used
 * to create brands and upcalls.  This allows the scheduler to control
 * the distrubution of threads, and essentially is a resource credit
 * to a principal where the resource here is a thread.
 *
 * FIXME: the way we record and do brand paths is incorrect currently.
 * It will work now, but not when we activate MPDs.  We need to make
 * sure that 1) all spd invocations are recorded when we are creating
 * a brand path, and 2) pointers are added only to the spds
 * themselves, not necessarily the spd's current protection domains as
 * we wish, when making upcalls to upcall into the most recent version
 * of the spd's protection domains.  This begs the question, when we
 * upcall_brand from a composite spd, how does the system know which
 * spd we are in, thus which to upcall into.  Solution: we must make
 * the upcall call be another capability which we can define a
 * user-level-cap for.  This is required anyway, as we need to have a
 * system-provided lookup for direct invocation.  When an upcall is
 * made, we walk the invocation stack till we find the current spd,
 * and upcall its return spd.  To improve usability, we should check
 * explicitely that when a brand is made, the chain of invocations
 * follows capabilities and doesn't skip spds due to mpds.
 */
static inline struct thread* verify_brand_thd(unsigned short int thd_id)
{
	struct thread *brand_thd;
	
	brand_thd = thd_get_by_id(thd_id);
	if (brand_thd == NULL) {
		printk("cos: cos_syscall_brand_cntl could not find thd_id %d to add thd to.\n", 
		       (unsigned int)thd_id);
		return NULL;
	}
	if (!(brand_thd->flags & THD_STATE_BRAND ||
	      brand_thd->flags & THD_STATE_HW_BRAND)) {
		printk("cos: cos_brand_cntl - adding upcall thd to thd %d that's not a brand\n",
		       (unsigned int)thd_id);
		return NULL;
	}
	
	return brand_thd;
}

COS_SYSCALL int 
cos_syscall_brand_cntl(int spd_id, int op, u32_t bid_tid, spdid_t dest)
{
	u16_t bid, tid, retid;
	struct thread *new_thd, *curr_thd;
	struct spd *curr_spd;
	int flags = 0;

	bid = bid_tid >> 16;
	tid = bid_tid & 0xFFFF;

	curr_thd = core_get_curr_thd();
	curr_spd = thd_validate_get_current_spd(curr_thd, spd_id);
	if (NULL == curr_spd) {
		printk("cos: component claimed in spd %d, but not\n", spd_id);
		return -1;		
	}

	switch (op) {
	case COS_BRAND_CREATE_HW:
		flags = THD_STATE_HW_BRAND;
		/* fall through */
	case COS_BRAND_CREATE: 
	{
		int depth;
		struct spd *s;
		struct thd_invocation_frame *f;
		int clear = 0, i;

		new_thd = thd_alloc(curr_spd);
		if (NULL == new_thd) return -1;

		/* the brand thread holds the invocation stack record: */
		memcpy(&new_thd->stack_base, &curr_thd->stack_base, sizeof(curr_thd->stack_base));
		new_thd->cpu_id = curr_thd->cpu_id;
		new_thd->flags |= (THD_STATE_BRAND | flags);
		s = spd_get_by_index(dest);
		if (NULL == s) {
			printk("cos: brand_cntl -- spd %d not found\n", dest);
			thd_free(new_thd);
			return -1;
		}
		if (-1 == (depth = thd_validate_spd_in_callpath(curr_thd, s))) {
//		if (depth > curr_thd->stack_ptr) {
			printk("cos: brand_cntl -- spd %d not found in stack for thread %d\n",
			       dest, thd_get_id(curr_thd));
			thd_free(new_thd);
			return -1;
		}
		new_thd->stack_ptr = curr_thd->stack_ptr - depth;
		f = &new_thd->stack_base[new_thd->stack_ptr];
		assert(thd_spd_in_composite(f->current_composite_spd, s));
		/* HACK: brands made past the first entry spd will break. */
		f->spd = s;

		copy_sched_info(new_thd, curr_thd);
		for (i = 0 ; i < MAX_SCHED_HIER_DEPTH ; i++) {
			struct thd_sched_info *tsi;

			tsi = thd_get_sched_info(new_thd, i);
			if (clear == 1) {
				tsi->scheduler = NULL;
				tsi->thread_notifications = NULL;
				continue;
			}
			if (tsi->scheduler == curr_spd) clear = 1;
			//assert(tsi->scheduler);
		}
		new_thd->flags |= THD_STATE_CYC_CNT;
		
		retid = new_thd->thread_id;
		break;
	} 
	case COS_BRAND_ADD_THD:
	{
		struct thread *brand_thd = verify_brand_thd(bid);
		struct thread *t = thd_get_by_id(tid);

		if (NULL == t || NULL == brand_thd) return -1;
		if (NULL != t->thread_brand) return -1;
		if (NULL != brand_thd->upcall_threads) return -1;
		assert(!(t->flags & THD_STATE_UPCALL));

		t->flags |= (THD_STATE_UPCALL | THD_STATE_ACTIVE_UPCALL);
		t->thread_brand = brand_thd;
		t->upcall_threads = brand_thd->upcall_threads;
		brand_thd->upcall_threads = t;
		break_preemption_chain(t);
		t->flags |= THD_STATE_CYC_CNT;

		retid = t->thread_id;
		//print_thd_sched_structs(new_thd);
		break;
	}
	default:
		return -1;
	}

	return retid;
}

struct thread *cos_timer_brand_thd[NUM_CPU]; CACHE_ALIGNED
struct thread *cos_upcall_notif_thd[NUM_CPU]; CACHE_ALIGNED

#define NUM_NET_BRANDS 2
unsigned int active_net_brands = 0;
struct cos_brand_info cos_net_brand[NUM_NET_BRANDS];
struct cos_net_callbacks *cos_net_fns = NULL;

void cos_net_init(void)
{
	int i;
	
	active_net_brands = 0;
	for (i = 0 ; i < NUM_NET_BRANDS ; i++) {
		cos_net_brand[i].brand = NULL;
		cos_net_brand[i].brand_port = 0;
	}
}

struct cos_brand_info *cos_net_brand_info(struct thread *t)
{
	int i;

	for (i = 0 ; i < NUM_NET_BRANDS ; i++) {
		if (cos_net_brand[i].brand == t) {
			return &cos_net_brand[i];
		}
	}
	return NULL;
}

void cos_net_finish(void)
{
	int i;
	
	active_net_brands = 0;
	for (i = 0 ; i < NUM_NET_BRANDS ; i++) {
		if (cos_net_brand[i].brand) {
			if (!cos_net_fns || !cos_net_fns->remove_brand ||
			    cos_net_fns->remove_brand(&cos_net_brand[i])) {
				printk("cos: error deregistering net brand for port %d\n",
					cos_net_brand[i].brand_port);
			}
		}
		cos_net_brand[i].brand = NULL;
		cos_net_brand[i].brand_port = 0;
	}
}

void cos_net_register(struct cos_net_callbacks *cn_cb)
{
	assert(cn_cb->get_packet && cn_cb->create_brand);

	printk("cos: Registering networking callbacks @ %x\n", (unsigned int)cn_cb);
	cos_net_fns = cn_cb;
}

void cos_net_deregister(struct cos_net_callbacks *cn_cb)
{
	assert(cos_net_fns == cn_cb);

	printk("cos: Deregistering networking callbacks\n");
	cos_net_fns = NULL;
}

void cos_net_prebrand(void)
{
	cos_meas_event(COS_MEAS_PACKET_RECEPTION);
}

extern int rb_retrieve_buff(struct thread *brand, int desired_len, 
			    void **found_buf, int *found_len);
extern int rb_setup(struct thread *brand, ring_buff_t *user_rb, ring_buff_t *kern_rb);

int cos_net_try_brand(struct thread *t, void *data, int len)
{
	void *buff;
	int l;
	unsigned int *lenp;

	cos_meas_event(COS_MEAS_PACKET_BRAND);

	/* 
	 * If there is no room for the network buffer, then don't
	 * attempt the upcall.  This is analogous to not trying to
	 * raise an interrupt when there are no buffers to write into.
	 */
	if (rb_retrieve_buff(t, len + sizeof(unsigned int), &buff, &l)) {
//	if (rb_retrieve_buff(t, len, &buff, &l)) {
		cos_meas_event(COS_MEAS_PACKET_BRAND_FAIL);
		return -1;
	}
	cos_meas_event(COS_MEAS_PACKET_BRAND_SUCC);
	lenp = buff;
	buff = &lenp[1];
	*lenp = len;
	memcpy(buff, data, len);
	
	chal_attempt_brand(t);
	
	return 0;
}

int cos_net_notify_drop(struct thread *brand)
{
	struct thread *uc;

	if (!brand) return -1;

	uc = brand->upcall_threads;
	if (uc) {
/*		if (uc->flags & THD_STATE_READY_UPCALL) {
			cos_meas_event(COS_MEAS_PENDING_HACK)
		}
*/
		if (brand->pending_upcall_requests == 0) {
			cos_meas_event(COS_MEAS_PENDING_HACK);
		}
		//update_thd_evt_state(uc, COS_SCHED_EVT_BRAND_PEND, 1);
	} else {
		return -1;
	}

	return 0;
}

/****************************/
/*** Translator Interface ***/
/****************************/

static const struct cos_trans_fns *trans_fns = NULL;
void cos_trans_reg(const struct cos_trans_fns *fns) { trans_fns = fns; }
void cos_trans_dereg(void) { trans_fns = NULL; }
void cos_trans_upcall(void *brand) 
{
	assert(brand);
	chal_attempt_brand((struct thread *)brand);
}

COS_SYSCALL int
cos_syscall_trans_cntl(spdid_t spdid, unsigned long op_ch, unsigned long addr, int off)
{
	int op, channel;

	op = op_ch >> 16;
	channel = op_ch & 0xFFFF;

	switch (op) {
	case COS_TRANS_TRIGGER:
		if (trans_fns) return trans_fns->levt(channel);
	case COS_TRANS_MAP_SZ:
	{
		int sz = -1;
		if (trans_fns) sz = trans_fns->map_sz(channel);

		return sz;
	}
	case COS_TRANS_MAP:
	{
		unsigned long kaddr;
		int sz;
		struct spd *s;

		s = spd_get_by_index(spdid);
		if (!s) return -1;
		if (!trans_fns) return -1;
		kaddr = (unsigned long)trans_fns->map_kaddr(channel);
		if (!kaddr) return -1;
		sz    = trans_fns->map_sz(channel);
		if (off > sz) return -1;

		if (chal_pgtbl_add(s->spd_info.pg_tbl, addr, (paddr_t)chal_va2pa(((char *)kaddr+off)))) {
			printk("cos: trans grant -- could not add entry to page table.\n");
			return -1;
		}
		return 0;
	}
	case COS_TRANS_DIRECTION:
		if (trans_fns) return trans_fns->direction(channel);
	case COS_TRANS_BRAND:
	{
		int tid = addr;
		struct thread *t;
		
		t = thd_get_by_id(tid);
		if (!t) return -1;
		if (!trans_fns) return -1;
		if (trans_fns->brand_created(channel, t)) return -1;

		return 0;
	}
	}
	return -1;
}

/* 
 * Partially emulate a device here: Receive ring for holding buffers
 * to receive data into, and a synchronous call to transmit data.
 */
extern int user_struct_fits_on_page(unsigned long addr, unsigned int size);
/* assembly in ipc.S */
extern int cos_syscall_buff_mgmt(void);
COS_SYSCALL int 
cos_syscall_buff_mgmt_cont(int spd_id, void *addr, unsigned int thd_id, unsigned int len_op)
{
	/* 
	 * FIXME: To do this right, we would need to either 1) pin the
	 * buffer's pages into memory, or 2) interact closely with the
	 * network subsystem so that any memory pages the mem_man
	 * unmaps from the address space are removed from the network
	 * buffer lists too.  For 1, the pages might be pre-pinned at
	 * map time.
	 */
	struct spd *spd;
	vaddr_t kaddr = 0;
	unsigned short int option, len;

	option = (len_op & 0xFFFF);
	len = len_op >> 16;

	spd = thd_validate_get_current_spd(core_get_curr_thd(), spd_id);
	if (!spd) {
		printk("cos: buff mgmt -- invalid spd, %d for thd %d\n", 
		       spd_id, thd_get_id(core_get_curr_thd()));
		return -1;
	}

	if (unlikely(COS_BM_XMIT != option &&
		     0 == (kaddr = chal_pgtbl_vaddr2kaddr(spd->spd_info.pg_tbl, (unsigned long)addr)))) {
		printk("cos: buff mgmt -- could not find kernel address for %p in spd %d\n",
		       addr, spd_id);
		return -1;
	}
	
	switch(option) {
	/* Transmit the data buffer */
	case COS_BM_XMIT:
	{
		struct cos_net_xmit_headers *h = spd->cos_net_xmit_headers[get_cpuid()];
		int gather_buffs = 0, i, tot_len = 0;
		struct gather_item gi[XMIT_HEADERS_GATHER_LEN];

		if (unlikely(NULL == h)) return -1;
		gather_buffs = h->gather_len;
		if (unlikely(gather_buffs > XMIT_HEADERS_GATHER_LEN)) {
			printk("cos buff mgmt -- gather list length %d too large.", gather_buffs);
			return -1;
		}
		/* Check that each of the buffers in the gather list are legal */
		for (i = 0 ; i < gather_buffs ; i++) {
			struct gather_item *user_gi = &h->gather_list[i];
			tot_len += user_gi->len;

			if (unlikely(!user_struct_fits_on_page((unsigned long)user_gi->data, user_gi->len))) {
				printk("cos: buff mgmt -- buffer address  %p does not fit onto page\n", user_gi->data);
				return -1;
			}
			if ((void*)((unsigned int)(user_gi->data) & PAGE_MASK) == 
			    get_shared_data()->argument_region) {
				/* If the pointer is into the argument
				 * region, we now that the memory is
				 * pinned. */
				kaddr = (vaddr_t)user_gi->data;
			} else {
				kaddr = chal_pgtbl_vaddr2kaddr(spd->spd_info.pg_tbl, (unsigned long)user_gi->data);
				if (unlikely(!kaddr)) {		    
					printk("cos: buff mgmt -- could not find kernel address for %p in spd %d\n",
					       user_gi->data, spd_id);
					return -1;
				}
			}

			gi[i].data = (void*)kaddr;
			gi[i].len  = user_gi->len;
		}

		/* Transmit! */
		if (likely(cos_net_fns && cos_net_fns->xmit_packet && h)) {
			cos_meas_event(COS_MEAS_PACKET_XMIT);
			return cos_net_fns->xmit_packet(h->headers, h->len, gi, gather_buffs, tot_len);
		}
		break;
	}
	case COS_BM_XMIT_REGION:
	{
		if (len != sizeof(struct cos_net_xmit_headers)) {
			printk("cos: buff mgmt -- xmit header region of length %d, expected %d.\n",
			       len, sizeof(struct cos_net_xmit_headers));
			return -1;
		}
		if (!user_struct_fits_on_page((unsigned long)addr, len)) {
			printk("cos: buff mgmt -- xmit headers address %p w/ len %d does not fit onto page\n", 
			       addr, len);
			return -1;
		}
		/* FIXME: pin page in memory */
		spd->cos_net_xmit_headers[get_cpuid()] = (struct cos_net_xmit_headers*)kaddr;

		break;
	}
	/* Set the location of a user-level ring buffer */
	case COS_BM_RECV_RING:
	{
		struct thread *b;

		/*
		 * Currently, the ring buffer must be aligned on a
		 * page, and be a page long
		 */
		if ((unsigned long)addr & ~PAGE_MASK || len != PAGE_SIZE) {
			printk("cos: buff mgmt -- recv ring @ %p (%d) not on page boundary.\n", addr, len);
			return -1;
		}
		if (NULL == (b = thd_get_by_id(thd_id))) {
			printk("cos: buff mgmt could not find brand thd %d.\n", 
		       (unsigned int)thd_id);
			return -1;
		}
		if (b->flags & THD_STATE_UPCALL) {
			assert(b->thread_brand);
			b = b->thread_brand;
		}
		if (!(b->flags & THD_STATE_BRAND ||
		      b->flags & THD_STATE_HW_BRAND)) {
			printk("cos: buff mgmt attaching ring buffer to thread not a brand: %d\n",
			       (unsigned int)thd_id);
			return -1;
		}
/* needed?  Validate step done above...
		if (thd_get_thd_spd(b) != spd) {
			printk("cos: buff mgmt trying to set buffer for brand not in curr spd");
			return -1;
		}
*/
		/* FIXME: pin the page in memory. */
		if (rb_setup(b, (ring_buff_t*)addr, (ring_buff_t*)kaddr)) {
			printk("cos: buff mgmt -- could not setup the ring buffer.\n");
			return -1;
		}
		break;
	}
	default:
		printk("cos: buff mgmt -- unknown option %d.\n", option);
		return -1;
	}
	return 0;
}

extern void register_timers(void);
/*
 * This is a bandaid currently.  This syscall should really be 
 * replaced by something a little more subtle and more closely related
 * to the APIC and timer hardware, rather than the device in general.
 */
COS_SYSCALL int 
cos_syscall_brand_wire(int spd_id, int thd_id, int option, int data)
{
	struct thread *curr_thd, *brand_thd;
	struct spd *curr_spd;

	curr_thd = core_get_curr_thd();
	curr_spd = thd_validate_get_current_spd(curr_thd, spd_id);
	if (NULL == curr_spd) {
		printk("cos: wiring brand to hardware - component claimed in spd %d, but not\n", spd_id);
		return -1;		
	}

	brand_thd = verify_brand_thd(thd_id);
	if (NULL == brand_thd || !(brand_thd->flags & THD_STATE_HW_BRAND)) {
		printk("cos: wiring brand to hardware - thread %d not brand thd\n",
		       (unsigned int)thd_id);
		return -1;
	}

	switch (option) {
	case COS_HW_TIMER:
		register_timers();
		cos_timer_brand_thd[get_cpuid()] = brand_thd;
		
		break;
	case COS_HW_NET:
		if (active_net_brands >= NUM_NET_BRANDS || !cos_net_fns) {
			printk("cos: Too many network brands.\n\n");
			return -1;
		}

		cos_net_brand[active_net_brands].brand_port = (unsigned short int)data;
		cos_net_brand[active_net_brands].brand = brand_thd;
		if (!cos_net_fns ||
		    !cos_net_fns->create_brand || 
		    cos_net_fns->create_brand(&cos_net_brand[active_net_brands])) {
			printk("cos: could not create brand in networking subsystem\n");
			return -1;
		}
		active_net_brands++;

		break;
	case COS_UC_NOTIF:
		cos_upcall_notif_thd[get_cpuid()] = brand_thd;

		break;
	default:
		return -1;
	}

	return 0;
}

/*
 * verify that truster does in fact trust trustee
 */
static int verify_trust(struct spd *truster, struct spd *trustee)
{
	unsigned short int cap_no, max_cap, i;

	cap_no = truster->cap_base;
	max_cap = truster->cap_range + cap_no;

	for (i = cap_no ; i < max_cap ; i++) {
		if (invocation_capabilities[i].destination == trustee) {
			return 0;
		}
	}

	return -1;
}

/* 
 * I HATE this call...do away with it if possible.  But we need some
 * way to jump-start processes, let schedulers keep track of their
 * threads, and be notified when threads die.
 *
 * NOT performance sensitive: used to kick start spds and give them
 * active entities (threads).
 */
extern void cos_syscall_upcall(void);
COS_SYSCALL int 
cos_syscall_upcall_cont(int this_spd_id, int spd_id, struct pt_regs **regs)
{
	struct spd *dest, *curr_spd;
	struct thread *thd;

	assert(regs);
	*regs = NULL;

	dest = spd_get_by_index(spd_id);
	thd = core_get_curr_thd();
	curr_spd = thd_validate_get_current_spd(thd, this_spd_id);

	if (NULL == dest || NULL == curr_spd) {
		printk("cos: upcall attempt failed - dest_spd = %d, curr_spd = %d.\n",
		       dest     ? spd_get_index(dest)     : 0, 
		       curr_spd ? spd_get_index(curr_spd) : 0);
		return -1;
	}

	/*
	 * Check that we are upcalling into a service that explicitly
	 * trusts us (i.e. that the current spd is allowed to upcall
	 * into the destination.)
	 */
	if (verify_trust(dest, curr_spd) && curr_spd->sched_depth != 0) {
		printk("cos: upcall attempted from %d to %d without trust relation.\n",
		       spd_get_index(curr_spd), spd_get_index(dest));
		return -1;
	}

	open_close_spd(dest->composite_spd, curr_spd->composite_spd); 

	spd_mpd_ipc_release((struct composite_spd *)thd_get_thd_spdpoly(thd));//curr_spd->composite_spd);
	//spd_mpd_ipc_take((struct composite_spd *)dest->composite_spd);

	upcall_setup(thd, dest, COS_UPCALL_BOOTSTRAP, 0, 0, 0);
	*regs = &thd->regs;

	cos_meas_event(COS_MEAS_UPCALLS);

	return thd_get_id(thd) | get_cpuid() << 16;
}


/****************** begin event notification functions ******************/

/* 
 * Update the linked list in the shared data page between the kernel
 * and the scheduler as an event has been added.  It will attempt to
 * add the event to the end of the list.  If this event happened for a
 * thread that is already in that linked list, then don't modify the
 * list (to avoid cycles/trees).
 */
static int update_evt_list(struct thd_sched_info *tsi)
{
	unsigned short int prev_evt, this_evt;
	struct cos_sched_events *evts;
	struct spd *sched;
	struct cos_sched_data_area *da;
	
	assert(tsi);
	assert(tsi->scheduler);
	assert(tsi->scheduler->kern_sched_shared_page[get_cpuid()]);

	sched = tsi->scheduler;
	/* if tsi->scheduler, then all of this should follow */
	da = sched->kern_sched_shared_page[get_cpuid()];

	/* 
	 * Here we want to prevent a race condition:
	 *
	 * t1 executes through the scheduler and sets
	 * da->cos_next.next_thd_id to the next thread it believes it
	 * should schedule.  Then it is preempted before it can call
	 * switch_thread.  An event occurs (upcall, woken thread,
	 * etc.) which changes the scheduling decision.  t1 is run
	 * again, but it doesn't know about the event, so it switches
	 * to the wrong thread.  Prevent this by setting next_thd_id
	 * to 0 here, and check for that case in switch_thread.
	 */
	da->cos_next.next_thd_id = 0;
	/* same intention as previous line, but this deprecates the
	 * previous */
	da->cos_evt_notif.pending_event = 1;
			
	evts = da->cos_events;
	prev_evt = sched->prev_notification[get_cpuid()];
	this_evt = tsi->notification_offset;
	if (unlikely(prev_evt >= NUM_SCHED_EVTS ||
		     this_evt >= NUM_SCHED_EVTS ||
		     this_evt == 0)) {
		printk("cos: events %d and %d out of range!\n", prev_evt, this_evt);
		return -1;
	}

	/* so long as we haven't already processed this event, and it
	 * is not part of the linked list of events, then add it */
	if (prev_evt != this_evt && 
	    COS_SCHED_EVT_NEXT(&evts[this_evt]) == 0) {
		if (unlikely(COS_SCHED_EVT_NEXT(&evts[prev_evt]) != 0)) {
			printk("cos: user-level scheduler %d not following evt protocol for evt %d\n",
			       (unsigned int)spd_get_index(sched), (unsigned int)prev_evt);
			/*
			 * FIXME: how should we notify it?  Should we
			 * notify it?  What to do here?
			 */
		}
		COS_SCHED_EVT_NEXT(&evts[prev_evt]) = this_evt;
		sched->prev_notification[get_cpuid()] = this_evt;
//		printk(">>\tp = t\n");
	}

	return 0;
}

static inline void update_thd_evt_state(struct thread *t, int flags, unsigned long elapsed)
{
	int i;
	struct thd_sched_info *tsi;

	//assert(flags != COS_SCHED_EVT_NIL);

	for (i = 0 ; i < MAX_SCHED_HIER_DEPTH ; i++) {
		struct spd *sched;

		tsi = thd_get_sched_info(t, i);
		sched = tsi->scheduler;
		if (!sched) break;
		if (likely(tsi->thread_notifications)) {
			struct cos_sched_events *se = tsi->thread_notifications;
			u32_t p, n;

			switch(flags) {
			case COS_SCHED_EVT_BRAND_PEND:
				cos_meas_event(COS_MEAS_EVT_PENDING);
				break;
			case COS_SCHED_EVT_BRAND_READY:
				cos_meas_event(COS_MEAS_EVT_READY);
				break;
			case COS_SCHED_EVT_BRAND_ACTIVE:
				cos_meas_event(COS_MEAS_EVT_ACTIVE);
				break;
			}

			if (likely(elapsed)) {
				n = p = se->cpu_consumption;
				n += elapsed;
				 /* prevent overflow */
				if (unlikely(n < p)) se->cpu_consumption = ~0UL;
				else                 se->cpu_consumption = n;
			}

			/* 
			 * FIXME: should a pending flag update
			 * override an activate one????
			 */
			if (flags != COS_SCHED_EVT_NIL) {
				COS_SCHED_EVT_FLAGS(tsi->thread_notifications) = flags;
			}
			/* handle error conditions of list manip here??? */
			update_evt_list(tsi);
		}
	}
	
	return;
}

static void update_sched_evts(struct thread *new, int new_flags, 
			      struct thread *prev, int prev_flags)
{
	unsigned elapsed = 0;

	assert(new && prev);

	/* 
	 * - if either thread has cyc_cnt set, do rdtsc (this is
	 *   expensive, ~80 on P4 cycles, so avoid it if possible)
	 * - if prev has cyc_cnt set, do sched evt cycle update
	 * - if new_flags, do sched evt flags update on new
	 * - if prev_flags, do sched evt flags update on prev
	 */
	if (likely((new->flags | prev->flags) & THD_STATE_CYC_CNT)) {
		unsigned long last;

		last = cycle_cnt;
		rdtscl(cycle_cnt);
		elapsed = cycle_cnt - last;
	}
	
	if (new_flags != COS_SCHED_EVT_NIL) {
		update_thd_evt_state(new, new_flags, 0);
	}
	if (elapsed || prev_flags != COS_SCHED_EVT_NIL) {
		update_thd_evt_state(prev, prev_flags, elapsed);
	}

	return;
}

/****************** end event notification functions ******************/

/************** functions for parsing async set urgencies ************/

static inline int 
most_common_sched_depth(struct thread *t1, struct thread *t2)
{
	int i;

	/* root scheduler had better be the same */
	assert(thd_get_depth_sched(t1, 0) == thd_get_depth_sched(t2, 0));

	for (i = 1 ; i < MAX_SCHED_HIER_DEPTH ; i++) {
		struct spd *s1, *s2;

		s1 = thd_get_depth_sched(t1, i);
		s2 = thd_get_depth_sched(t2, i);

		/* If the scheduler's diverge, previous depth is most common */
		if (!s1 || s1 != s2) return i-1;
	}

	return MAX_SCHED_HIER_DEPTH-1;
}

/* 
 * Not happy with the complexity of this function...
 *
 * A thread has made a brand and wishes to execute an upcall.  Here we
 * decide if that upcall should be made now based on the currently
 * executing thread, or if it should be postponed for schedulers to
 * deal with later.
 * 
 * There are 4 sets of schedulers, a - the most common scheduler
 * between uc and preempted, >a - the set of schedulers of more
 * authority than a, <a_uc - the set of schedulers that own uc of less
 * authority than a, and <a_pre - the set of schedulers that own
 * preempted that have less authority than a.
 *
 * If upcall is already active, signal that it should be not run (ret 0)
 * otherwise notify all schedulers in (<a_uc + a + >a) that upcall has
 * awakened and
 * if the urgency of upcall in a is higher (lower numerically) than
 *    prev in a
 *    - check forall s in (<a_uc + a + >a) that upcall is not disabled.
 *    - return 1 to signal that upcall should be executed.
 */
int 
brand_higher_urgency(struct thread *upcall, struct thread *prev)
{
	int d;
	u16_t u_urg, p_urg;

	assert(upcall->thread_brand && upcall->flags & THD_STATE_UPCALL);

	d = most_common_sched_depth(upcall, prev);
	/* FIXME FIXME FIXME FIXME FIXME FIXME FIXME this is a stopgap
	 * measure.  I don't know hy these are null when we are
	 * shutting down the system but still get a packet.  This will
	 * shut it up for now.
	 */
	if (unlikely(!thd_get_sched_info(prev, d)->thread_notifications)) {
		if (!thd_get_sched_info(upcall, d)->thread_notifications) {
			printk("cos: skimping on brand metadata maintenance, and returning.\n");
			return 0;
		} else {
			/* upcall has the proper structure, prev doesn't! */
			return 1;
		}
	}
	u_urg = thd_get_depth_urg(upcall, d);
	p_urg = thd_get_depth_urg(prev, d);
	/* We should not run the upcall if it doesn't have more
	 * urgency, remember here that higher numerical values equals
	 * less importance. */
	if (u_urg < p_urg) {
		update_sched_evts(upcall, COS_SCHED_EVT_BRAND_ACTIVE, 
				  prev, COS_SCHED_EVT_NIL);
		return 1;
	} else {
		update_thd_evt_state(upcall, COS_SCHED_EVT_BRAND_ACTIVE, 1);
		return 0;
	}
}

/* 
 * This does NOT release the composite spd reference of the preempted
 * thread, as you might expect.
 *
 * preempt = 0 if you don't want any of the preemption lists to be
 * updated, and if you don't want the preempted thread to be set as
 * PREEMPTED.  Pass in 1 if you want both of those things.  2 if you
 * only want the lists to be updated.  I know...this needs to change:
 * hurried evolution.
 *
 * execution = 1 if you want this to possibly lead to the upcall being
 * executed.  Otherwise, it won't be, even if the schedulers deem it
 * to be most important.
 */
struct thread *
brand_next_thread(struct thread *brand, struct thread *preempted, int preempt)
{
	/* Assume here that we only have one upcall thread */
	struct thread *upcall = brand->upcall_threads;

	assert(brand->flags & (THD_STATE_BRAND|THD_STATE_HW_BRAND));
	assert(upcall && upcall->thread_brand == brand);

	/* 
	 * If the upcall is already active, the scheduler's already
	 * know what they're doing, and has chosen to run preempted.
	 * Don't second guess it.
	 *
	 * Do the same if upcall threads haven't been added to this
	 * brand.
	 */
	if (upcall->flags & THD_STATE_ACTIVE_UPCALL) {
		assert(!(upcall->flags & THD_STATE_READY_UPCALL));
		cos_meas_event(COS_MEAS_BRAND_PEND);
		cos_meas_stats_start(COS_MEAS_STATS_UC_PEND_DELAY, 0);
		/* FIXME: RACE. This could be running on more than one
		 * cores simultaneously. We need atomic increment. */
		brand->pending_upcall_requests++;

		event_record("brand activated, but upcalls active", thd_get_id(preempted), thd_get_id(upcall));
		/* 
		 * This is an annoying hack to make sure we notify the
		 * scheduler that the upcall is active.  Because
		 * upcall notifications are edge triggered, if for
		 * some reason the scheduler misses one of the
		 * notifications, this can server as a reminder.
		 */
//		update_thd_evt_state(upcall, COS_SCHED_EVT_BRAND_PEND, 1);
//		cos_meas_event(COS_MEAS_PENDING_HACK);
		report_upcall("p", upcall);

		return preempted;
	}

	assert(upcall->flags & THD_STATE_READY_UPCALL);

	upcall->flags |= THD_STATE_ACTIVE_UPCALL;
	upcall->flags &= ~THD_STATE_READY_UPCALL;

	cos_meas_stats_start(COS_MEAS_STATS_UC_EXEC_DELAY, 1);
	cos_meas_stats_start(COS_MEAS_STATS_UC_TERM_DELAY, 1);
	cos_meas_stats_start(COS_MEAS_STATS_UC_PEND_DELAY, 1);
	/* 
	 * Does the upcall have a higher urgency than the currently
	 * executing thread?
	 */
	if (brand_higher_urgency(upcall, preempted)) {
		if (unlikely(preempted->flags & THD_STATE_PREEMPTED)) {
			printk("cos: WTF - preempted thread %d preempted, upcall %d.\n", 
			       thd_get_id(preempted), thd_get_id(upcall));
			return preempted;
		}
		if (unlikely(preempted->preempter_thread != NULL)) {
			printk("cos: WTF - preempter thread pointer of preempted thread %d not null, upcall %d.\n",
			       thd_get_id(preempted), thd_get_id(upcall));
			return preempted;
		}
		if (likely(preempt)) {
			assert((preempted->flags & THD_STATE_PREEMPTED) == 0);
			assert(preempted->preempter_thread == NULL);

			/* 
			 * This dictates how the registers for
			 * preempted are restored later.
			 */
			if (preempt == 1) preempted->flags |= THD_STATE_PREEMPTED;
			preempted->preempter_thread = upcall;
			upcall->interrupted_thread = preempted;
		} else {
			upcall->interrupted_thread = NULL;
		}

		/* Actually setup the brand/upcall to happen here.
		 * If we aren't in the composite thread, be careful
		 * what state we change (e.g. page tables) */
		if (likely(chal_pgtbl_can_switch())) {
			upcall_execute(upcall, (struct composite_spd*)thd_get_thd_spdpoly(upcall),
				       preempted, (struct composite_spd*)thd_get_thd_spdpoly(preempted));
		} else {
			upcall_execute_no_vas_switch(upcall, preempted);
		}
#ifdef UPCALL_TIMING
		{
			u64_t t;
			struct spd *s;

			rdtscll(t);
			s = thd_get_thd_spd(upcall);
			if (s->sched_depth == 0) {
				struct cos_sched_data_area *da;
				
				da = s->kern_sched_shared_page[get_cpuid()];
				if (da) da->cos_evt_notif.timer = (u32_t)t;
			} else {
				if (-1 == (int)t) t = 0;
				upcall->regs.ax = (u32_t)t;
			}
		}
#else
		upcall->regs.ax = upcall->thread_brand->pending_upcall_requests;
#endif

		if (preempted->flags & THD_STATE_ACTIVE_UPCALL && upcall->interrupted_thread) {
			event_record("upcall activated and made immediately (preempted upcall)", 
				     thd_get_id(preempted), thd_get_id(upcall));
		} else if (upcall->interrupted_thread) {
			event_record("upcall activated and made immediately (w/ preempted thd)", 
				     thd_get_id(preempted), thd_get_id(upcall));
		} else {
			event_record("upcall activated and made immediately w/o preempted thd", 
				     thd_get_id(preempted), thd_get_id(upcall));
		}

		report_upcall("u", upcall);
		cos_meas_event(COS_MEAS_BRAND_UC);
		cos_meas_stats_end(COS_MEAS_STATS_UC_EXEC_DELAY, 1);
		return upcall;
	} 
		
	/* 
	 * If another upcall is what we attempted to preempt, we might
	 * have a higher priority than the thread that upcall had
	 * preempted.  Thus we must break its preemption chain.
	 */
	if (preempted->flags & THD_STATE_ACTIVE_UPCALL) break_preemption_chain(preempted);
	
	event_record("upcall not immediately executed (less urgent), continue previous thread", 
		     thd_get_id(preempted), thd_get_id(upcall));
//		printk("%d w\n", thd_get_id(upcall));

	report_upcall("d", upcall);

	cos_meas_event(COS_MEAS_BRAND_DELAYED);
	return preempted;
}

/************** end functions for parsing async set urgencies ************/

COS_SYSCALL int 
cos_syscall_sched_cntl(int spd_id, int operation, int thd_id, long option)
{
	struct thread *thd;
	struct spd *spd;

	thd = core_get_curr_thd();
	spd = thd_validate_get_current_spd(thd, spd_id);
	if (NULL == spd) {
		printk("cos: component claimed in spd %d, but not\n", spd_id);
		return -1;
	}

	if (spd->sched_depth < 0) {
		printk("cos: spd %d called sched_cntl, but not a scheduler.\n", spd_id);
		return -1;
	}
/* Is this necessary??
	tsi = thd_get_sched_info(thd, spd->sched_depth);
	if (tsi->scheduler != spd) {
		printk("cos: spd %d @ depth %d attempting sched_cntl not a scheduler of thd %d (%x != %x).\n",
		       spd_get_index(spd), spd->sched_depth, thd_get_id(thd), (unsigned int)tsi->scheduler, (unsigned int)spd);
		return -1;
	}
*/

	switch(operation) {
	case COS_SCHED_EVT_REGION:
	{
		unsigned long region = (unsigned long)option;

		if (region < spd->location[0].lowest_addr ||
		    region + PAGE_SIZE >= spd->location[0].lowest_addr + spd->location[0].size) {
			printk("cos: attempted evt region for spd %d @ %lx.\n", spd_get_index(spd), region);
			return -1;
		}
		spd->sched_shared_page[get_cpuid()] = (struct cos_sched_data_area *)region;
		/* We will need to access the shared_page for thread
		 * events when the pagetable for this spd is not
		 * mapped in.  */
<<<<<<< HEAD
		spd->kern_sched_shared_page[get_cpuid()] = (struct cos_sched_data_area *)
			pgtbl_vaddr_to_kaddr(spd->spd_info.pg_tbl, (unsigned long)spd->sched_shared_page[get_cpuid()]);
		spd->prev_notification[get_cpuid()] = 0;

=======
		spd->kern_sched_shared_page = (struct cos_sched_data_area *)
			chal_pgtbl_vaddr2kaddr(spd->spd_info.pg_tbl, region);
		spd->prev_notification = 0;
>>>>>>> 097201ac
		/* FIXME: pin the page */
		printk("core %u, sched shared region @%p, kern @%p\n", get_cpuid(), spd->sched_shared_page[get_cpuid()], spd->kern_sched_shared_page[get_cpuid()]);
		break;
	}
	case COS_SCHED_THD_EVT:
	{
		long idx = option;
		struct cos_sched_events *evts, *this_evt;
		struct thd_sched_info *tsi;
		struct thread *thd;
		
		thd = thd_get_by_id(thd_id);
		if (!thd) {
			printk("cos: thd id %d passed into register event %d invalid.\n",
			       (unsigned int)thd_id, (unsigned int)idx);
			return -1;
		}
		
		tsi = thd_get_sched_info(thd, spd->sched_depth);
		if (tsi->scheduler != spd) {
			printk("cos: spd %d not the scheduler of %d to associate evt %d.\n",
			       spd_get_index(spd), (unsigned int)thd_id, (unsigned int)idx);
			return -1;
		}

		if (idx >= NUM_SCHED_EVTS) {
			printk("cos: invalid thd evt index %d for scheduler %d\n", 
			       (unsigned int)idx, (unsigned int)spd_id);
			return -1;
		}

		if (0 == idx) {
			/* reset thread */
			evts = spd->kern_sched_shared_page[get_cpuid()]->cos_events;
			this_evt = &evts[idx];
			COS_SCHED_EVT_NEXT(this_evt) = 0;
			COS_SCHED_EVT_FLAGS(this_evt) = 0;
			this_evt->cpu_consumption = 0;

			tsi->thread_notifications = NULL;
			tsi->notification_offset = 0;
		} else {
			evts = spd->kern_sched_shared_page[get_cpuid()]->cos_events;
			this_evt = &evts[idx];
			tsi->thread_notifications = this_evt;
			tsi->notification_offset = idx;
			//COS_SCHED_EVT_NEXT(this_evt) = 0;
			//COS_SCHED_EVT_FLAGS(this_evt) = 0;
			//this_evt->cpu_consumption = 0;

			if (thd->flags & THD_STATE_BRAND) {
				struct thread *t = thd->upcall_threads;
				
				while (t) {
					copy_sched_info(t, thd);
					t = t->upcall_threads;
				}
			}
		}
		
		//print_thd_sched_structs(thd);
		break;
	}
	case COS_SCHED_PROMOTE_CHLD:
	{
		int sched_lvl = spd->sched_depth + 1;
		struct spd *child = spd_get_by_index((int)option);

		if (sched_lvl >= MAX_SCHED_HIER_DEPTH) {
			printk("Cannot promote child, exceeds sched hier depth.\n");
			return -1;
		}
		if (child->parent_sched && child->parent_sched != spd) {
			printk("Child scheduler already child to another scheduler.\n");
			return -1;
		}
		child->parent_sched = spd;
		child->sched_depth = sched_lvl;
		break;
	}
	case COS_SCHED_PROMOTE_ROOT:
		break;
	case COS_SCHED_GRANT_SCHED:
	case COS_SCHED_REVOKE_SCHED:
	{
		/*
		 * Permit a child scheduler the capability to schedule
		 * the thread, or remove that capability.  Assumes
		 * that 1) this spd is a scheduler that has the
		 * capability to schedule the thread, 2) the target
		 * spd is a scheduler that is a child of this
		 * scheduler.
		 */ 
		struct thd_sched_info *child_tsi;
		struct thread *target_thd = thd_get_by_id(thd_id);
		struct spd *child = spd_get_by_index((int)option);
		int i;
		
		if (NULL == target_thd         || 
		    NULL == child              || 
		    spd != child->parent_sched ||
		    !thd_scheduled_by(target_thd, spd)) {
			printk("cos: Could not give privs for sched %d to thd %d from sched %d.\n",
			       (unsigned int)option, (unsigned int)thd_id, (unsigned int)spd_id);
			return -1;
		}
		
		child_tsi = thd_get_sched_info(target_thd, child->sched_depth);

		if (COS_SCHED_GRANT_SCHED == operation) {
			child_tsi->scheduler = child;
		} else if (COS_SCHED_REVOKE_SCHED == operation) {
			if (child_tsi->scheduler != child) {
				printk("cos: cannot remove privs when they aren't had\n");
				return -1;
			}

			child_tsi->scheduler = NULL;
		}
		/*
		 * revoke all schedulers that are decendents of the
		 * child.
		 */
		for (i = child->sched_depth+1 ; i < MAX_SCHED_HIER_DEPTH ; i++) {
			child_tsi = thd_get_sched_info(target_thd, i);
			child_tsi->scheduler = NULL;
		}
	}
	case COS_SCHED_BREAK_PREEMPTION_CHAIN:
	{
		event_record("breaking preemption chain", thd_get_id(thd), 0);
		/* 
		 * This call is simple: make it so that when the
		 * current thread (presumably an upcall) completes,
		 * don't automatically switch to the preempted thread,
		 * instead make an upcall into the scheduler.
		 */
		break_preemption_chain(thd);
		break;
	}
	default:
		printk("cos: cos_sched_cntl illegal operation %d.\n", operation);
		return -1;
	}
	
	return 0;
}
	
/*
 * Assume spd \in cspd.  Remove spd from cspd and add it to new1. Add
 * all remaining spds in cspd to new2.  If new2 == NULL, and cspd's
 * refcnt == 1, then we can just remove spd from cspd, and use cspd as
 * the new2 composite spd.  Returns 0 if the two new composites are
 * populated, -1 if there is an error, and 1 if we instead just reuse
 * the composite passed in by removing the spd from it (requires, of
 * course that cspd ref_cnt == 1, so that its mappings can change
 * without effecting any threads).  This is common because when we
 * split and merge, we will create a composite the first time for the
 * shrinking composite, but because it won't have active threads, that
 * composite can simply be reused by removing any further spds split
 * from it.
 */
static int 
mpd_split_composite_populate(struct composite_spd *new1, struct composite_spd *new2, 
					struct spd *spd, struct composite_spd *cspd)
{
	struct spd *curr;
	int remove_mappings;

	assert(cspd && spd_is_composite(&cspd->spd_info));
	assert(new1 && spd_is_composite(&new1->spd_info));
	assert(spd && spd_is_member(spd, cspd));
	assert(new1 != cspd);

	remove_mappings = (NULL == new2);
	spd_composite_remove_member(spd, remove_mappings);

	if (spd_composite_add_member(new1, spd)) {
		printk("cos: could not add member to new spd in split.\n");
		goto err_adding;
	}

	/* If the cspd is updated by removing the spd, and that spd
	 * has been added to the new composite spd, new1, we're
	 * done */
	if (NULL == new2) {
		assert(cos_ref_val(&cspd->spd_info.ref_cnt) == 1);
		return 1;
	}

	/* aliasing will mess everything up here */
	assert(new1 != new2);

	while (cspd->members) {
		curr = cspd->members;
		if (spd_composite_move_member(new2, curr, 0)) {
			printk("cos: could not add spd to new composite in split.\n");
			goto err_adding;
		}
		assert(cspd->members != curr);
	}

	return 0;
 err_adding:
	return -1;
}

/*
 * Given a composite spd, c and a spd, s within it, split the spd out
 * of the composite, making two composite spds, c1 and c2.  c =
 * union(c1, c2), c\{s} = c1, {s} = c2.  This will create two
 * composite spds (c1 and c2) and will depricate and release (possibly
 * free) the preexisting composite c.  This method will reset all
 * capabilities correctly.
 */
static int 
mpd_split(struct composite_spd *cspd, struct spd *spd, short int *new, short int *old)
{
	short int d1, d2;
	struct composite_spd *new1, *new2;
	int ret = -1;

	assert(!spd_mpd_is_depricated(cspd));
	assert(spd_is_composite(&cspd->spd_info));
	assert(spd_is_member(spd, cspd));
	assert(spd_composite_num_members(cspd) > 1);

	d1 = spd_alloc_mpd_desc();
	if (d1 < 0) {
		printk("cos: could not allocate first mpd descriptor for split operation.\n");
		goto end;
	}
	new1 = spd_mpd_by_idx(d1);

	/*
	 * This condition represents the optimization whereby we wish
	 * to reuse the cspd instead of making a new one.  See the
	 * comment above mpd_composite_populate.  If we can reuse the
	 * current cspd by shrinking it rather than deleting it and
	 * allocating a new composite, then do it.
	 *
	 * This is a common case, e.g. when continuously moving spds
	 * from one cspd to another, but not in many other cases.
	 *
	 * It might be very possible to do this optimization when the
	 * reference count is > 1 because there is one subordinated
	 * domain, but that is the only (additional reference).
	 * Probably not worth adding in the logic for this.
	 */
	if (1 == cos_ref_val(&cspd->spd_info.ref_cnt)) {
		if (mpd_split_composite_populate(new1, NULL, spd, cspd) != 1) {
			ret = -1;
			goto err_d2;
		}
		*new = d1;
		*old = spd_mpd_index(cspd);

		cos_meas_event(COS_MPD_SPLIT_REUSE);

		ret = 0;
		goto end;
	}

	/* ...otherwise, we must allocate the other composite spd, and
	 * populate both of them */
	d2 = spd_alloc_mpd_desc();
	if (d2 < 0) {
		printk("cos: could not allocate second mpd descriptor for split operation.\n");
		goto err_d2;
	}
	new2 = spd_mpd_by_idx(d2);
	assert(new1 && new2);
	
	if (mpd_split_composite_populate(new1, new2, spd, cspd)) {
		printk("cos: populating two new cspds failed while splitting.\n");
		goto err_adding;
	}
	*new = d1;
	*old = d2;
	/* depricate the composite spd so that it cannot be used
	 * anymore from any user-level interfaces */
	spd_mpd_depricate(cspd);
	assert(!spd_mpd_is_depricated(new1) && !spd_mpd_is_depricated(new2));
	ret = 0;

	goto end;
	
 err_adding:
	spd_mpd_depricate(new2);
 err_d2:
	spd_mpd_depricate(new1);
 end:
	return ret;
}

/*
 * We want to subordinate one of the composite spds _only if_ we
 * cannot immediately free both the page tables (which subordination
 * does), but also the composite spd.  Thus, if one of the composites
 * can be freed, send it to be subordinated as it will be freed
 * immediately.  Secondarily, return the composite with fewer
 * components in it so there are less components to iterate through
 * when adding their mappings to the other composite.
 *
 * Let me make it explicit: First we are trying to save memory, then
 * processing time.  This might not be the appropriate long-term
 * prioritization, but only empirical studies will show.
 */
static inline struct composite_spd *
get_spd_to_subordinate(struct composite_spd *c1, struct composite_spd *c2)
{
	int members1, members2;

	if (1 == cos_ref_val(&c1->spd_info.ref_cnt) &&
	    1 != cos_ref_val(&c2->spd_info.ref_cnt)) return c1;

	members1 = spd_composite_num_members(c1);
	members2 = spd_composite_num_members(c2);
	assert(members1 > 0 && members2 > 0);
	if (members1 < members2) return c1;
	return c2;
}

/*
 * Move all of the components from other to dest, thus merging the two
 * composite spds into one: dest.  This includes adding to the pg_tbl
 * of dest, all components in other.  The first version of this
 * function will have us actually releasing the other cspd to be
 * collected when not in use anymore.  This can result in the page
 * table of other sticking around for possibly a long time.  The
 * second version (calling spd_mpd_make_subordinate) will deallocate
 * other's page table and make it use dest's page table.  A lifetime
 * constraint is added whereby the dest cspd cannot be deallocated
 * before other.  This is done with the reference counting mechanism
 * already present.  Other could really be deallocated now without
 * worrying about the page-tables, except that references to it can
 * still be held by threads making invocations.  If these threads
 * could be pointed to dest instead of other, we could deallocate
 * other even earlier.  Perhaps version three of this will change the
 * ipc return path and if the cspd to return to is subordinate, return
 * to the subordinate's master instead, decrimenting the refcnt on the
 * subordinate.
 *
 * Assume that the composites passed in aren't the same.
 */
static struct composite_spd *
mpd_merge(struct composite_spd *c1, struct composite_spd *c2)
{
	struct spd *curr;
	struct composite_spd *dest, *other;

	assert(NULL != c1 && NULL != c2);
	assert(spd_is_composite(&c1->spd_info) && spd_is_composite(&c2->spd_info));
	assert(!spd_mpd_is_depricated(c1) && !spd_mpd_is_depricated(c2));
	assert(!spd_mpd_is_subordinate(c1) && !spd_mpd_is_subordinate(c2));
	assert(c1 != c2);
	other = get_spd_to_subordinate(c1, c2);
	dest = (other == c1) ? c2 : c1;

	/* 
	 * While there are spds in the current composite, move them to
	 * the new composite.
	 */
	while (other->members) {
		curr = other->members;
		if (spd_composite_move_member(dest, curr, 1)) {
			assert(0);
			/* FIXME: should back out all those that were
			 * already transferred from one to the
			 * other...but this error is really only
			 * indicatory of an error in the kernel
			 * anyway. */
			printk("cos: could not move spd from one composite spd to another in the merge operation.\n");
			return NULL;
		}
		assert(other->members != curr);
	}
	//spd_mpd_depricate(other);
	/* 
	 * Now the subordinate cspd is only referenced (if at all) by
	 * invocation stack references and the singular "active"
	 * reference to be removed in the next call.
	 */
	spd_mpd_make_subordinate(dest, other);
	assert(!spd_mpd_is_depricated(dest) && !spd_mpd_is_subordinate(dest));
	//print_valid_pgtbl_entries(dest->spd_info.pg_tbl);

	return dest;
}

/* 
 * Here composite_spd and composite_dest are specified as normal spds,
 * and the meaning here is "the composite protection domain that this
 * spd is part of".
 */
COS_SYSCALL int 
cos_syscall_mpd_cntl(int spd_id, int operation, 
				     spdid_t spd1, spdid_t spd2)
{
	int ret = 0; 
	struct composite_spd *prev = NULL;
	struct spd *from = NULL;
	paddr_t curr_pg_tbl, new_pg_tbl;
	struct spd_poly *curr;
	struct thread *thd;

	if (spd1) {
		from = spd_get_by_index(spd1);
		if (0 == from) {
			printk("cos: mpd_cntl -- first composite spd %d not valid\n", spd1);
			return -1;
		}
		prev = (struct composite_spd *)from->composite_spd;
		assert(prev);
		assert(spd_is_composite(&prev->spd_info));
		assert(!spd_mpd_is_subordinate(prev) && !spd_mpd_is_depricated(prev));
	} 

	thd = core_get_curr_thd();
	assert(thd);
	curr = thd_get_thd_spdpoly(thd);
	/* keep track of this, as it might change during the course of this call */
	curr_pg_tbl = curr->pg_tbl;

	switch(operation) {
	case COS_MPD_SPLIT:
	{
		struct spd *transitory;
		struct composite_spd *trans_cspd;
		struct mpd_split_ret sret;

		if (NULL == prev) {
			printk("cos: mpd_cntl -- first composite spd %d not valid\n", spd1);
			ret = -1;
			break;
		}
		transitory = spd_get_by_index(spd2);
		if (NULL == transitory) {
			printk("cos: mpd_cntl -- failed to access normal spd (%d) for call to split.\n", spd2);
			ret = -1;
			break;
		}
		trans_cspd = (struct composite_spd *)transitory->composite_spd;
		assert(spd_is_composite(&trans_cspd->spd_info));
		assert(!spd_mpd_is_depricated(trans_cspd) && !spd_mpd_is_subordinate(trans_cspd));
		assert(spd_composite_num_members(prev) > 0);
		if (trans_cspd != prev) {
			printk("cos: mpd_cntl -- spd %d not in claimed composite for %d\n", spd2, spd1);
			return -1;
		}
		/*
		 * It is not correct to split a spd out of a composite
		 * spd that only contains one spd.  It is pointless,
		 * and should not be encouraged.
		 */
		if (spd_composite_num_members(prev) == 1) {
			ret = -1;
			break;
		}
		cos_meas_event(COS_MEAS_MPD_SPLIT);
//		printk("cos: split spd with cspd %p from %p, spdid %d\n", trans_cspd, prev, spd1);
		ret = mpd_split(prev, transitory, &sret.new, &sret.old);
		/* simply return 0 for success */
/* 		if (!ret) { */
/* 			/\*  */
/* 			 * Pack the two short indexes of the mpds into */
/* 			 * a single int, and return that. */
/* 			 *\/ */
/* 			ret = *((int*)&sret); */
/* 		} */

		break;
	}
	case COS_MPD_MERGE:
	{
		struct spd *second;
		struct composite_spd *other, *cspd_ret;
		
		if (NULL == prev) {
			printk("cos: mpd_cntl -- first composite spd %d not valid\n", spd1);
			ret = -1;
			break;
		}
		second = spd_get_by_index(spd2);
		if (0 == second) {
			printk("cos; mpd_cntl -- second composite spd %d invalid\n", spd2);
			ret = -1;
			break;
		}
		other = (struct composite_spd *)second->composite_spd;
		assert(spd_is_composite(&other->spd_info));
		assert(NULL != other && !spd_mpd_is_depricated(other) && !spd_mpd_is_subordinate(other));
//		printk("cos: merge %p(%d) and %p(%d)\n", prev, spd1, other, spd2);
		if (prev == other) {
//			printk("cos: skipping merge\n");
			ret = 0;
			break;
		}
		if (NULL == (cspd_ret = mpd_merge(prev, other))) {
			ret = -1;
			break;
		}
		cos_meas_event(COS_MEAS_MPD_MERGE);
		ret = 0;
		//ret = spd_mpd_index(cspd_ret);
		break;
	}
	case COS_MPD_UPDATE:
	{
		struct thd_invocation_frame *tif;
		struct spd *spd;

		struct spd_poly *poly;
		struct composite_spd *active_cspd, *curr_cspd;

		spd = thd_validate_get_current_spd(thd, spd_id);
		if (NULL == spd) {
			ret = -1;
			break;
		}
		tif = thd_invstk_top(thd);
		assert(tif);
		/* Common case: We are not in the entry point to the
		 * current protection domain -- can't update */
		if (likely(tif->spd != spd)) break;

		/* 
		 * If the currently active cspd (to be found in the
		 * invocation stack) is either 1) depricated, or 2)
		 * subordinate to a depricated cspd, then we wish to
		 * update the currently active spd to the most up to
		 * date configuration.
		 */
		poly = tif->current_composite_spd;
		active_cspd = (struct composite_spd *)poly;
		if (!(spd_mpd_is_depricated(active_cspd) ||
		      (spd_mpd_is_subordinate(active_cspd) && 
		       spd_mpd_is_depricated(active_cspd->master_spd)))) break;

		assert(poly->flags & SPD_COMPOSITE);
		/* We know we are currently in a depricated composite
		 * spd, but also that we can update to the current
		 * cspd...do it! */
		curr_cspd = (struct composite_spd *)spd->composite_spd;
		spd_mpd_ipc_take(curr_cspd);
		tif->current_composite_spd = (struct spd_poly*)curr_cspd;
		spd_mpd_ipc_release(active_cspd);

		break;
	}
	default:
		ret = -1;
	}

	curr = thd_get_thd_spdpoly(thd);
	assert(curr);
	new_pg_tbl = curr->pg_tbl;
	/*
	 * The page tables of the current spd can change if the
	 * current spd is subordinated to another spd.  If they did,
	 * we should do something about it:
	 */
	switch_pgtbls(new_pg_tbl, curr_pg_tbl);
	
	return ret;
}

/*
 * Well look at that:  full support for mapping in 50 lines of code.
 *
 * FIXME: check that 1) spdid is allowed to map, and 2) check flags if
 * the spd wishes to confirm that the dspd is in the invocation stack,
 * or is in the current composite spd, or is a child of a fault
 * thread.
 */
COS_SYSCALL int 
cos_syscall_mmap_cntl(int spdid, long op_flags_dspd, vaddr_t daddr, unsigned long mem_id)
{
	short int op, flags, dspd_id;
	paddr_t page;
	int ret = 0;
	struct spd *spd, *this_spd;
	
	/* decode arguments */
	op       = op_flags_dspd>>24;
	flags    = op_flags_dspd>>16 & 0x000000FF;
	dspd_id  = op_flags_dspd & 0x0000FFFF;
	this_spd = spd_get_by_index(spdid);
	spd      = spd_get_by_index(dspd_id);
	if (!this_spd || !spd || virtual_namespace_query(daddr) != spd) {
		printk("cos: invalid mmap cntl call for spd %d for spd %d @ vaddr %x\n",
		       spdid, dspd_id, (unsigned int)daddr);
		return -1;
	}

	switch(op) {
	case COS_MMAP_GRANT:
		mem_id += this_spd->pfn_base;
		if (mem_id < this_spd->pfn_base || /* <- check for overflow? */
		    mem_id >= (this_spd->pfn_base + this_spd->pfn_extent)) {
			printk("Accessing physical frame outside of allowed range (%d outside of [%d, %d).\n",
			       (int)mem_id, this_spd->pfn_base, 
			       this_spd->pfn_base + this_spd->pfn_extent);
			return -EINVAL;
		}
		page = cos_access_page(mem_id);
		if (0 == page) {
			printk("cos: mmap grant -- could not get a physical page.\n");
			return -EINVAL;
		}
		/*
		 * Demand paging could mess this up as the entry might
		 * not be in the page table, and we map in our cos
		 * page.  Ignore for the time being, as our loader
		 * forces demand paging to not be used (explicitly
		 * writing all of the pages itself).
		 */
		if (chal_pgtbl_add(spd->spd_info.pg_tbl, daddr, page)) {
			printk("cos: mmap grant into %d @ %x -- could not add entry to page table.\n", 
			       dspd_id, (unsigned int)daddr);
			ret = -1;
			break;
		}
		cos_meas_event(COS_MAP_GRANT);
		break;
	case COS_MMAP_REVOKE:
	{
		paddr_t pa;

		if (!(pa = chal_pgtbl_rem(spd->spd_info.pg_tbl, daddr))) {
			ret = 0;
			break;
		}
		ret = cos_paddr_to_cap(pa) - this_spd->pfn_base;
		cos_meas_event(COS_MAP_REVOKE);

		break;
	}
	case COS_MMAP_TLBFLUSH:
		chal_pgtbl_switch(spd->spd_info.pg_tbl);
		break;
	default:
		ret = -1;
	}

	return ret;
}

COS_SYSCALL int 
cos_syscall_pfn_cntl(int spdid, long op_dspd, unsigned int mem_id, int extent)
{
	struct spd *spd, *dspd;
	spdid_t dspdid;
	unsigned int end;
	int op, ret = 0;

	op     = op_dspd >> 16;
	dspdid = 0xFFFF & op_dspd;
	spd    = spd_get_by_index(spdid);
	dspd   = spd_get_by_index(dspdid);

	if (!spd || !dspd) return -1;
	end = mem_id + extent;
	/* Do we own the physical page number range? */
	/* FIXME: permission check */
//	if (end >= spd->pfn_base + mem_id) return -EINVAL;

	switch(op) {
	case COS_PFN_GRANT:
		/* Given "grant" access to the destination component for the pfn range */
		dspd->pfn_base   = mem_id;
		dspd->pfn_extent = extent;
		break;
	case COS_PFN_MAX_MEM:
		ret = spd->pfn_extent;
		break;
	default: return -1;
	}

	return ret;
}

/* 
 * The problem solved here is this: Each component has a page-table
 * that defines its memory mappings.  This is updated by the
 * mmap_cntl, and vas_cntl system calls.  However, there can be
 * multiple composite protection domains (due to MPD) that include
 * this component.  The question is how do they all stay consistent.
 * This is the function that maintains this.  On a page-fault, the
 * composite page-table is updated from the main component's
 * page-tables if the mapping is not present in the composite, but is
 * in the master.
 */
int 
fault_update_mpd_pgtbl(struct thread *thd, struct pt_regs *regs, vaddr_t fault_addr)
{
	struct spd *origin;
	struct spd_poly *active;

	origin = thd_get_thd_spd(thd);
	if (origin != virtual_namespace_query(fault_addr)) return 0;
	active = thd_get_thd_spdpoly(thd);

	if ( chal_pgtbl_entry_absent(origin->spd_info.pg_tbl, fault_addr)) return 0;
	if (!chal_pgtbl_entry_absent(active->pg_tbl, fault_addr)) return 0;

	chal_pgtbl_copy_range(active->pg_tbl, origin->spd_info.pg_tbl, fault_addr, HPAGE_SIZE);

	return 1;
}

#define MAX_LEN 512 /* keep consistent as in printc.h */
COS_SYSCALL int 
cos_syscall_print(int spdid, char *str, int len)
{
	char kern_buf[MAX_LEN];
	/*
	 * FIXME: use linux functions to copy the string into local
	 * storage to avoid faults.  ...This won't work with cos
	 * allocated memory, so we really just need to do a proper
	 * output system.  This is low prio as the string should be
	 * passed in the arg region.  Perhaps we should just check
	 * that.
	 */
<<<<<<< HEAD
	if (len < 1) return 0;
	if (len >= MAX_LEN) len = MAX_LEN - 1;
	memcpy(kern_buf, str, len);
	kern_buf[len] = '\0';
	printk("%s", kern_buf);

=======
	
	str[len] = '\0';
	if ('\n' == last)
		printk("%s", str);
	else 
		printk("%s", str);
	last = str[len-1];
>>>>>>> 097201ac
	return 0;
}

COS_SYSCALL long 
cos_syscall_cap_cntl(int spdid, int option, u32_t arg1, long arg2)
{
	vaddr_t va;
	u16_t capid;
	int ret = 0;
	struct spd *cspd, *sspd = NULL;
	spdid_t cspdid, sspdid;

	/* TODO: access control */

	cspdid = arg1 >> 16;
	cspd = spd_get_by_index(cspdid);
	if (!cspd) return -1;
	if (option == COS_CAP_GET_INVCNT) {
		sspdid = 0xFFFF & arg1;
		sspd = spd_get_by_index(sspdid);
		if (!sspd) return -1;
	} else {
		capid =  0xFFFF & arg1;
	}

	switch (option) {
	case COS_CAP_GET_INVCNT:
		va = chal_pgtbl_vaddr2kaddr(cspd->spd_info.pg_tbl, (unsigned long)cspd->user_vaddr_cap_tbl);
		assert((vaddr_t)cspd->user_cap_tbl == va);
		
		ret = spd_read_reset_invocation_cnt(cspd, sspd);
		break;
	case COS_CAP_SET_FAULT:
		if (spd_cap_set_fault_handler(cspd, capid, arg2)) ret = -1;
		break;
	case COS_CAP_SET_CSTUB:
		if (spd_cap_set_cstub(cspd, capid, arg2)) ret = -1;
		break;
	case COS_CAP_SET_SSTUB:
		if (spd_cap_set_sstub(cspd, capid, arg2)) ret = -1;
		break;
	case COS_CAP_SET_SERV_FN:
		if (spd_cap_set_sfn(cspd, capid, arg2)) ret = -1;
		break;
	case COS_CAP_ACTIVATE:
		/* arg2 == dest spd id */
		if (!spd_is_active(cspd) || 0 == arg2) {
			ret = -1;
			break;
		}
		sspd = spd_get_by_index((spdid_t)arg2);
		if (!sspd || spd_cap_set_dest(cspd, capid, sspd)) {
			ret = -1;
			break;
		}
		if (spd_cap_activate(cspd, capid)) ret = -1;
		break;
	default:
		ret = -1;
		break;
	};

	return ret;
}

COS_SYSCALL int 
cos_syscall_stats(int spdid)
{
	cos_meas_report();
	cos_meas_init();

	return 0;
}

extern int cos_syscall_idle(void);
COS_SYSCALL int 
cos_syscall_idle_cont(int spdid)
{
	struct thread *c = core_get_curr_thd();
	
<<<<<<< HEAD
	host_idle();
	if (c != core_get_curr_thd()) return COS_SCHED_RET_AGAIN;
=======
	chal_idle();
	if (c != thd_get_current()) return COS_SCHED_RET_AGAIN;
>>>>>>> 097201ac

	return COS_SCHED_RET_SUCCESS;
}

COS_SYSCALL int 
cos_syscall_spd_cntl(int id, int op_spdid, long arg1, long arg2)
{
	struct spd *spd;
	short int op;
	spdid_t spd_id;
	int ret = 0;

	op = op_spdid >> 16;
	spd_id = op_spdid & 0xFFFF;
	
	if (COS_SPD_CREATE != op) {
		spd = spd_get_by_index(spd_id);
		if (!spd) return  -1;
	}

	switch (op) {
	case COS_SPD_CREATE:
	{
		paddr_t pa;

		pa = spd_alloc_pgtbl();
		if (0 == pa) {
			ret = -1;
			break;
		}
		spd = spd_alloc(0, NULL, 0);
		if (!spd) {
			spd_free_pgtbl(pa);
			ret = -1;
			break;
		}

		spd->spd_info.pg_tbl = pa;
		ret = (int)spd_get_index(spd);

		break;
	}
	case COS_SPD_DELETE:
		/* FIXME: check reference counts, mpds, etc... */

		spd_free_pgtbl(spd->spd_info.pg_tbl);
		spd->spd_info.pg_tbl = 0;
		if (spd->composite_spd != &spd->spd_info) {
			printk("FIXME: proper deletion of mpds not implemented.\n");
		}
		/* FIXME: check that capabilities have been
		 * dealloced, that refcnt is 0, etc... */
		spd_free(spd);
		break;
	case COS_SPD_RESERVE_CAPS:
		/* arg1 == number of caps */
		if (spd_reserve_cap_range(spd, (int)arg1) == -1) {
			ret = -1;
			break;
		}
		break;
	case COS_SPD_RELEASE_CAPS:
		if (spd_release_cap_range(spd) == -1) ret = -1;
		break;
	case COS_SPD_LOCATION:
		/* location already set */
		if (spd->location[0].size ||
		    spd_add_location(spd, arg1, arg2)) {
			ret = -1;
			break;
		}
		
		break;
	case COS_SPD_UCAP_TBL:
	{
		if (spd->user_vaddr_cap_tbl) {
			ret = -1;
			break;
		}
		/* arg1 = vaddr of ucap tbl */
		spd->user_vaddr_cap_tbl = (struct usr_inv_cap*)arg1;
		break;
	}
	case COS_SPD_ATOMIC_SECT:
		/* arg2 == atomic section index, arg1 == section address */
		if (arg2 >= COS_NUM_ATOMIC_SECTIONS || arg2 < 0) ret = -1;
		else spd->atomic_sections[arg2] = (vaddr_t)arg1;
		break;
	case COS_SPD_UPCALL_ADDR:
		/* arg1 = upcall_entry address */
		spd->upcall_entry = (vaddr_t)arg1;
		break;
	case COS_SPD_ACTIVATE:
	{
		struct composite_spd *cspd;
		vaddr_t kaddr;

		/* Have we set the virtual address space, caps, cap tbl*/
		if (!spd->user_vaddr_cap_tbl ||
		    !spd->spd_info.pg_tbl || !spd->location[0].lowest_addr ||
		    !spd->cap_base || !spd->cap_range) {
			printk("cos: spd_cntl -- cap tbl, location, or capability range not set (error %d).\n",
			       !spd->user_vaddr_cap_tbl      ? 1 : 
			       !spd->spd_info.pg_tbl         ? 2 :
			       !spd->location[0].lowest_addr ? 3 :
			       !spd->cap_base                ? 4 : 5);
			ret = -1;
			break;
		}
		if ((unsigned int)spd->user_vaddr_cap_tbl < spd->location[0].lowest_addr || 
		    (unsigned int)spd->user_vaddr_cap_tbl + sizeof(struct usr_inv_cap) * spd->cap_range > 
		    spd->location[0].lowest_addr + spd->location[0].size || 
		    !user_struct_fits_on_page((unsigned int)spd->user_vaddr_cap_tbl, sizeof(struct usr_inv_cap) * spd->cap_range)) {
			printk("cos: user capability table @ %x does not fit into spd, or onto a single page\n", 
			       (unsigned int)spd->user_vaddr_cap_tbl);
			ret = -1;
			break;
		}
		/* Is the ucap tbl mapped in? */
		kaddr = chal_pgtbl_vaddr2kaddr(spd->spd_info.pg_tbl, (vaddr_t)spd->user_vaddr_cap_tbl);
		if (0 == kaddr) {
			ret = -1;
			break;
		}
		spd->user_cap_tbl = (struct usr_inv_cap*)kaddr;
		spd_add_static_cap(spd, 0, spd, 0);

		cspd = spd_alloc_mpd();
		if (!cspd) {
			spd->user_cap_tbl = 0;
			ret = -1;
			break;
		}
		if (spd_composite_add_member(cspd, spd)) {
			spd_mpd_release(cspd);
			spd->user_cap_tbl = 0;
			printk("cos: could not add spd %d to composite spd %d.\n",
			       spd_get_index(spd), spd_mpd_index(cspd));
			ret = -1;
			break;
		}
		spd_make_active(spd);

		assert(spd->composite_spd);

		break;
	}
	default:
		ret = -1;
	}
	
	return ret;
}

COS_SYSCALL int 
cos_syscall_vas_cntl(int id, int op_spdid, long addr, long sz)
{
	int ret = 0;
	short int op;
	spdid_t spd_id;
	struct spd *spd;

	op = op_spdid >> 16;
	spd_id = op_spdid & 0xFFFF;
	spd = spd_get_by_index(spd_id);
	if (!spd) return -1;
	if (!sz)  return -1;

	switch(op) {
	case COS_VAS_CREATE: 	/* new vas */
	case COS_VAS_DELETE:	/* remove vas */
	case COS_VAS_SPD_ADD:	/* add spd to vas */
	case COS_VAS_SPD_REM:	/* remove spd from vas */
	default:
		printk("vas_cntl: undefined operation %d.\n", op);
		ret = -1;
		break;
	case COS_VAS_SPD_EXPAND:	/* allocate more vas to spd */
		if (spd_add_location(spd, addr, sz)) ret = -1;
		break;
	case COS_VAS_SPD_RETRACT:	/* deallocate some vas from spd */
		if (spd_rem_location(spd, addr, sz)) ret = -1;
		break;
	}

	return ret;
}

extern int send_ipi(int cpuid, int thdid, int wait);

//volatile int kern_tsc = 0;
/* The IPI calls should not be accessible from user level. This is for
 * test purpose only. Will remove this syscall. */
COS_SYSCALL int 
cos_syscall_send_ipi(int spd_id, long cpuid, int thdid, long arg)
{
	int wait, option;
	option = arg & 0xFFFF;
	wait = arg >> 16;
	assert(wait == 0);

	return send_ipi(cpuid, thdid, wait);
}

/* 
 * Composite's system call table that is indexed and invoked by ipc.S.
 * The user-level stubs are created in cos_component.h.
 */
void *cos_syscall_tbl[32] = {
	(void*)cos_syscall_void,
	(void*)cos_syscall_stats,
	(void*)cos_syscall_print,
	(void*)cos_syscall_create_thread,
	(void*)cos_syscall_switch_thread,
	(void*)cos_syscall_brand_wait,
	(void*)cos_syscall_brand_upcall,
	(void*)cos_syscall_brand_cntl,
	(void*)cos_syscall_upcall,
	(void*)cos_syscall_sched_cntl,
	(void*)cos_syscall_mpd_cntl,
	(void*)cos_syscall_mmap_cntl,
	(void*)cos_syscall_brand_wire,
	(void*)cos_syscall_cap_cntl,
	(void*)cos_syscall_buff_mgmt,
	(void*)cos_syscall_thd_cntl,
	(void*)cos_syscall_idle,
	(void*)cos_syscall_spd_cntl,
	(void*)cos_syscall_vas_cntl,
	(void*)cos_syscall_trans_cntl,
	(void*)cos_syscall_pfn_cntl,
	(void*)cos_syscall_send_ipi,
	(void*)cos_syscall_void,
	(void*)cos_syscall_void,
	(void*)cos_syscall_void,
	(void*)cos_syscall_void,
	(void*)cos_syscall_void,
	(void*)cos_syscall_void,
	(void*)cos_syscall_void,
	(void*)cos_syscall_void,
	(void*)cos_syscall_void,
	(void*)cos_syscall_void
};
 <|MERGE_RESOLUTION|>--- conflicted
+++ resolved
@@ -14,14 +14,9 @@
 #include "include/debug.h"
 #include "include/measurement.h"
 #include "include/mmap.h"
-<<<<<<< HEAD
 #include "include/per_cpu.h"
-
+#include "include/chal.h"
 #include <linux/kernel.h>
-=======
-#include "include/chal.h"
->>>>>>> 097201ac
-
 
 /* 
  * These are the 1) page for the pte for the shared region and 2) the
@@ -302,33 +297,7 @@
 	return 0;
 }
 
-<<<<<<< HEAD
 extern int switch_thread_data_page(int old_thd, int new_thd);
-=======
-struct thread *ready_boot_thread(struct spd *init)
-{
-	struct shared_user_data *ud = get_shared_data();
-	struct thread *thd;
-	unsigned int tid;
-
-	assert(NULL != init);
-
-	thd = thd_alloc(init);
-	if (NULL == thd) {
-		printk("cos: Could not allocate boot thread.\n");
-		return NULL;
-	}
-	assert(thd_get_id(thd) == 1);
-	tid = thd_get_id(thd);
-	thd_set_current(thd);
-
-	/* thread ids start @ 1 */
-	ud->current_thread = tid;
-	ud->argument_region = (void*)((tid * PAGE_SIZE) + COS_INFO_REGION_ADDR);
-
-	return thd;
-}
->>>>>>> 097201ac
 
 static inline void __switch_thread_context(struct thread *curr, struct thread *next, 
 					   struct spd_poly *cspd, struct spd_poly *nspd)
@@ -2512,16 +2481,10 @@
 		/* We will need to access the shared_page for thread
 		 * events when the pagetable for this spd is not
 		 * mapped in.  */
-<<<<<<< HEAD
 		spd->kern_sched_shared_page[get_cpuid()] = (struct cos_sched_data_area *)
-			pgtbl_vaddr_to_kaddr(spd->spd_info.pg_tbl, (unsigned long)spd->sched_shared_page[get_cpuid()]);
+			chal_pgtbl_vaddr2kaddr(spd->spd_info.pg_tbl, region);
 		spd->prev_notification[get_cpuid()] = 0;
 
-=======
-		spd->kern_sched_shared_page = (struct cos_sched_data_area *)
-			chal_pgtbl_vaddr2kaddr(spd->spd_info.pg_tbl, region);
-		spd->prev_notification = 0;
->>>>>>> 097201ac
 		/* FIXME: pin the page */
 		printk("core %u, sched shared region @%p, kern @%p\n", get_cpuid(), spd->sched_shared_page[get_cpuid()], spd->kern_sched_shared_page[get_cpuid()]);
 		break;
@@ -3246,22 +3209,12 @@
 	 * passed in the arg region.  Perhaps we should just check
 	 * that.
 	 */
-<<<<<<< HEAD
 	if (len < 1) return 0;
 	if (len >= MAX_LEN) len = MAX_LEN - 1;
 	memcpy(kern_buf, str, len);
 	kern_buf[len] = '\0';
 	printk("%s", kern_buf);
 
-=======
-	
-	str[len] = '\0';
-	if ('\n' == last)
-		printk("%s", str);
-	else 
-		printk("%s", str);
-	last = str[len-1];
->>>>>>> 097201ac
 	return 0;
 }
 
@@ -3342,13 +3295,9 @@
 {
 	struct thread *c = core_get_curr_thd();
 	
-<<<<<<< HEAD
-	host_idle();
 	if (c != core_get_curr_thd()) return COS_SCHED_RET_AGAIN;
-=======
+
 	chal_idle();
-	if (c != thd_get_current()) return COS_SCHED_RET_AGAIN;
->>>>>>> 097201ac
 
 	return COS_SCHED_RET_SUCCESS;
 }
