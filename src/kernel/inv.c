--- conflicted
+++ resolved
@@ -276,13 +276,8 @@
 		curr_frame = thd_invstk_top(thd);
 		s = curr_frame->spd;
 	}
-<<<<<<< HEAD
-	/* printk("fault in spdid %d\n", spd_get_index(s)); */
-
-	assert(fault_num < COS_NUM_FAULTS);
-=======
 	assert(fault_num < COS_FLT_MAX);
->>>>>>> 099ad352
+
 	fault_cap = s->fault_handler[fault_num];
 	/* If no component catches this fault, upcall into the
 	 * scheduler with a "destroy thread" event. */
