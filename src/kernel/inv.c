/**
 * Redistribution of this file is permitted under the GNU General
 * Public License v2.
 *
 * Copyright 2007 by Boston University.
 * Author: Gabriel Parmer, gabep1@cs.bu.edu, 2007
 *
 * Copyright The George Washington University, Gabriel Parmer,
 * gparmer@gwu.edu, 2009
 */

#include "include/ipc.h"
#include "include/spd.h"
#include "include/debug.h"
#include "include/measurement.h"
#include "include/mmap.h"
#include "include/per_cpu.h"
#include "include/chal.h"
#include <linux/kernel.h>
<<<<<<< HEAD
#include <linux/slab.h>

//#include "include/shared/ck/include/ck_pr.h"
=======
#include "include/fpu.h"
>>>>>>> 08dfd8d9

/* 
 * These are the 1) page for the pte for the shared region and 2) the
 * page to hold general data including cpuid, thread id, identity
 * info, etc...  These are placed here so that we don't have to go
 * through a variable to find their address, so that lookup and
 * manipulation are quick.
 */
unsigned int shared_region_page[1024] PAGE_ALIGNED;
unsigned int shared_data_page[1024] PAGE_ALIGNED;

static inline struct shared_user_data *get_shared_data(void)
{
	return (struct shared_user_data*)shared_data_page;
}

#define COS_SYSCALL __attribute__((regparm(0)))

/* 
 * This variable tracks the number of cycles that have elapsed since
 * the last measurement and is typically used to measure how long
 * brand threads execute.
 */
static unsigned long cycle_cnt;

void 
ipc_init(void)
{
	memset(shared_data_page, 0, PAGE_SIZE);
	memset(shared_region_page, 0, PAGE_SIZE);
	rdtscl(cycle_cnt);

	return;
}

static inline void 
open_spd(struct spd_poly *spd)
{
	printk("cos: open_spd (asymmetric trust) not supported on x86.\n");
	
	return;
}

static inline void 
switch_pgtbls(paddr_t new, paddr_t old)
{
	if (likely(old != new)) {
		chal_pgtbl_switch(new);
	}

	return;
}

static inline void 
open_close_spd(struct spd_poly *o_spd, struct spd_poly *c_spd)
{
	switch_pgtbls(o_spd->pg_tbl, c_spd->pg_tbl);

	return;
}

static inline void 
open_close_spd_ret(struct spd_poly *c_spd)
{
	chal_pgtbl_switch(c_spd->pg_tbl);
	
	return;
}

struct inv_ret_struct {
	int thd_id;
	int spd_id;
};


/* 
 * FIXME: 1) should probably return the static capability to allow
 * isolation level isolation access from caller, 2) all return 0
 * should kill thread.
 */

COS_SYSCALL vaddr_t 
ipc_walk_static_cap(unsigned int capability, vaddr_t sp, 
		    vaddr_t ip, struct inv_ret_struct *ret)
{
	struct thd_invocation_frame *curr_frame;
	struct spd *curr_spd, *dest_spd;
	struct invocation_cap *cap_entry;
	struct thread *thd = core_get_curr_thd_id(get_cpuid_fast());

	capability >>= 20;

	assert(thd);

	curr_spd = thd_curr_spd_thd(thd);
	
	if (unlikely(curr_spd == NULL)) {
		printk ("cos: couldn't find current component in thread %x.\n", (unsigned int)thd);
		return 0;
	}

	if (unlikely(capability >= curr_spd->ncaps)) {
		struct spd *t = virtual_namespace_query(ip);
		printk("cos: capability %d greater than max (%d) from spd %d @ %x.\n", 
		       capability, curr_spd->ncaps, (t) ? spd_get_index(t): 0, (unsigned int)ip);
		return 0;
	}

	cap_entry = &curr_spd->caps[capability];

	/* what spd are we in (what stack frame)? */
	curr_frame = &thd->stack_base[thd->stack_ptr];
	dest_spd = cap_entry->destination;


	if (unlikely(!dest_spd || curr_spd == CAP_FREE || curr_spd == CAP_ALLOCATED_UNUSED)) {
		printk("cos: Attempted use of unallocated capability.\n");
		return 0;
	}
	/*
	 * If the spd that owns this capability is part of a composite
	 * spd that is the same as the composite spd that was the
	 * entry point for this composite spd.
	 *
	 * i.e. is the capability owner in the same protection domain
	 * (via ST) as the spd entry point to the protection domain.
	 *
	 * We are doing a repetitive calculation for the first check
	 * here and in the thd_spd_in_current_composite, as we want to
	 * avoid making the function call here if possible.  FIXME:
	 * should just use a specific inlined method here to avoid
	 * this.
	 */
	if (unlikely(!thd_spd_in_composite(curr_frame->current_composite_spd, curr_spd))) {
		printk("cos: Error, incorrect capability (Cap %d has spd %d, stk @ %d has %d).\n",
		       capability, spd_get_index(curr_spd), thd->stack_ptr, spd_get_index(curr_frame->spd));
		/* 
		 * FIXME: do something here like throw a fault to be
		 * handled by a user-level handler
		 */
		return 0;
	}
	/* now we are committing to the invocation */
	cos_meas_event(COS_MEAS_INVOCATIONS);

	open_close_spd(dest_spd->composite_spd, curr_spd->composite_spd);

	/* Updating current spd: not used for now. */
	/* core_put_curr_spd(&(dest_spd->spd_info)); */

	ret->thd_id = thd->thread_id | (get_cpuid_fast() << 16);
	ret->spd_id = spd_get_index(curr_spd);

	spd_mpd_ipc_take((struct composite_spd *)dest_spd->composite_spd);

	/* add a new stack frame for the spd we are invoking (we're committed) */
	thd_invocation_push(thd, cap_entry->destination, sp, ip);
	cap_entry->invocation_cnt++;

	return cap_entry->dest_entry_instruction;
}

static struct pt_regs *brand_execution_completion(struct thread *curr, int *preempt);
static struct pt_regs *thd_ret_term_upcall(struct thread *t);
static struct pt_regs *thd_ret_upcall_type(struct thread *t, upcall_type_t type);
/*
 * Return from an invocation by popping off of the invocation stack an
 * entry, and returning its contents (including return ip and sp).
 * This is complicated by the fact that we may return when no
 * invocation is made because a thread is terminating.
 */
COS_SYSCALL struct thd_invocation_frame *
pop(struct pt_regs **regs_restore)
{
	struct thd_invocation_frame *inv_frame;
	struct thd_invocation_frame *curr_frame;

	struct thread *curr = core_get_curr_thd_id(get_cpuid_fast());

	inv_frame = thd_invocation_pop(curr);

	/* At the top of the invocation stack? */
	if (unlikely(inv_frame == NULL)) {
		assert(!(curr->flags & THD_STATE_READY_UPCALL));

		/* normal thread terminates: upcall into root
		 * scheduler */
		*regs_restore = thd_ret_term_upcall(curr);

		return NULL;
	}
	
	curr_frame = thd_invstk_top(curr);
	/* for now just assume we always close the server spd */
	open_close_spd_ret(curr_frame->current_composite_spd);

	/*
	 * FIXME: If an invocation causes a "needless" kernel
	 * invocation/pop even when the two spds are in the same
	 * composite spd (but weren't at some point in the future),
	 * then we really probably shouldn't release here.
	 *
	 * This REALLY should be spd_mpd_release.
	 */
	spd_mpd_ipc_release((struct composite_spd *)inv_frame->current_composite_spd);

	/* Fault caused initial invocation.  FIXME: can we get this off the common case path? */
	if (unlikely(inv_frame->ip == 0)) {
		*regs_restore = &curr->fault_regs;
		return NULL;
	}

	return inv_frame;	
}

extern int ainv_send_ipi(int cpuid, struct async_cap *cap_entry, int wait);

extern int send_ipi(int cpuid, int thdid, int wait);

static inline int __invoke_async_cap(unsigned int capability) {
	struct spd *curr_spd;
	struct async_cap *cap_entry;
	struct thread *thd = core_get_curr_thd_id(get_cpuid());
	int cpu;

	capability &= ~COS_ASYNC_CAP_FLAG; /* remove the async flag. */
	assert(thd);
	curr_spd = thd_curr_spd_thd(thd);

	if (unlikely(curr_spd == NULL)) {
		printk ("cos: couldn't find current component in thread %x.\n", (unsigned int)thd);
		goto err;
	}
	if (unlikely(capability >= MAX_NUM_ACAP)) {
		printk("cos: async capability %d greater than max.\n", capability);
		goto err;
	}

	cap_entry = &curr_spd->acaps[capability];
	if (unlikely(cap_entry->owner_thd > 0 && cap_entry->owner_thd != thd_get_id(thd))) {
		printk("cos: thread %d tries to invoke acap %d that belongs to thread %d.\n", 
		       thd_get_id(thd), capability, cap_entry->owner_thd);
		goto err;
	}

	cpu = cap_entry->cpu;
	if (unlikely(cap_entry->srv_acap == NULL)) {
		printk ("cos: capability %u not wired to any acap.\n", capability);
		goto err;
	}
	/* printk("in async ipc, cap %d. sending to thd %d on core %d\n", */
	/*        capability, upcall_thd, cpu); */
	ainv_send_ipi(cpu, cap_entry->srv_acap, 0);

	return 0;
err:
	return -1;
}

COS_SYSCALL int
walk_async_cap(unsigned int capability)
{
	return __invoke_async_cap(capability);
}

COS_SYSCALL int 
cos_syscall_ainv_send(int spdid, int capability)
{
	return __invoke_async_cap(capability);
}

/* return 1 if the fault is handled by a component */
int 
fault_ipc_invoke(struct thread *thd, vaddr_t fault_addr, int flags, struct pt_regs *regs, int fault_num)
{
	struct spd *s = virtual_namespace_query(regs->ip);
	struct thd_invocation_frame *curr_frame;
	struct inv_ret_struct r;
	vaddr_t a;
	unsigned int fault_cap;
	struct pt_regs *nregs;

	/* printk("thd %d, fault addr %p, flags %d, fault num %d\n", thd_get_id(thd), fault_addr, flags, fault_num); */
	/* corrupted ip? */
	if (unlikely(!s)) {
		curr_frame = thd_invstk_top(thd);
		s = curr_frame->spd;
	}
	assert(fault_num < COS_FLT_MAX);

	fault_cap = s->fault_handler[fault_num];
	/* If no component catches this fault, upcall into the
	 * scheduler with a "destroy thread" event. */
	if (unlikely(!fault_cap)) {
		nregs = thd_ret_upcall_type(thd, COS_UPCALL_UNHANDLED_FAULT);
#define COPY_REG(name) regs-> name = nregs-> name
		COPY_REG(ax);
		COPY_REG(bx);
		COPY_REG(cx);
		COPY_REG(dx);
		COPY_REG(di);
		COPY_REG(si);
		COPY_REG(bp);
		COPY_REG(sp);
		COPY_REG(ip);
		return 0;
	}
	
	/* save the faulting registers */
	memcpy(&thd->fault_regs, regs, sizeof(struct pt_regs));
	a = ipc_walk_static_cap(fault_cap<<20, 0, 0, &r);

	/* setup the registers for the fault handler invocation */
	regs->ax = r.thd_id;
	regs->bx = regs->cx = r.spd_id;
	regs->sp = 0;
	/* arguments (including bx above) */
	regs->si = fault_addr;
	regs->di = flags;
	regs->bp = regs->ip;

	/* page fault handler address */
	regs->dx = regs->ip = a;

	return 1;
}

/********** Composite system calls **********/

COS_SYSCALL int 
cos_syscall_void(int spdid)
{
	printk("cos: error - %d made void system call from %d\n", thd_get_id(core_get_curr_thd()), spdid);

	return 0;
}

extern int switch_thread_data_page(int old_thd, int new_thd);

static inline void __switch_thread_context(struct thread *curr, struct thread *next, 
					   struct spd_poly *cspd, struct spd_poly *nspd)
{
	struct shared_user_data *ud = get_shared_data();
	unsigned int ctid, ntid;

	assert(core_get_curr_thd() != next);

	ctid = thd_get_id(curr);
	ntid = thd_get_id(next);

	core_put_curr_thd(next);
	core_put_curr_spd(nspd);

	/* thread ids start @ 1, thus thd pages are offset above the data page */
	ud->current_thread = ntid;
	ud->argument_region = (void*)((ntid * PAGE_SIZE) + COS_INFO_REGION_ADDR);

	return;

}

static inline void switch_thread_context(struct thread *curr, struct thread *next)
{
	struct spd_poly *nspd, *cspd;

	cspd = thd_get_thd_spdpoly(curr);
	nspd = thd_get_thd_spdpoly(next);
	__switch_thread_context(curr, next, cspd, nspd);
	open_close_spd(nspd, cspd);
}

void initialize_sched_info(struct thread *t, struct spd *curr_sched)
{
	struct spd *sched;
	int i;

	assert(spd_is_scheduler(curr_sched));
	/* 
	 * Initialize the thread's path through its hierarchy of
	 * schedulers.  They will have to explicitly set the
	 * thread_notification location at a later time.
	 *
	 * OPTION: Another option here would be to simply copy the
	 * scheduler hierarchy of the current thread.  A good way to
	 * initialize the urgency values for all the schedulers.
	 */
	sched = curr_sched;
	for (i = curr_sched->sched_depth ; i >= 0 ; i--) {
		struct thd_sched_info *tsi = thd_get_sched_info(t, i);

		tsi->scheduler = sched;
		tsi->thread_notifications = NULL;

		sched = sched->parent_sched;
	}

	return;
}

/*
 * Note here that we still copy the empty structures for simplicity.
 */
static inline void copy_sched_info_structs(struct thd_sched_info *new, 
					   struct thd_sched_info *old, int num)
{
	int i;
	struct spd *prev_sched = NULL;

	assert(num < MAX_SCHED_HIER_DEPTH);

	for (i = 0 ; i < num ; i++) {
		if (old[i].scheduler) {
			assert(old[i].scheduler->parent_sched == prev_sched);
		}

		prev_sched = old[i].scheduler;
		new[i].scheduler = prev_sched;
		new[i].thread_notifications = old[i].thread_notifications;
		new[i].notification_offset = old[i].notification_offset;
	}

	return;
}

void copy_sched_info(struct thread *new, struct thread *old)
{
	copy_sched_info_structs(new->sched_info, old->sched_info, MAX_SCHED_HIER_DEPTH-1);
}

/* 
 * Hope the current thread saved its context...should be able to
 * resume_return to it.
 *
 * TODO: should NOT pass in fn and stack here.  Should simply upcall
 * into cos_upcall_entry, and pass in the data.  The data should point
 * to the fn and stack to be used anyway, which can be assigned at
 * user-level.
 */
COS_SYSCALL int 
cos_syscall_create_thread(int spd_id, int a, int b, int c)
{
	struct thread *thd, *curr;
	struct spd *curr_spd;

	/*
	 * Lets make sure that the current spd is a scheduler and has
	 * scheduler control of the current thread before we let it
	 * create any threads.
	 *
	 * FIXME: in the future, I should really just allow the base
	 * scheduler to create threads, i.e. when 0 == sched_depth.
	 */
	curr = core_get_curr_thd();
	curr_spd = thd_validate_get_current_spd(curr, spd_id);
	if (NULL == curr_spd) {
		printk("cos: component claimed in spd %d, but not\n", spd_id);
		return -1;
	}

	if (!spd_is_scheduler(curr_spd)/* || !thd_scheduled_by(curr, curr_spd)*/) {
		/* 
		 * FIXME: if initmm is the root, then the second to
		 * root should be able to create threads. 
		 */
		//	if (!spd_is_root_sched(curr_spd)) {
		printk("cos: non-scheduler attempted to create thread.\n");
		return -1;
	}

	thd = thd_alloc(curr_spd);
	if (thd == NULL) {
		printk("cos: Could not allocate thread\n");
		return -1;
	}

	/* FIXME: switch to using upcall_setup here */
	thd->stack_ptr = 0;
	thd->stack_base[0].current_composite_spd = curr_spd->composite_spd;
	thd->stack_base[0].spd = curr_spd;
	/* FIXME: do this lazily */
	spd_mpd_ipc_take((struct composite_spd *)curr_spd->composite_spd);

	thd->regs.cx = COS_UPCALL_CREATE;
	thd->regs.dx = curr_spd->upcall_entry;
	thd->regs.bx = a;
	thd->regs.di = b;	
	thd->regs.si = c;
	thd->regs.ax = thd_get_id(thd) | (get_cpuid() << 16);

	thd->flags |= THD_STATE_CYC_CNT;
	initialize_sched_info(thd, curr_spd);
	
	return thd_get_id(thd);
}

COS_SYSCALL int 
cos_syscall_thd_cntl(int spd_id, int op_thdid, long arg1, long arg2)
{
	struct thread *thd, *curr;
	struct spd *curr_spd;
	short int op, thdid;

	op = op_thdid >> 16;
	thdid = op_thdid & 0xFFFF;
	/*
	 * Lets make sure that the current spd is a scheduler and has
	 * scheduler control of the current thread before we let it
	 * create any threads.
	 *
	 * FIXME: in the future, I should really just allow the base
	 * scheduler to create threads, i.e. when 0 == sched_depth.
	 */
	curr = core_get_curr_thd();
	curr_spd = thd_validate_get_current_spd(curr, spd_id);
	if (NULL == curr_spd) {
		printk("cos: component claimed in spd %d, but not\n", spd_id);
		return -1;
	}
	
	thd = thd_get_by_id(thdid);
	/* FIXME: finer grained access control required */
/*	if (!spd_is_scheduler(curr_spd) || !thd_scheduled_by(thd, curr_spd)) {
		printk("cos: non-scheduler attempted to manipulate thread.\n");
		return -1;
	}
*/
	
	switch (op) {
	case COS_THD_INV_FRAME:
	{
		struct spd *i_spd;
		int frame_offset = arg1;
		struct thd_invocation_frame *tif;

		tif = thd_invstk_nth(thd, frame_offset);
		if (NULL == tif) return 0;
		i_spd = tif->spd;
		return spd_get_index(i_spd);
	}
	case COS_THD_INV_FRAME_REM:
	{
		int frame_offset = arg1;

		if (thd == curr && frame_offset < 1)       return -1;
		if (thd_invstk_rem_nth(thd, frame_offset)) return -1;

		return 0;
	}
	case COS_THD_INV_SPD:
	{
		struct thd_invocation_frame *tif;
		int i;

		for (i = 0 ; (tif = thd_invstk_nth(thd, i)) ; i++) {
			if (arg1 == spd_get_index(tif->spd)) return i;
		}
		return -1;
	}
	case COS_THD_INVFRM_IP:
	{
		int frame_offset = arg1;

		return thd_get_frame_ip(thd, frame_offset);
	}
	case COS_THD_INVFRM_SET_IP:
	{
		int frame_offset = arg1;

		return thd_set_frame_ip(thd, frame_offset, arg2);
	}
	case COS_THD_INVFRM_SP:
	{
		int frame_offset = arg1;

		return thd_get_frame_sp(thd, frame_offset);
	}
	case COS_THD_INVFRM_SET_SP:
	{
		int frame_offset = arg1;

		return thd_set_frame_sp(thd, frame_offset, arg2);
	}
#define __GET_REG(name)							\
	{								\
		if (arg1) return thd->fault_regs. name ;		\
		if (!(thd->flags & THD_STATE_PREEMPTED)) return 0;	\
		return thd->regs. name ;				\
	}
	case COS_THD_GET_IP: __GET_REG(ip);
	case COS_THD_GET_SP: __GET_REG(sp);
	case COS_THD_GET_FP: __GET_REG(bp);
	case COS_THD_GET_1:  __GET_REG(ax);
	case COS_THD_GET_2:  __GET_REG(bx);
	case COS_THD_GET_3:  __GET_REG(cx);
	case COS_THD_GET_4:  __GET_REG(dx);
	case COS_THD_GET_5:  __GET_REG(di);
	case COS_THD_GET_6:  __GET_REG(si);
#define __SET_REG(name)							\
	{							        \
		if (arg2) thd->fault_regs. name = arg1;			\
		else if ((thd->flags & THD_STATE_PREEMPTED)) thd->regs. name = arg1; \
		else return -1;						\
		return 0;						\
	}
	case COS_THD_SET_IP: __SET_REG(ip);
	case COS_THD_SET_SP: __SET_REG(sp);
	case COS_THD_SET_FP: __SET_REG(bp);
	case COS_THD_SET_1:  __SET_REG(ax);
	case COS_THD_SET_2:  __SET_REG(bx);
	case COS_THD_SET_3:  __SET_REG(cx);
	case COS_THD_SET_4:  __SET_REG(dx);
	case COS_THD_SET_5:  __SET_REG(di);
	case COS_THD_SET_6:  __SET_REG(si);
	case COS_THD_STATUS:
	{
		/* FIXME: all flags should NOT be part of the ABI.
		 * Filter out relevant ones (upcall, brand,
		 * preempted) */
		return thd->flags;
	}
	default:
		printk("cos: undefined operation %d for thread %d from scheduler %d.\n",
		       op, thdid, spd_id);
		return -1;
	}
	return 0;
}

/* 
 * An upcall thread has upcalled into the scheduler so as it to
 * schedule due to the completion of the upcall.  This has pushed the
 * scheduler's entry onto its invocation stack.  But when this upcall
 * then calls switch_thread with the TAILCALL option, it must return
 * to its previous (brand's) protection domain.  Thus, pop off that
 * entry, and save its register information.
 *
 * The second argument is used to return the composite spd that was
 * upcalled into to execute the scheduler.
 */
static inline int 
sched_tailcall_adjust_invstk(struct thread *t)
{
	struct thd_invocation_frame *tif, *ntif;
	struct spd *s;
	struct spd_poly *nspd, *cspd;
	
	assert(t && t->flags & THD_STATE_ACTIVE_UPCALL && (t->thread_brand || t->srv_acap));
	
	tif = thd_invocation_pop(t);
	assert(tif);
	/* saving to both ip and edx allows this to correctly return
	 * to the thread's execution regardless of if it is invoked
	 * via loading registers, or via sysexit. */
	t->regs.ip = t->regs.dx = tif->ip;
	t->regs.sp = t->regs.cx = tif->sp;
	s = tif->spd;
	cspd = tif->current_composite_spd;
	ntif = thd_invstk_top(t);
	if (NULL == ntif) return -1;
	nspd = ntif->current_composite_spd;

	open_close_spd(nspd, cspd);

	spd_mpd_ipc_release((struct composite_spd *)tif->current_composite_spd);

	return spd_get_index(s);
}

static inline void 
remove_preempted_status(struct thread *thd)
{
 	if (thd->preempter_thread) {
		struct thread *p = thd->preempter_thread;
		struct thread *i = thd->interrupted_thread;

		/* is the doubly linked list sound? */
		assert(p->interrupted_thread == thd);
			
		/* break the doubly linked list of interrupted thds */
		p->interrupted_thread = NULL;
		if (i) i->preempter_thread = NULL;
		thd->preempter_thread = NULL;
		thd->interrupted_thread = NULL;
	}

	thd->flags &= ~THD_STATE_PREEMPTED;
}

extern int cos_syscall_switch_thread(void);
static void update_sched_evts(struct thread *new, int new_flags, 
		       struct thread *prev, int prev_flags);
static struct pt_regs *sched_tailcall_pending_upcall(struct thread *uc, 
						     struct composite_spd *curr);
static struct thread *sched_tailcall_pending_upcall_thd(struct thread *uc, 
							 struct composite_spd *curr);
static struct pt_regs *sched_tailcall_pending_upcall_ainv(struct thread *uc, 
						     struct composite_spd *curr);
static struct thread *sched_tailcall_pending_upcall_thd_ainv(struct thread *uc, 
							 struct composite_spd *curr);
static inline void update_thd_evt_state(struct thread *t, int flags, unsigned long elapsed_cycles);
static inline void 
break_preemption_chain(struct thread *t)
{
	struct thread *other;

	cos_meas_event(COS_MEAS_BREAK_PREEMPTION_CHAIN);	
	other = t->interrupted_thread;
	if (unlikely(other)) {
		assert(other->preempter_thread == t);
		t->interrupted_thread = NULL;
		other->preempter_thread = NULL;
	}
	other = t->preempter_thread;
	if (unlikely(other)) {
		assert(other->interrupted_thread == t);
		t->preempter_thread = NULL;
		other->interrupted_thread = NULL;
	}
}

static inline unsigned short int 
switch_thread_parse_data_area(struct cos_sched_data_area *da, int *ret_code)
{
	unsigned short int next_thd;

	if (unlikely(da->cos_evt_notif.pending_event)) {
		cos_meas_event(COS_MEAS_RESCHEDULE_PEND);
		*ret_code = COS_SCHED_RET_AGAIN;
		goto ret_err;
	}
	if (unlikely(da->cos_evt_notif.pending_cevt)) {
		cos_meas_event(COS_MEAS_RESCHEDULE_CEVT);
		*ret_code = COS_SCHED_RET_CEVT;
		goto ret_err;
	}

	next_thd = da->cos_next.next_thd_id;
	da->cos_next.next_thd_id = 0;
	if (unlikely(0 == next_thd)) {
		*ret_code = COS_SCHED_RET_AGAIN;
		goto ret_err;
	}
	/* FIXME: mask out the locking flags as they cannot apply */
	return next_thd;
ret_err:
	return 0;
}

static inline struct thread *
switch_thread_get_target(unsigned short int tid, struct thread *curr, 
			 struct spd *curr_spd, int *ret_code)
{
	struct thread *thd;

	thd = thd_get_by_id(tid);
	/* error cases */
	if (unlikely(thd == curr)) {
		cos_meas_event(COS_MEAS_SWITCH_SELF);
		*ret_code = COS_SCHED_RET_AGAIN;
		goto ret_err;
	}
	if (unlikely(NULL == thd)) {
		/* 
		 * Uncommon, but valid case: between when the current thread
		 * executed through the scheduler and when the switch_thread
		 * system call was made, that thread was preempted, or an
		 * event occurred (which zeros out tid).  This simply
		 * means that the current system call doesn't have all the
		 * information (which upcalls are active, if threads have been
		 * woken up, etc...), so we should make it go through the
		 * scheduling process again.
		 */
		if (unlikely(0 == tid)) {
			cos_meas_event(COS_MEAS_SWITCH_OUTDATED);
			*ret_code = COS_SCHED_RET_AGAIN;
		} else {
			*ret_code = COS_SCHED_RET_INVAL;
		}
		/* error otherwise */
		goto ret_err;
	}


	/* We have valid threads, lets make sure we can schedule them! */
	if (unlikely(!thd_scheduled_by(curr, curr_spd) ||
		     !thd_scheduled_by(thd, curr_spd))) {
		*ret_code = COS_SCHED_RET_ERROR;
		/* printk("curr %d sched by %d, thd %d sched by %d.\n", thd_get_id(curr), spd_get_index(thd_get_sched_info(curr, curr_spd->sched_depth)->scheduler),  */
		/*        thd_get_id(thd), spd_get_index(thd_get_sched_info(thd, curr_spd->sched_depth)->scheduler)); */
		goto ret_err;
	}

	/* we cannot schedule to run an upcall thread that is not running */
	if (unlikely(thd->flags & THD_STATE_READY_UPCALL)) {
		/* printk("args: tid %u, curr thd %d, curr spd %p, \n thd id %d is upcall thd...", tid, thd_get_id(curr), curr_spd, thd_get_id(thd)); */
		cos_meas_event(COS_MEAS_UPCALL_INACTIVE);
		*ret_code = COS_SCHED_RET_INVAL;
		goto ret_err;
	}
	
	return thd;
ret_err:
	return NULL;
}

static struct thread *
switch_thread_slowpath(struct thread *curr, unsigned short int flags, struct spd *curr_spd, 
		       unsigned short int rthd_id, struct cos_sched_data_area *da,
		       int *ret_code, unsigned short int *curr_flags, 
		       unsigned short int *thd_flags);

static inline void 
switch_thread_update_flags(struct cos_sched_data_area *da, unsigned short int *flags)
{
	if (likely(!(da->cos_next.next_thd_flags & COS_SCHED_CHILD_EVT))) 
		*flags &= ~COS_SCHED_CHILD_EVT;
	else 
		*flags |= COS_SCHED_CHILD_EVT;
}

 // print out on switch_thread errors???
#ifdef NIL
#define goto_err(label, format, args...)			\
	do {							\
		printk(format, ## args);			\
		goto label ;					\
	} while (0)
#else
#define goto_err(label, format, args...) goto label
#endif

/*
 * The arguments are horrible as we are interfacing w/ assembly and 1)
 * we need to return two values, the regs to restore, and if the next
 * thread was preempted or not (totally different return sequences),
 * 2) all syscalls provide as the first argument the spd_id of the spd
 * making the syscalls.  We need this info, and it is on the stack,
 * but (1) interferes with that as it pushes values onto the stack.  A
 * more pleasant way to deal with this might be to pass the args in
 * registers.  see ipc.S cos_syscall_switch_thread.
 */

COS_SYSCALL struct pt_regs *
cos_syscall_switch_thread_cont(int spd_id, unsigned short int rthd_id, 
			       unsigned short int rflags, long *preempt)
{
	struct thread *thd, *curr;
	struct spd *curr_spd;
	unsigned short int next_thd, flags;
	unsigned short int curr_sched_flags = COS_SCHED_EVT_NIL,
		           thd_sched_flags  = COS_SCHED_EVT_NIL;
	struct cos_sched_data_area *da;
	int ret_code = COS_SCHED_RET_ERROR;

	*preempt = 0;
	curr = core_get_curr_thd();
	/* printk("thd %d, switch thd core %d\n", thd_get_id(curr), get_cpuid()); */

	curr_spd = thd_validate_get_current_spd(curr, spd_id);
	if (unlikely(!curr_spd)) {
		printk("err: wrong spd!\n");
		goto ret_err;
	}

	assert(!(curr->flags & THD_STATE_PREEMPTED));

	/* Probably should change to kern_sched_shared_page */
	da = curr_spd->sched_shared_page[get_cpuid()];
	if (unlikely(!da)) {
		printk("err: no shared data area!\n");
		goto ret_err;
	}

	/* 
	 * So far all flags should be taken in the context of the
	 * actual invoking thread (they effect the thread switching
	 * _from_ rather than the thread to switch _to_) in which case
	 * we would want to use the sched_page flags.
	 */
	flags = rflags;
	switch_thread_update_flags(da, &flags);

	if (unlikely(flags)) {
		thd = switch_thread_slowpath(curr, flags, curr_spd, rthd_id, da, &ret_code, 
					     &curr_sched_flags, &thd_sched_flags);
		/* If we should return immediately back to this
		 * thread, and its registers have been changed,
		 * return without setting the return value */
		if (ret_code == COS_SCHED_RET_SUCCESS && thd == curr) goto ret;

		if (thd == curr) 
		{
			/* printk("err: thd == curr, ret %d\n", ret_code); */
			goto_err(ret_err, "sloooow\n");
		}
	} else {
		next_thd = switch_thread_parse_data_area(da, &ret_code);
		if (unlikely(0 == next_thd)) {
			/* printk("core %d, err: data area\n", get_cpuid()); */
			goto_err(ret_err, "data_area\n");
		}

		thd = switch_thread_get_target(next_thd, curr, curr_spd, &ret_code);

		if (unlikely(NULL == thd)) {
			/* printk("err: get target\n"); */
			goto_err(ret_err, "get target");
		}
	}

	/* If a thread is involved in a scheduling decision, we should
	 * assume that any preemption chains that existed aren't valid
	 * anymore. */
	break_preemption_chain(curr);

	switch_thread_context(curr, thd);
        fpu_save(thd);
	if (thd->flags & THD_STATE_PREEMPTED) {
		cos_meas_event(COS_MEAS_SWITCH_PREEMPT);
		remove_preempted_status(thd);
		*preempt = 1;
	} else {
		cos_meas_event(COS_MEAS_SWITCH_COOP);
	}

	update_sched_evts(thd, thd_sched_flags, curr, curr_sched_flags);
	/* success for this current thread */
	curr->regs.ax = COS_SCHED_RET_SUCCESS;
//	printk("core %d: switch %d -> %d\n", get_cpuid(), thd_get_id(curr), thd_get_id(thd));
	event_record("switch_thread", thd_get_id(curr), thd_get_id(thd));

	/* printk("%d to %d switch success.\n", thd_get_id(curr), thd_get_id(thd)); */

	return &thd->regs;
ret_err:
	curr->regs.ax = ret_code;
ret:
	return &curr->regs;
}

static struct thread *
switch_thread_slowpath(struct thread *curr, unsigned short int flags, struct spd *curr_spd, 
		       unsigned short int rthd_id, struct cos_sched_data_area *da,
		       int *ret_code, unsigned short int *curr_flags, 
		       unsigned short int *thd_flags)
{
	struct thread *thd;
	unsigned short int next_thd;

	if (flags & (COS_SCHED_SYNC_BLOCK | COS_SCHED_SYNC_UNBLOCK)) {
		next_thd = rthd_id;
		/* FIXME: mask out all flags that can't apply here  */
	} else {
		next_thd = switch_thread_parse_data_area(da, ret_code);
		if (unlikely(!next_thd)) goto_err(ret_err, "data area\n");
	}

	thd = switch_thread_get_target(next_thd, curr, curr_spd, ret_code);
	if (unlikely(NULL == thd)) goto_err(ret_err, "get_target");

	if (flags & (COS_SCHED_TAILCALL | COS_SCHED_BRAND_WAIT)) {
		/* First make sure this is an active upcall */
		if (unlikely(!(curr->flags & THD_STATE_ACTIVE_UPCALL))) goto ret_err;

		assert(!(curr->flags & THD_STATE_READY_UPCALL));
		/* Can't really be tailcalling and have the other
		 * flags at the same time */
		if (unlikely(flags & (COS_SCHED_SYNC_BLOCK | COS_SCHED_SYNC_UNBLOCK))) 
			goto_err(ret_err, "tailcall and block???\n");

		cos_meas_stats_end(COS_MEAS_STATS_UC_TERM_DELAY, 1);
		cos_meas_stats_end(COS_MEAS_STATS_UC_PEND_DELAY, 0);

		if (flags & COS_SCHED_TAILCALL && 
		    unlikely(spd_get_index(curr_spd) != sched_tailcall_adjust_invstk(curr))) 
			goto_err(ret_err, "tailcall from incorrect spd!\n");
		
		assert(curr->thread_brand || curr->srv_acap);
		/* make this compatible to both brand and acap */
		if (curr->thread_brand && curr->thread_brand->pending_upcall_requests) {
			//update_thd_evt_state(curr, COS_SCHED_EVT_BRAND_ACTIVE, 1);
			//spd_mpd_ipc_release((struct composite_spd *)thd_get_thd_spdpoly(curr));
			cos_meas_event(COS_MEAS_BRAND_COMPLETION_PENDING);
			event_record("switch_thread tailcall pending", thd_get_id(curr), 0);
			report_upcall("c", curr);
			*ret_code = COS_SCHED_RET_SUCCESS;
			return sched_tailcall_pending_upcall_thd(curr, (struct composite_spd*)curr_spd->composite_spd);
		} else if (curr->srv_acap && curr->srv_acap->pending_upcall) {
			cos_meas_event(COS_MEAS_BRAND_COMPLETION_PENDING);
			event_record("switch_thread tailcall pending", thd_get_id(curr), 0);
			report_upcall("c", curr);
			*ret_code = COS_SCHED_RET_SUCCESS;
			return sched_tailcall_pending_upcall_thd_ainv(curr, (struct composite_spd*)curr_spd->composite_spd);
		}


		curr->flags &= ~THD_STATE_ACTIVE_UPCALL;
		curr->flags |= THD_STATE_READY_UPCALL;
		
		cos_meas_event(COS_MEAS_FINISHED_BRANDS);
		cos_meas_event(COS_MEAS_BRAND_COMPLETION_TAILCALL);

		*curr_flags = COS_SCHED_EVT_BRAND_READY;

		event_record("tailcall inv and switch to specified thread", thd_get_id(curr), thd_get_id(thd));
		report_upcall("f", curr);
	}

	/*** A synchronization event for the scheduler? ***/
	if (flags & COS_SCHED_SYNC_BLOCK) {
		union cos_synchronization_atom *l = &da->cos_locks;
		
		/* if a thread's version of which thread should be
		 * scheduled next does not comply with the in-memory
		 * version within the lock, then we are dealing with a
		 * stale invocation.
		 */
		if (l->c.owner_thd != next_thd) {
			cos_meas_event(COS_MEAS_ATOMIC_STALE_LOCK);
			*ret_code = COS_SCHED_RET_SUCCESS;
			goto ret_err;
		}
		cos_meas_event(COS_MEAS_ATOMIC_LOCK);

		/* This should only be set if it is the most urgent of
		 * the blocked threads waiting for owner_thd to
		 * complete.  I believe, though I haven't proven, that
		 * the most recent invocation of this syscall is this
		 * thread, so it is valid to simply set the queued_thd
		 * to the current one.
		 */
		l->c.queued_thd = thd_get_id(curr);
		/* 
		 * FIXME: alter the urgency/priority of the owner
		 * thread to inherit that of the current blocked thd.
		 */
	} else if (flags & COS_SCHED_SYNC_UNBLOCK) {
		cos_meas_event(COS_MEAS_ATOMIC_UNLOCK);
		/* 
		 * FIXME: reset urgency/priority of current thread back
		 * to natural state.
		 */
	}

	if (flags & COS_SCHED_CHILD_EVT) {
		struct thd_sched_info *tsi;
		struct spd *child;
		struct cos_sched_data_area *cda;

		tsi = thd_get_sched_info(thd, curr_spd->sched_depth+1);
		if (unlikely(!tsi || !tsi->scheduler)) goto_err(ret_err, "tsi fail, tid %d\n", thd_get_id(thd)); 

		/* If the scheduler exists, all of the following
		 * pointers should be non-NULL */
		child = tsi->scheduler;
		assert(child);
		cda = child->sched_shared_page[get_cpuid()];
		assert(cda);
		cda->cos_evt_notif.pending_cevt = 1;
	}

	return thd;
ret_err:
	return curr;
}

static inline void 
upcall_setup_regs(struct thread *uc, struct spd *dest,
		  upcall_type_t option, long arg1, long arg2, long arg3)
{
	struct pt_regs *r = &uc->regs;

	r->bx = arg1;
	r->di = arg2;
	r->si = arg3;
	r->cx = option;
	r->ip = r->dx = dest->upcall_entry;
	r->ax = thd_get_id(uc) | (get_cpuid() << 16);
}

/* 
 * Here we aren't throwing away the entire invocation stack.  Just add
 * the upcall frame on top of the existing stack.
 */
static struct thread *
upcall_inv_setup(struct thread *uc, struct spd *dest, upcall_type_t option,
		 long arg1, long arg2, long arg3)
{
	/* Call this first so that esp and eip are intact...clobbered
	 * in the next line */
	thd_invocation_push(uc, dest, uc->regs.sp, uc->regs.ip);
	upcall_setup_regs(uc, dest, option, arg1, arg2, arg3);
	spd_mpd_ipc_take((struct composite_spd *)dest->composite_spd);
	
	return uc;
}

static struct thread *
upcall_setup(struct thread *uc, struct spd *dest, upcall_type_t option,
	     long arg1, long arg2, long arg3)
{
	upcall_setup_regs(uc, dest, option, arg1, arg2, arg3);
	
	uc->stack_ptr = 0;
	uc->stack_base[0].current_composite_spd = dest->composite_spd;
	uc->stack_base[0].spd = dest;
	spd_mpd_ipc_take((struct composite_spd *)dest->composite_spd);

	return uc;
}

static inline struct thread *
upcall_execute(struct thread *uc, struct composite_spd *new,
	       struct thread *prev, struct composite_spd *old)
{
	if (prev && prev != uc) {
		/* This will switch the page tables for us */
		switch_thread_context(prev, uc);
	} else if (old != new) {
		/* we have already released the old->composite_spd */
		open_close_spd(&new->spd_info, &old->spd_info);
	}

	return uc;
}

/* This version of the call is to be used when we wish to make an
 * upcall that won't immediately switch page tables */
static inline struct thread *
upcall_execute_no_vas_switch(struct thread *uc, struct thread *prev)
{
	if (likely(prev && prev != uc)) {
		struct spd_poly *nspd;

		nspd = thd_get_thd_spdpoly(uc);
		__switch_thread_context(prev, uc, NULL, nspd);

		/* we are omitting the native_write_cr3 to switch
		 * page tables */
		__chal_pgtbl_switch(nspd->pg_tbl);
	}
	return uc;
}

static inline struct thread *
upcall_execute_compat(struct thread *uc, struct thread *prev, 
		      struct composite_spd *old)
{
	struct composite_spd *cspd = (struct composite_spd*)uc->stack_base[0].current_composite_spd;
	return upcall_execute(uc, cspd, prev, old);
}

static struct thd_sched_info *
scheduler_find_leaf(struct thread *t)
{
	struct thd_sched_info *tsi = NULL, *prev_tsi;
	int i = 0;

	/* find the child scheduler */
	do {
		prev_tsi = tsi;
		if (i == MAX_SCHED_HIER_DEPTH) break;
		tsi = thd_get_sched_info(t, i);
		i++;
	} while (tsi->scheduler);

	return prev_tsi;
}

static inline struct pt_regs *
thd_ret_upcall_type(struct thread *curr, upcall_type_t t)
{
	struct composite_spd *cspd = (struct composite_spd *)thd_get_thd_spdpoly(curr);
	struct thd_sched_info *tsi;
	struct spd *dest;
	assert(cspd);
	spd_mpd_ipc_release(cspd);
	
	tsi = scheduler_find_leaf(curr);
	dest = tsi->scheduler;
	
	upcall_setup(curr, dest, t, 0, 0, 0);
	upcall_execute_compat(curr, NULL, cspd);
	
	return &curr->regs;
}

/* Upcall into base scheduler! */
static struct pt_regs *
thd_ret_term_upcall(struct thread *curr)
{
	return thd_ret_upcall_type(curr, COS_UPCALL_DESTROY);
}

//static int cos_net_try_packet(struct thread *brand, unsigned short int *port);

static struct thread *
sched_tailcall_pending_upcall_thd(struct thread *uc, struct composite_spd *curr)
{
	struct thread *brand = uc->thread_brand;
	struct composite_spd *cspd;

	assert(brand && brand->pending_upcall_requests > 0);
	assert(uc->flags & THD_STATE_ACTIVE_UPCALL && 
	       !(uc->flags & THD_STATE_READY_UPCALL));

	brand->pending_upcall_requests--;

	cspd = (struct composite_spd*)thd_get_thd_spdpoly(uc);
	upcall_execute(uc, cspd, NULL, curr);

	cos_meas_event(COS_MEAS_BRAND_PEND_EXECUTE);
	cos_meas_event(COS_MEAS_FINISHED_BRANDS);

	/* return value is the number of pending upcalls */
	uc->regs.ax = 0;//brand->pending_upcall_requests;

	event_record("pending upcall", thd_get_id(uc), 0);

	return uc;
}

static struct thread *
sched_tailcall_pending_upcall_thd_ainv(struct thread *uc, struct composite_spd *curr)
{
	struct async_cap *acap = uc->srv_acap;
	struct composite_spd *cspd;

	assert(acap && acap->pending_upcall > 0);
	assert(uc->flags & THD_STATE_ACTIVE_UPCALL && 
	       !(uc->flags & THD_STATE_READY_UPCALL));

	acap->pending_upcall--;

	cspd = (struct composite_spd*)thd_get_thd_spdpoly(uc);
	upcall_execute(uc, cspd, NULL, curr);

	cos_meas_event(COS_MEAS_BRAND_PEND_EXECUTE);
	cos_meas_event(COS_MEAS_FINISHED_BRANDS);

	/* return value is the number of pending upcalls */
	uc->regs.ax = 0;//acap->pending_upcall_requests;

	event_record("pending upcall", thd_get_id(uc), 0);

	return uc;
}

/* 
 * Assumes: we are called from the thread switching syscall, with the
 * TAIL_CALL flag (i.e. we are switching away from an upcall).  Also,
 * that the previous component was released.
 */
static struct pt_regs *
sched_tailcall_pending_upcall(struct thread *uc, struct composite_spd *curr)
{
	return &sched_tailcall_pending_upcall_thd(uc, curr)->regs;
}


static struct pt_regs *
sched_tailcall_pending_upcall_ainv(struct thread *uc, struct composite_spd *curr)
{
	return &sched_tailcall_pending_upcall_thd_ainv(uc, curr)->regs;
}

/* 
 * If a brand has completed and there are no pending brand
 * activations, and we wish to switch to another thread, this function
 * should do the job.
 */
static void brand_completion_switch_to(struct thread *curr, struct thread *prev)
{
	/* 
	 * From here on, we know that we have an interrupted thread
	 * that we are returning to.
	 */
	cos_meas_event(COS_MEAS_BRAND_SCHED_PREEMPTED);
	cos_meas_event(COS_MEAS_FINISHED_BRANDS);

	break_preemption_chain(curr);

	curr->flags &= ~THD_STATE_ACTIVE_UPCALL;
	curr->flags |= THD_STATE_READY_UPCALL;
	/* 
	 * FIXME: this should be more complicated.  If
	 * a scheduling decision has been made between
	 * when the upcall thread was scheduled, and
	 * now.  In such a case, the "previous
	 * preempted thread" could have already
	 * executed to completion, or some such.  In
	 * such a case (scheduling decision has been
	 * made to put the upcall thread to sleep),
	 * then the correct thing to do is to act like
	 * this thread has been killed (or yields, or
	 * something in between) for scheduling
	 * purposes (assuming that we don't have
	 * pending upcalls, which changes all of this.
	 *
	 * UPDATE: this has been dealt with by adding the
	 * BREAK_PREEMPTION_CHAIN flag to sched_cntl.
	 */
	switch_thread_context(curr, prev);

	/* This might not be true if we are a brand that was just
	 * branded by another thread.  That other thread just branded
	 * us, and wasn't preempted. */
	if (prev->flags & THD_STATE_PREEMPTED) {
		remove_preempted_status(prev);
	}
	update_sched_evts(prev, COS_SCHED_EVT_NIL, 
			  curr, COS_SCHED_EVT_BRAND_READY);
}

static struct pt_regs *brand_execution_completion(struct thread *curr, int *preempt)
{
	struct thread *prev, *brand = curr->thread_brand;
    	struct composite_spd *cspd = (struct composite_spd *)thd_get_thd_spdpoly(curr);
	
	assert((curr->flags & THD_STATE_ACTIVE_UPCALL) &&
	       !(curr->flags & THD_STATE_READY_UPCALL));
	assert(brand && cspd);

	cos_meas_stats_end(COS_MEAS_STATS_UC_TERM_DELAY, 1);
	cos_meas_stats_end(COS_MEAS_STATS_UC_PEND_DELAY, 0);
	*preempt = 0;

	/* Immediately execute a pending upcall */
	if (brand->pending_upcall_requests) {
		event_record("brand complete, self pending upcall executed", thd_get_id(curr), 0);
		report_upcall("c", curr);
		return sched_tailcall_pending_upcall(curr, cspd);
	}

	/*
	 * Has the thread we preempted had scheduling activity since?
	 * If so, upcall into the root scheduler and ask it what to
	 * do.
	 */
	prev = curr->interrupted_thread;

	if (NULL == prev) {
		struct thd_sched_info *tsi, *prev_tsi;
		struct spd *dest;
		int i;
	
		prev_tsi = thd_get_sched_info(brand, 0);
		assert(prev_tsi->scheduler);

		for (i = 1 ; i < MAX_SCHED_HIER_DEPTH ; i++) {
			//tsi = scheduler_find_leaf(curr);
			tsi = thd_get_sched_info(brand, i);
			if (!tsi->scheduler) break;
			prev_tsi = tsi;
		}
		tsi = prev_tsi;
		assert(tsi);
		dest = tsi->scheduler;

		upcall_inv_setup(curr, dest, COS_UPCALL_BRAND_COMPLETE, 0, 0, 0);
		upcall_execute(curr, (struct composite_spd*)dest->composite_spd, 
			       NULL, cspd);

		event_record("brand complete, upcall scheduler", thd_get_id(curr), 0);

		cos_meas_event(COS_MEAS_BRAND_COMPLETION_UC);
		//cos_meas_event(COS_MEAS_FINISHED_BRANDS);
		return &curr->regs;
	}

	event_record("brand completion, switch to interrupted thread", thd_get_id(curr), thd_get_id(prev));
	brand_completion_switch_to(curr, prev);
	*preempt = 1;
	report_upcall("i", curr);

	return &prev->regs;
}

/**
 * Upcall interfaces:
 *
 * The current interfaces for upcalls rely on maintaining the state of
 * an execution path through components which is traversed in reverse
 * order by each upcall.  This mechanism will not work when components
 * are collapsed into larger protection domains as 1) the direct
 * function calls will not know where to execute (as the invocation
 * stack is kept in kernel) and 2) the kernel will not know in which
 * component an invocation is made from.
 *
 * When a thread is going to request a brand, it must make only
 * invocations via SDT (and will therefore not be on a fast-path).
 * When we are making brand upcalls, we might skip some spds in the
 * invocation stack of the brand thread due to MPD whereby multiple
 * spds are collapsed into one composite spd.
 */
struct thread *brand_next_thread(struct thread *brand, struct thread *preempted, int preempt);

//#define BRAND_UL_LATENCY
extern void cos_syscall_brand_wait(int spd_id, unsigned short int bid, int *preempt);
COS_SYSCALL struct pt_regs *
cos_syscall_brand_wait_cont(int spd_id, unsigned short int bid, int *preempt)
{
	struct thread *curr, *brand;
	struct spd *curr_spd;

	curr = core_get_curr_thd();

	curr_spd = thd_validate_get_current_spd(curr, spd_id);
	if (unlikely(NULL == curr_spd)) {
		printk("cos: component claimed in spd %d, but not\n", spd_id);
		goto brand_wait_err;		
	}
	brand = thd_get_by_id(bid);
	if (unlikely(NULL == brand)) {
		printk("cos: Attempting to wait for brand thd %d - invalid thread.\n", bid);
		goto brand_wait_err;
	}
	if (unlikely(brand != curr->thread_brand)) {
		printk("cos: specified brand %d not one associated with %d\n", bid, thd_get_id(curr));
		goto brand_wait_err;
	}
	if (unlikely(curr_spd != thd_invstk_top(brand)->spd)) {
		printk("cos: spd that wishes to brand_wait, not one brand is registered in. Brand %d, bspd %d, curr %d, cspd %d\n",
		       thd_get_id(brand), spd_get_index(thd_invstk_top(brand)->spd), thd_get_id(curr), spd_get_index(curr_spd));
		goto brand_wait_err;
	}

	return brand_execution_completion(curr, preempt);
brand_wait_err:
	curr->regs.ax = -1;
	return &curr->regs;
}

extern void cos_syscall_brand_upcall(int spd_id, int thread_id_flags);
COS_SYSCALL struct pt_regs *
cos_syscall_brand_upcall_cont(int spd_id, int thread_id_flags, int arg1, int arg2)
{
	struct thread *curr_thd, *brand_thd, *next_thd;
	struct spd *curr_spd;
	short int thread_id, flags;

//	static int first = 1;

	thread_id = thread_id_flags>>16;
	flags = thread_id_flags & 0x0000FFFF;
	curr_thd = core_get_curr_thd();

	curr_spd = thd_validate_get_current_spd(curr_thd, spd_id);
	if (unlikely(NULL == curr_spd)) {
		printk("cos: component claimed in spd %d, but not\n", spd_id);
		goto upcall_brand_err;		
	}
	/*
	 * TODO: Check that the brand thread is on the same cpu as the
	 * current thread.
	 */
	brand_thd = thd_get_by_id(thread_id);
	if (unlikely(NULL == brand_thd)) {
		printk("cos: Attempting to brand thd %d - invalid thread.\n", thread_id);
		goto upcall_brand_err;
	}
/*	if (unlikely(thd_get_thd_spd(brand_thd) != curr_spd)) {
		printk("cos: attempted to make brand on thd %d, but from incorrect spd.\n", thread_id);
		goto upcall_brand_err;
	}
*/
	if (unlikely(!(brand_thd->flags & THD_STATE_BRAND) || !brand_thd->upcall_threads)) {
		printk("cos: cos_brand_upcall, thread %d not a brand\n", thread_id);
		goto upcall_brand_err;
	}

	/*
	 * FIXME: 1) reference counting taken care of????, 2) return 1
	 * if pending invocation?
	 */

#ifdef BRAND_UL_LATENCY
	glob_hack_arg = arg1;
#endif
	next_thd = brand_next_thread(brand_thd, curr_thd, 2);
	
	if (next_thd == curr_thd) {
		curr_thd->regs.ax = 0;
	} else {
		next_thd->regs.bx = arg1;
		next_thd->regs.di = arg2;
		curr_thd->regs.ax = 1;
	}
/* This to measure the cost of pending upcalls
	if (unlikely(first)) {
		brand_thd->pending_upcall_requests = 10000000;
		first = 0;
	}
*/
	return &next_thd->regs;

upcall_brand_err:
	curr_thd->regs.ax = -1;
	return &curr_thd->regs;
}

/*
 * TODO: Creating the thread in this function is a little
 * brain-damaged because now we are allocating threads without the
 * scheduler knowing it (shouldn't be allowed), and because there is a
 * limited number of threads, we could denial of service and no policy
 * could be installed in the system to stop us.  Solution: allow the
 * scheduler to create threads that aren't executed, but attached to
 * other threads (that make them), and these threads can later be used
 * to create brands and upcalls.  This allows the scheduler to control
 * the distrubution of threads, and essentially is a resource credit
 * to a principal where the resource here is a thread.
 *
 * FIXME: the way we record and do brand paths is incorrect currently.
 * It will work now, but not when we activate MPDs.  We need to make
 * sure that 1) all spd invocations are recorded when we are creating
 * a brand path, and 2) pointers are added only to the spds
 * themselves, not necessarily the spd's current protection domains as
 * we wish, when making upcalls to upcall into the most recent version
 * of the spd's protection domains.  This begs the question, when we
 * upcall_brand from a composite spd, how does the system know which
 * spd we are in, thus which to upcall into.  Solution: we must make
 * the upcall call be another capability which we can define a
 * user-level-cap for.  This is required anyway, as we need to have a
 * system-provided lookup for direct invocation.  When an upcall is
 * made, we walk the invocation stack till we find the current spd,
 * and upcall its return spd.  To improve usability, we should check
 * explicitely that when a brand is made, the chain of invocations
 * follows capabilities and doesn't skip spds due to mpds.
 */
static inline struct thread* verify_brand_thd(unsigned short int thd_id)
{
	struct thread *brand_thd;
	
	brand_thd = thd_get_by_id(thd_id);
	if (brand_thd == NULL) {
		printk("cos: cos_syscall_brand_cntl could not find thd_id %d to add thd to.\n", 
		       (unsigned int)thd_id);
		return NULL;
	}
	if (!(brand_thd->flags & THD_STATE_BRAND ||
	      brand_thd->flags & THD_STATE_HW_BRAND)) {
		printk("cos: cos_brand_cntl - adding upcall thd to thd %d that's not a brand\n",
		       (unsigned int)thd_id);
		return NULL;
	}
	
	return brand_thd;
}

COS_SYSCALL int 
cos_syscall_brand_cntl(int spd_id, int op, u32_t bid_tid, spdid_t dest)
{
	u16_t bid, tid, retid;
	struct thread *new_thd, *curr_thd;
	struct spd *curr_spd;
	int flags = 0;

	bid = bid_tid >> 16;
	tid = bid_tid & 0xFFFF;

	curr_thd = core_get_curr_thd();
	curr_spd = thd_validate_get_current_spd(curr_thd, spd_id);
	if (NULL == curr_spd) {
		printk("cos: component claimed in spd %d, but not\n", spd_id);
		return -1;		
	}

	switch (op) {
	case COS_BRAND_CREATE_HW:
		flags = THD_STATE_HW_BRAND;
		/* fall through */
	case COS_BRAND_CREATE: 
	{
		int depth;
		struct spd *s;
		struct thd_invocation_frame *f;
		int clear = 0, i;

		new_thd = thd_alloc(curr_spd);
		if (NULL == new_thd) return -1;

		/* the brand thread holds the invocation stack record: */
		memcpy(&new_thd->stack_base, &curr_thd->stack_base, sizeof(curr_thd->stack_base));
		new_thd->cpu_id = curr_thd->cpu_id;
		new_thd->flags |= (THD_STATE_BRAND | flags);
		s = spd_get_by_index(dest);
		if (NULL == s) {
			printk("cos: brand_cntl -- spd %d not found\n", dest);
			thd_free(new_thd);
			return -1;
		}
		if (-1 == (depth = thd_validate_spd_in_callpath(curr_thd, s))) {
//		if (depth > curr_thd->stack_ptr) {
			printk("cos: brand_cntl -- spd %d not found in stack for thread %d\n",
			       dest, thd_get_id(curr_thd));
			thd_free(new_thd);
			return -1;
		}
		new_thd->stack_ptr = curr_thd->stack_ptr - depth;
		f = &new_thd->stack_base[new_thd->stack_ptr];
		assert(thd_spd_in_composite(f->current_composite_spd, s));
		/* HACK: brands made past the first entry spd will break. */
		f->spd = s;

		copy_sched_info(new_thd, curr_thd);
		for (i = 0 ; i < MAX_SCHED_HIER_DEPTH ; i++) {
			struct thd_sched_info *tsi;

			tsi = thd_get_sched_info(new_thd, i);
			if (clear == 1) {
				tsi->scheduler = NULL;
				tsi->thread_notifications = NULL;
				continue;
			}
			if (tsi->scheduler == curr_spd) clear = 1;
			//assert(tsi->scheduler);
		}
		new_thd->flags |= THD_STATE_CYC_CNT;
		
		retid = new_thd->thread_id;
		break;
	} 
	case COS_BRAND_ADD_THD:
	{
		struct thread *brand_thd = verify_brand_thd(bid);
		struct thread *t = thd_get_by_id(tid);

		if (NULL == t || NULL == brand_thd) return -1;
		if (NULL != t->thread_brand) return -1;
		if (NULL != brand_thd->upcall_threads) return -1;
		assert(!(t->flags & THD_STATE_UPCALL));

		t->flags |= (THD_STATE_UPCALL | THD_STATE_ACTIVE_UPCALL);
		t->thread_brand = brand_thd;
		t->upcall_threads = brand_thd->upcall_threads;
		brand_thd->upcall_threads = t;
		break_preemption_chain(t);
		t->flags |= THD_STATE_CYC_CNT;

		retid = t->thread_id;
		//print_thd_sched_structs(new_thd);
		break;
	}
	default:
		return -1;
	}

	return retid;
}

struct thread *cos_timer_brand_thd[NUM_CPU] CACHE_ALIGNED;
struct thread *cos_upcall_notif_thd[NUM_CPU] CACHE_ALIGNED;

#define NUM_NET_BRANDS 2
unsigned int active_net_brands = 0;
struct cos_brand_info cos_net_brand[NUM_NET_BRANDS];
struct cos_net_callbacks *cos_net_fns = NULL;

void cos_net_init(void)
{
	int i;
	
	active_net_brands = 0;
	for (i = 0 ; i < NUM_NET_BRANDS ; i++) {
		cos_net_brand[i].brand = NULL;
		cos_net_brand[i].brand_port = 0;
	}
}

struct cos_brand_info *cos_net_brand_info(struct thread *t)
{
	int i;

	for (i = 0 ; i < NUM_NET_BRANDS ; i++) {
		if (cos_net_brand[i].brand == t) {
			return &cos_net_brand[i];
		}
	}
	return NULL;
}

void cos_net_finish(void)
{
	int i;
	
	active_net_brands = 0;
	for (i = 0 ; i < NUM_NET_BRANDS ; i++) {
		if (cos_net_brand[i].brand) {
			if (!cos_net_fns || !cos_net_fns->remove_brand ||
			    cos_net_fns->remove_brand(&cos_net_brand[i])) {
				printk("cos: error deregistering net brand for port %d\n",
					cos_net_brand[i].brand_port);
			}
		}
		cos_net_brand[i].brand = NULL;
		cos_net_brand[i].brand_port = 0;
	}
}

void cos_net_register(struct cos_net_callbacks *cn_cb)
{
	assert(cn_cb->get_packet && cn_cb->create_brand);

	printk("cos: Registering networking callbacks @ %x\n", (unsigned int)cn_cb);
	cos_net_fns = cn_cb;
}

void cos_net_deregister(struct cos_net_callbacks *cn_cb)
{
	assert(cos_net_fns == cn_cb);

	printk("cos: Deregistering networking callbacks\n");
	cos_net_fns = NULL;
}

void cos_net_prebrand(void)
{
	cos_meas_event(COS_MEAS_PACKET_RECEPTION);
}

extern int rb_retrieve_buff(struct thread *brand, int desired_len, 
			    void **found_buf, int *found_len);
extern int rb_setup(struct thread *brand, ring_buff_t *user_rb, ring_buff_t *kern_rb);

int cos_net_try_brand(struct thread *t, void *data, int len)
{
	void *buff;
	int l;
	unsigned int *lenp;

	cos_meas_event(COS_MEAS_PACKET_BRAND);

	/* 
	 * If there is no room for the network buffer, then don't
	 * attempt the upcall.  This is analogous to not trying to
	 * raise an interrupt when there are no buffers to write into.
	 */
	if (rb_retrieve_buff(t, len + sizeof(unsigned int), &buff, &l)) {
//	if (rb_retrieve_buff(t, len, &buff, &l)) {
		cos_meas_event(COS_MEAS_PACKET_BRAND_FAIL);
		return -1;
	}
	cos_meas_event(COS_MEAS_PACKET_BRAND_SUCC);
	lenp = buff;
	buff = &lenp[1];
	*lenp = len;
	memcpy(buff, data, len);
	
	chal_attempt_brand(t);
	
	return 0;
}

int cos_net_notify_drop(struct thread *brand)
{
	struct thread *uc;

	if (!brand) return -1;

	uc = brand->upcall_threads;
	if (uc) {
/*		if (uc->flags & THD_STATE_READY_UPCALL) {
			cos_meas_event(COS_MEAS_PENDING_HACK)
		}
*/
		if (brand->pending_upcall_requests == 0) {
			cos_meas_event(COS_MEAS_PENDING_HACK);
		}
		//update_thd_evt_state(uc, COS_SCHED_EVT_BRAND_PEND, 1);
	} else {
		return -1;
	}

	return 0;
}

/****************************/
/*** Translator Interface ***/
/****************************/

static const struct cos_trans_fns *trans_fns = NULL;
void cos_trans_reg(const struct cos_trans_fns *fns) { trans_fns = fns; }
void cos_trans_dereg(void) { trans_fns = NULL; }
void cos_trans_upcall(void *brand) 
{
	assert(brand);
	chal_attempt_brand((struct thread *)brand);
}

COS_SYSCALL int
cos_syscall_trans_cntl(spdid_t spdid, unsigned long op_ch, unsigned long addr, int off)
{
	int op, channel;

	op = op_ch >> 16;
	channel = op_ch & 0xFFFF;

	switch (op) {
	case COS_TRANS_TRIGGER:
		if (trans_fns) return trans_fns->levt(channel);
	case COS_TRANS_MAP_SZ:
	{
		int sz = -1;
		if (trans_fns) sz = trans_fns->map_sz(channel);

		return sz;
	}
	case COS_TRANS_MAP:
	{
		unsigned long kaddr;
		int sz;
		struct spd *s;

		s = spd_get_by_index(spdid);
		if (!s) return -1;
		if (!trans_fns) return -1;
		kaddr = (unsigned long)trans_fns->map_kaddr(channel);
		if (!kaddr) return -1;
		sz    = trans_fns->map_sz(channel);
		if (off > sz) return -1;

		if (chal_pgtbl_add(s->spd_info.pg_tbl, addr, (paddr_t)chal_va2pa(((char *)kaddr+off)))) {
			printk("cos: trans grant -- could not add entry to page table.\n");
			return -1;
		}
		return 0;
	}
	case COS_TRANS_DIRECTION:
		if (trans_fns) return trans_fns->direction(channel);
	case COS_TRANS_BRAND:
	{
		int tid = addr;
		struct thread *t;
		
		t = thd_get_by_id(tid);
		if (!t) return -1;
		if (!trans_fns) return -1;
		if (trans_fns->brand_created(channel, t)) return -1;

		return 0;
	}
	}
	return -1;
}

/* 
 * Partially emulate a device here: Receive ring for holding buffers
 * to receive data into, and a synchronous call to transmit data.
 */
extern int user_struct_fits_on_page(unsigned long addr, unsigned int size);
/* assembly in ipc.S */
extern int cos_syscall_buff_mgmt(void);
COS_SYSCALL int 
cos_syscall_buff_mgmt_cont(int spd_id, void *addr, unsigned int thd_id, unsigned int len_op)
{
	/* 
	 * FIXME: To do this right, we would need to either 1) pin the
	 * buffer's pages into memory, or 2) interact closely with the
	 * network subsystem so that any memory pages the mem_man
	 * unmaps from the address space are removed from the network
	 * buffer lists too.  For 1, the pages might be pre-pinned at
	 * map time.
	 */
	struct spd *spd;
	vaddr_t kaddr = 0;
	unsigned short int option, len;

	option = (len_op & 0xFFFF);
	len = len_op >> 16;

	spd = thd_validate_get_current_spd(core_get_curr_thd(), spd_id);
	if (!spd) {
		printk("cos: buff mgmt -- invalid spd, %d for thd %d\n", 
		       spd_id, thd_get_id(core_get_curr_thd()));
		return -1;
	}

	if (unlikely(COS_BM_XMIT != option &&
		     0 == (kaddr = chal_pgtbl_vaddr2kaddr(spd->spd_info.pg_tbl, (unsigned long)addr)))) {
		printk("cos: buff mgmt -- could not find kernel address for %p in spd %d\n",
		       addr, spd_id);
		return -1;
	}
	
	switch(option) {
	/* Transmit the data buffer */
	case COS_BM_XMIT:
	{
		struct cos_net_xmit_headers *h = spd->cos_net_xmit_headers[get_cpuid()];
		int gather_buffs = 0, i, tot_len = 0;
		struct gather_item gi[XMIT_HEADERS_GATHER_LEN];

		if (unlikely(NULL == h)) return -1;
		gather_buffs = h->gather_len;
		if (unlikely(gather_buffs > XMIT_HEADERS_GATHER_LEN)) {
			printk("cos buff mgmt -- gather list length %d too large.", gather_buffs);
			return -1;
		}
		/* Check that each of the buffers in the gather list are legal */
		for (i = 0 ; i < gather_buffs ; i++) {
			struct gather_item *user_gi = &h->gather_list[i];
			tot_len += user_gi->len;

			if (unlikely(!user_struct_fits_on_page((unsigned long)user_gi->data, user_gi->len))) {
				printk("cos: buff mgmt -- buffer address  %p does not fit onto page\n", user_gi->data);
				return -1;
			}
			if ((void*)((unsigned int)(user_gi->data) & PAGE_MASK) == 
			    get_shared_data()->argument_region) {
				/* If the pointer is into the argument
				 * region, we now that the memory is
				 * pinned. */
				kaddr = (vaddr_t)user_gi->data;
			} else {
				kaddr = chal_pgtbl_vaddr2kaddr(spd->spd_info.pg_tbl, (unsigned long)user_gi->data);
				if (unlikely(!kaddr)) {		    
					printk("cos: buff mgmt -- could not find kernel address for %p in spd %d\n",
					       user_gi->data, spd_id);
					return -1;
				}
			}

			gi[i].data = (void*)kaddr;
			gi[i].len  = user_gi->len;
		}

		/* Transmit! */
		if (likely(cos_net_fns && cos_net_fns->xmit_packet && h)) {
			cos_meas_event(COS_MEAS_PACKET_XMIT);
			return cos_net_fns->xmit_packet(h->headers, h->len, gi, gather_buffs, tot_len);
		}
		break;
	}
	case COS_BM_XMIT_REGION:
	{
		if (len != sizeof(struct cos_net_xmit_headers)) {
			printk("cos: buff mgmt -- xmit header region of length %d, expected %d.\n",
			       len, sizeof(struct cos_net_xmit_headers));
			return -1;
		}
		if (!user_struct_fits_on_page((unsigned long)addr, len)) {
			printk("cos: buff mgmt -- xmit headers address %p w/ len %d does not fit onto page\n", 
			       addr, len);
			return -1;
		}
		/* FIXME: pin page in memory */
		spd->cos_net_xmit_headers[get_cpuid()] = (struct cos_net_xmit_headers*)kaddr;

		break;
	}
	/* Set the location of a user-level ring buffer */
	case COS_BM_RECV_RING:
	{
		struct thread *b;

		/*
		 * Currently, the ring buffer must be aligned on a
		 * page, and be a page long
		 */
		if ((unsigned long)addr & ~PAGE_MASK || len != PAGE_SIZE) {
			printk("cos: buff mgmt -- recv ring @ %p (%d) not on page boundary.\n", addr, len);
			return -1;
		}
		if (NULL == (b = thd_get_by_id(thd_id))) {
			printk("cos: buff mgmt could not find brand thd %d.\n", 
		       (unsigned int)thd_id);
			return -1;
		}
		if (b->flags & THD_STATE_UPCALL) {
			assert(b->thread_brand);
			b = b->thread_brand;
		}
		if (!(b->flags & THD_STATE_BRAND ||
		      b->flags & THD_STATE_HW_BRAND)) {
			printk("cos: buff mgmt attaching ring buffer to thread not a brand: %d\n",
			       (unsigned int)thd_id);
			return -1;
		}
/* needed?  Validate step done above...
		if (thd_get_thd_spd(b) != spd) {
			printk("cos: buff mgmt trying to set buffer for brand not in curr spd");
			return -1;
		}
*/
		/* FIXME: pin the page in memory. */
		if (rb_setup(b, (ring_buff_t*)addr, (ring_buff_t*)kaddr)) {
			printk("cos: buff mgmt -- could not setup the ring buffer.\n");
			return -1;
		}
		break;
	}
	default:
		printk("cos: buff mgmt -- unknown option %d.\n", option);
		return -1;
	}
	return 0;
}

extern void register_timers(void);
/*
 * This is a bandaid currently.  This syscall should really be 
 * replaced by something a little more subtle and more closely related
 * to the APIC and timer hardware, rather than the device in general.
 */
COS_SYSCALL int 
cos_syscall_brand_wire(int spd_id, int thd_id, int option, int data)
{
	struct thread *curr_thd, *brand_thd;
	struct spd *curr_spd;

	curr_thd = core_get_curr_thd();
	curr_spd = thd_validate_get_current_spd(curr_thd, spd_id);
	if (NULL == curr_spd) {
		printk("cos: wiring brand to hardware - component claimed in spd %d, but not\n", spd_id);
		return -1;		
	}

	brand_thd = verify_brand_thd(thd_id);
	if (NULL == brand_thd || !(brand_thd->flags & THD_STATE_HW_BRAND)) {
		printk("cos: wiring brand to hardware - thread %d not brand thd\n",
		       (unsigned int)thd_id);
		return -1;
	}

	switch (option) {
	case COS_HW_TIMER:
		register_timers();
		cos_timer_brand_thd[get_cpuid()] = brand_thd;
		
		break;
	case COS_HW_NET:
		if (active_net_brands >= NUM_NET_BRANDS || !cos_net_fns) {
			printk("cos: Too many network brands.\n\n");
			return -1;
		}

		cos_net_brand[active_net_brands].brand_port = (unsigned short int)data;
		cos_net_brand[active_net_brands].brand = brand_thd;
		if (!cos_net_fns ||
		    !cos_net_fns->create_brand || 
		    cos_net_fns->create_brand(&cos_net_brand[active_net_brands])) {
			printk("cos: could not create brand in networking subsystem\n");
			return -1;
		}
		active_net_brands++;

		break;
	case COS_UC_NOTIF:
		cos_upcall_notif_thd[get_cpuid()] = brand_thd;

		break;
	default:
		return -1;
	}

	return 0;
}

/*
 * verify that truster does in fact trust trustee
 */
static int verify_trust(struct spd *truster, struct spd *trustee)
{
	unsigned short int i;

	for (i = 0 ; i < truster->ncaps ; i++) {
		if (truster->caps[i].destination == trustee) {
			return 0;
		}
	}

	return -1;
}

/* 
 * I HATE this call...do away with it if possible.  But we need some
 * way to jump-start processes, let schedulers keep track of their
 * threads, and be notified when threads die.
 *
 * NOT performance sensitive: used to kick start spds and give them
 * active entities (threads).
 */
extern void cos_syscall_upcall(void);
COS_SYSCALL int 
cos_syscall_upcall_cont(int this_spd_id, int spd_id, struct pt_regs **regs)
{
	struct spd *dest, *curr_spd;
	struct thread *thd;

	assert(regs);
	*regs = NULL;

	dest = spd_get_by_index(spd_id);
	thd = core_get_curr_thd();
	curr_spd = thd_validate_get_current_spd(thd, this_spd_id);

	if (NULL == dest || NULL == curr_spd) {
		printk("cos: upcall attempt failed - dest_spd = %d, curr_spd = %d.\n",
		       dest     ? spd_get_index(dest)     : 0, 
		       curr_spd ? spd_get_index(curr_spd) : 0);
		return -1;
	}

	/*
	 * Check that we are upcalling into a service that explicitly
	 * trusts us (i.e. that the current spd is allowed to upcall
	 * into the destination.)
	 */
	if (verify_trust(dest, curr_spd) && curr_spd->sched_depth != 0) {
		printk("cos: upcall attempted from %d to %d without trust relation.\n",
		       spd_get_index(curr_spd), spd_get_index(dest));
		return -1;
	}

	open_close_spd(dest->composite_spd, curr_spd->composite_spd); 

	spd_mpd_ipc_release((struct composite_spd *)thd_get_thd_spdpoly(thd));//curr_spd->composite_spd);
	//spd_mpd_ipc_take((struct composite_spd *)dest->composite_spd);

	upcall_setup(thd, dest, COS_UPCALL_BOOTSTRAP, 0, 0, 0);
	*regs = &thd->regs;

	cos_meas_event(COS_MEAS_UPCALLS);

	return thd_get_id(thd) | get_cpuid() << 16;
}


/****************** begin event notification functions ******************/

/* 
 * Update the linked list in the shared data page between the kernel
 * and the scheduler as an event has been added.  It will attempt to
 * add the event to the end of the list.  If this event happened for a
 * thread that is already in that linked list, then don't modify the
 * list (to avoid cycles/trees).
 */
static int update_evt_list(struct thd_sched_info *tsi)
{
	unsigned short int prev_evt, this_evt;
	struct cos_sched_events *evts;
	struct spd *sched;
	struct cos_sched_data_area *da;
	
	assert(tsi);
	assert(tsi->scheduler);
	assert(tsi->scheduler->kern_sched_shared_page[get_cpuid()]);

	sched = tsi->scheduler;
	/* if tsi->scheduler, then all of this should follow */
	da = sched->kern_sched_shared_page[get_cpuid()];

	/* 
	 * Here we want to prevent a race condition:
	 *
	 * t1 executes through the scheduler and sets
	 * da->cos_next.next_thd_id to the next thread it believes it
	 * should schedule.  Then it is preempted before it can call
	 * switch_thread.  An event occurs (upcall, woken thread,
	 * etc.) which changes the scheduling decision.  t1 is run
	 * again, but it doesn't know about the event, so it switches
	 * to the wrong thread.  Prevent this by setting next_thd_id
	 * to 0 here, and check for that case in switch_thread.
	 */
	da->cos_next.next_thd_id = 0;
	/* same intention as previous line, but this deprecates the
	 * previous */
	da->cos_evt_notif.pending_event = 1;
			
	evts = da->cos_events;
	prev_evt = sched->prev_notification[get_cpuid()];
	this_evt = tsi->notification_offset;
	if (unlikely(prev_evt >= NUM_SCHED_EVTS ||
		     this_evt >= NUM_SCHED_EVTS ||
		     this_evt == 0)) {
		printk("cos: events %d and %d out of range!\n", prev_evt, this_evt);
		return -1;
	}

	/* so long as we haven't already processed this event, and it
	 * is not part of the linked list of events, then add it */
	if (prev_evt != this_evt && 
	    COS_SCHED_EVT_NEXT(&evts[this_evt]) == 0) {
		if (unlikely(COS_SCHED_EVT_NEXT(&evts[prev_evt]) != 0)) {
			printk("cos: user-level scheduler %d not following evt protocol for evt %d\n",
			       (unsigned int)spd_get_index(sched), (unsigned int)prev_evt);
			/*
			 * FIXME: how should we notify it?  Should we
			 * notify it?  What to do here?
			 */
		}
		COS_SCHED_EVT_NEXT(&evts[prev_evt]) = this_evt;
		sched->prev_notification[get_cpuid()] = this_evt;
//		printk(">>\tp = t\n");
	}

	return 0;
}

static inline void update_thd_evt_state(struct thread *t, int flags, unsigned long elapsed)
{
	int i;
	struct thd_sched_info *tsi;

	//assert(flags != COS_SCHED_EVT_NIL);

	for (i = 0 ; i < MAX_SCHED_HIER_DEPTH ; i++) {
		struct spd *sched;

		tsi = thd_get_sched_info(t, i);
		sched = tsi->scheduler;
		if (!sched) break;
		if (likely(tsi->thread_notifications)) {
			struct cos_sched_events *se = tsi->thread_notifications;
			u32_t p, n;

			switch(flags) {
			case COS_SCHED_EVT_BRAND_PEND:
				cos_meas_event(COS_MEAS_EVT_PENDING);
				break;
			case COS_SCHED_EVT_BRAND_READY:
				cos_meas_event(COS_MEAS_EVT_READY);
				break;
			case COS_SCHED_EVT_BRAND_ACTIVE:
				cos_meas_event(COS_MEAS_EVT_ACTIVE);
				break;
			}

			if (likely(elapsed)) {
				n = p = se->cpu_consumption;
				n += elapsed;
				 /* prevent overflow */
				if (unlikely(n < p)) se->cpu_consumption = ~0UL;
				else                 se->cpu_consumption = n;
			}

			/* 
			 * FIXME: should a pending flag update
			 * override an activate one????
			 */
			if (flags != COS_SCHED_EVT_NIL) {
				COS_SCHED_EVT_FLAGS(tsi->thread_notifications) = flags;
			}
			/* handle error conditions of list manip here??? */
			update_evt_list(tsi);
		}
	}
	
	return;
}

static void update_sched_evts(struct thread *new, int new_flags, 
			      struct thread *prev, int prev_flags)
{
	unsigned elapsed = 0;

	assert(new && prev);

	/* 
	 * - if either thread has cyc_cnt set, do rdtsc (this is
	 *   expensive, ~80 on P4 cycles, so avoid it if possible)
	 * - if prev has cyc_cnt set, do sched evt cycle update
	 * - if new_flags, do sched evt flags update on new
	 * - if prev_flags, do sched evt flags update on prev
	 */
	if (likely((new->flags | prev->flags) & THD_STATE_CYC_CNT)) {
		unsigned long last;

		last = cycle_cnt;
		rdtscl(cycle_cnt);
		elapsed = cycle_cnt - last;
	}
	
	if (new_flags != COS_SCHED_EVT_NIL) {
		update_thd_evt_state(new, new_flags, 0);
	}
	if (elapsed || prev_flags != COS_SCHED_EVT_NIL) {
		update_thd_evt_state(prev, prev_flags, elapsed);
	}

	return;
}

/****************** end event notification functions ******************/

/************** functions for parsing async set urgencies ************/

static inline int 
most_common_sched_depth(struct thread *t1, struct thread *t2)
{
	int i;

	/* root scheduler had better be the same */
	assert(thd_get_depth_sched(t1, 0) == thd_get_depth_sched(t2, 0));

	for (i = 1 ; i < MAX_SCHED_HIER_DEPTH ; i++) {
		struct spd *s1, *s2;

		s1 = thd_get_depth_sched(t1, i);
		s2 = thd_get_depth_sched(t2, i);

		/* If the scheduler's diverge, previous depth is most common */
		if (!s1 || s1 != s2) return i-1;
	}

	return MAX_SCHED_HIER_DEPTH-1;
}

/* 
 * Not happy with the complexity of this function...
 *
 * A thread has made a brand and wishes to execute an upcall.  Here we
 * decide if that upcall should be made now based on the currently
 * executing thread, or if it should be postponed for schedulers to
 * deal with later.
 * 
 * There are 4 sets of schedulers, a - the most common scheduler
 * between uc and preempted, >a - the set of schedulers of more
 * authority than a, <a_uc - the set of schedulers that own uc of less
 * authority than a, and <a_pre - the set of schedulers that own
 * preempted that have less authority than a.
 *
 * If upcall is already active, signal that it should be not run (ret 0)
 * otherwise notify all schedulers in (<a_uc + a + >a) that upcall has
 * awakened and
 * if the urgency of upcall in a is higher (lower numerically) than
 *    prev in a
 *    - check forall s in (<a_uc + a + >a) that upcall is not disabled.
 *    - return 1 to signal that upcall should be executed.
 */
int 
brand_higher_urgency(struct thread *upcall, struct thread *prev)
{
	int d;
	u16_t u_urg, p_urg;

	assert((upcall->thread_brand || upcall->srv_acap) && upcall->flags & THD_STATE_UPCALL);

	d = most_common_sched_depth(upcall, prev);
	/* FIXME FIXME FIXME FIXME FIXME FIXME FIXME this is a stopgap
	 * measure.  I don't know hy these are null when we are
	 * shutting down the system but still get a packet.  This will
	 * shut it up for now.
	 */
	if (unlikely(!thd_get_sched_info(prev, d)->thread_notifications)) {
		if (!thd_get_sched_info(upcall, d)->thread_notifications) {
			printk("cos: core %d skimping on brand metadata maintenance, and returning.\n", get_cpuid());
			return 0;
		} else {
			/* upcall has the proper structure, prev doesn't! */
			return 1;
		}
	}
	u_urg = thd_get_depth_urg(upcall, d);
	p_urg = thd_get_depth_urg(prev, d);
	/* We should not run the upcall if it doesn't have more
	 * urgency, remember here that higher numerical values equals
	 * less importance. */
	if (u_urg < p_urg) {
		update_sched_evts(upcall, COS_SCHED_EVT_BRAND_ACTIVE,
				  prev, COS_SCHED_EVT_NIL);
		return 1;
	} else {
		update_thd_evt_state(upcall, COS_SCHED_EVT_BRAND_ACTIVE, 1);
		return 0;
	}
}

/* 
 * This does NOT release the composite spd reference of the preempted
 * thread, as you might expect.
 *
 * preempt = 0 if you don't want any of the preemption lists to be
 * updated, and if you don't want the preempted thread to be set as
 * PREEMPTED.  Pass in 1 if you want both of those things.  2 if you
 * only want the lists to be updated.  I know...this needs to change:
 * hurried evolution.
 *
 * execution = 1 if you want this to possibly lead to the upcall being
 * executed.  Otherwise, it won't be, even if the schedulers deem it
 * to be most important.
 */
struct thread *
brand_next_thread(struct thread *brand, struct thread *preempted, int preempt)
{
	/* Assume here that we only have one upcall thread */
	struct thread *upcall = brand->upcall_threads;

	assert(brand->flags & (THD_STATE_BRAND|THD_STATE_HW_BRAND));
	assert(upcall && upcall->thread_brand == brand);

	/* 
	 * If the upcall is already active, the scheduler's already
	 * know what they're doing, and has chosen to run preempted.
	 * Don't second guess it.
	 *
	 * Do the same if upcall threads haven't been added to this
	 * brand.
	 */
	if (upcall->flags & THD_STATE_ACTIVE_UPCALL) {
		assert(!(upcall->flags & THD_STATE_READY_UPCALL));
		cos_meas_event(COS_MEAS_BRAND_PEND);
		cos_meas_stats_start(COS_MEAS_STATS_UC_PEND_DELAY, 0);
		/* FIXME: RACE. This could be running on multiple
		 * cores simultaneously. We need atomic increment. */
		brand->pending_upcall_requests++;

		event_record("brand activated, but upcalls active", thd_get_id(preempted), thd_get_id(upcall));
		/* 
		 * This is an annoying hack to make sure we notify the
		 * scheduler that the upcall is active.  Because
		 * upcall notifications are edge triggered, if for
		 * some reason the scheduler misses one of the
		 * notifications, this can server as a reminder.
		 */
//		update_thd_evt_state(upcall, COS_SCHED_EVT_BRAND_PEND, 1);
//		cos_meas_event(COS_MEAS_PENDING_HACK);
		report_upcall("p", upcall);

		return preempted;
	}

	assert(upcall->flags & THD_STATE_READY_UPCALL);

	upcall->flags |= THD_STATE_ACTIVE_UPCALL;
	upcall->flags &= ~THD_STATE_READY_UPCALL;

	cos_meas_stats_start(COS_MEAS_STATS_UC_EXEC_DELAY, 1);
	cos_meas_stats_start(COS_MEAS_STATS_UC_TERM_DELAY, 1);
	cos_meas_stats_start(COS_MEAS_STATS_UC_PEND_DELAY, 1);
	/* 
	 * Does the upcall have a higher urgency than the currently
	 * executing thread?
	 */
	if (brand_higher_urgency(upcall, preempted)) {
		/* printk("core %ld, going to switch to brand thd %d,
		 * prev thd %d\n", get_cpuid(), upcall->thread_id,
		 * preempted->thread_id); */
		if (unlikely(preempted->flags & THD_STATE_PREEMPTED)) {
			printk("cos: WTF - preempted thread %d preempted, upcall %d.\n", 
			       thd_get_id(preempted), thd_get_id(upcall));
			return preempted;
		}
		if (unlikely(preempted->preempter_thread != NULL)) {
			printk("cos: WTF - preempter thread pointer of preempted thread %d not null, upcall %d.\n",
			       thd_get_id(preempted), thd_get_id(upcall));
			return preempted;
		}
		if (likely(preempt)) {
			assert((preempted->flags & THD_STATE_PREEMPTED) == 0);
			assert(preempted->preempter_thread == NULL);

			/* 
			 * This dictates how the registers for
			 * preempted are restored later.
			 */
			if (preempt == 1) preempted->flags |= THD_STATE_PREEMPTED;
			preempted->preempter_thread = upcall;
			upcall->interrupted_thread = preempted;
		} else {
			upcall->interrupted_thread = NULL;
		}

		/* Actually setup the brand/upcall to happen here.
		 * If we aren't in the composite thread, be careful
		 * what state we change (e.g. page tables) */
		if (likely(chal_pgtbl_can_switch())) {
			/* printk("upcall thd %d, spd %x, prev thd %d,
			 * spd %x\n", upcall->thread_id, (void
			 * *)thd_get_thd_spdpoly(upcall),
			 * preempted->thread_id, (void
			 * *)thd_get_thd_spdpoly(preempted)); */
			upcall_execute(upcall, (struct composite_spd*)thd_get_thd_spdpoly(upcall),
				       preempted, (struct composite_spd*)thd_get_thd_spdpoly(preempted));
		} else {
			upcall_execute_no_vas_switch(upcall, preempted);
		}
#ifdef UPCALL_TIMING
		{
			u64_t t;
			struct spd *s;

			rdtscll(t);
			s = thd_get_thd_spd(upcall);
			if (s->sched_depth == 0) {
				struct cos_sched_data_area *da;
				
				da = s->kern_sched_shared_page[get_cpuid()];
				if (da) da->cos_evt_notif.timer = (u32_t)t;
			} else {
				if (-1 == (int)t) t = 0;
				upcall->regs.ax = (u32_t)t;
			}
		}
#else
		upcall->regs.ax = upcall->thread_brand->pending_upcall_requests;
#endif

		if (preempted->flags & THD_STATE_ACTIVE_UPCALL && upcall->interrupted_thread) {
			event_record("upcall activated and made immediately (preempted upcall)", 
				     thd_get_id(preempted), thd_get_id(upcall));
		} else if (upcall->interrupted_thread) {
			event_record("upcall activated and made immediately (w/ preempted thd)", 
				     thd_get_id(preempted), thd_get_id(upcall));
		} else {
			event_record("upcall activated and made immediately w/o preempted thd", 
				     thd_get_id(preempted), thd_get_id(upcall));
		}

		report_upcall("u", upcall);
		cos_meas_event(COS_MEAS_BRAND_UC);
		cos_meas_stats_end(COS_MEAS_STATS_UC_EXEC_DELAY, 1);
		return upcall;
	} 
		
	/* 
	 * If another upcall is what we attempted to preempt, we might
	 * have a higher priority than the thread that upcall had
	 * preempted.  Thus we must break its preemption chain.
	 */
	if (preempted->flags & THD_STATE_ACTIVE_UPCALL) break_preemption_chain(preempted);
	
	event_record("upcall not immediately executed (less urgent), continue previous thread", 
		     thd_get_id(preempted), thd_get_id(upcall));
//		printk("%d w\n", thd_get_id(upcall));

	report_upcall("d", upcall);

	cos_meas_event(COS_MEAS_BRAND_DELAYED);
	return preempted;
}

struct thread *
ainv_next_thread(struct async_cap *acap, struct thread *preempted, int preempt)
{
	struct thread *upcall;
	upcall = thd_get_by_id(acap->upcall_thd);
	assert(acap && upcall);

	/* 
	 * If the upcall is already active, the scheduler's already
	 * know what they're doing, and has chosen to run preempted.
	 * Don't second guess it.
	 *
	 * Do the same if upcall threads haven't been added to this
	 * brand.
	 */
	/* Added by Qi: Or if we receive an event for an acap that we
	 * are not currently waiting on, do the same as above. */
	if (upcall->flags & THD_STATE_ACTIVE_UPCALL || 
	    (upcall->srv_acap && upcall->srv_acap != acap)) {
		cos_meas_event(COS_MEAS_BRAND_PEND);
		cos_meas_stats_start(COS_MEAS_STATS_UC_PEND_DELAY, 0);
		acap->pending_upcall++;

		event_record("brand activated, but upcalls active", thd_get_id(preempted), thd_get_id(upcall));
		/* 
		 * This is an annoying hack to make sure we notify the
		 * scheduler that the upcall is active.  Because
		 * upcall notifications are edge triggered, if for
		 * some reason the scheduler misses one of the
		 * notifications, this can server as a reminder.
		 */
//		update_thd_evt_state(upcall, COS_SCHED_EVT_BRAND_PEND, 1);
//		cos_meas_event(COS_MEAS_PENDING_HACK);
		report_upcall("p", upcall);

		return preempted;
	}

	assert(upcall->flags & THD_STATE_READY_UPCALL);

	upcall->flags |= THD_STATE_ACTIVE_UPCALL;
	upcall->flags &= ~THD_STATE_READY_UPCALL;

	cos_meas_stats_start(COS_MEAS_STATS_UC_EXEC_DELAY, 1);
	cos_meas_stats_start(COS_MEAS_STATS_UC_TERM_DELAY, 1);
	cos_meas_stats_start(COS_MEAS_STATS_UC_PEND_DELAY, 1);
	/* 
	 * Does the upcall have a higher urgency than the currently
	 * executing thread?
	 */
	if (brand_higher_urgency(upcall, preempted)) {
		/* printk("core %ld, going to switch to brand thd %d,
		 * prev thd %d\n", get_cpuid(), upcall->thread_id,
		 * preempted->thread_id); */
		if (unlikely(preempted->flags & THD_STATE_PREEMPTED)) {
			printk("cos: WTF - preempted thread %d preempted, upcall %d.\n", 
			       thd_get_id(preempted), thd_get_id(upcall));
			return preempted;
		}
		if (unlikely(preempted->preempter_thread != NULL)) {
			printk("cos: WTF - preempter thread pointer of preempted thread %d not null, upcall %d.\n",
			       thd_get_id(preempted), thd_get_id(upcall));
			return preempted;
		}
		if (likely(preempt)) {
			assert((preempted->flags & THD_STATE_PREEMPTED) == 0);
			assert(preempted->preempter_thread == NULL);

			/* 
			 * This dictates how the registers for
			 * preempted are restored later.
			 */
			if (preempt == 1) preempted->flags |= THD_STATE_PREEMPTED;
			preempted->preempter_thread = upcall;
			upcall->interrupted_thread = preempted;
		} else {
			upcall->interrupted_thread = NULL;
		}

		/* Actually setup the brand/upcall to happen here.
		 * If we aren't in the composite thread, be careful
		 * what state we change (e.g. page tables) */
		if (likely(chal_pgtbl_can_switch())) {
			/* printk("upcall thd %d, spd %x, prev thd %d,
			 * spd %x\n", upcall->thread_id, (void
			 * *)thd_get_thd_spdpoly(upcall),
			 * preempted->thread_id, (void
			 * *)thd_get_thd_spdpoly(preempted)); */
			upcall_execute(upcall, (struct composite_spd*)thd_get_thd_spdpoly(upcall),
				       preempted, (struct composite_spd*)thd_get_thd_spdpoly(preempted));
		} else {
			upcall_execute_no_vas_switch(upcall, preempted);
		}
#ifdef UPCALL_TIMING
		{
			u64_t t;
			struct spd *s;

			rdtscll(t);
			s = thd_get_thd_spd(upcall);
			if (s->sched_depth == 0) {
				struct cos_sched_data_area *da;
				
				da = s->kern_sched_shared_page[get_cpuid()];
				if (da) da->cos_evt_notif.timer = (u32_t)t;
			} else {
				if (-1 == (int)t) t = 0;
				upcall->regs.ax = (u32_t)t;
			}
		}
#else
		upcall->regs.ax = acap->pending_upcall;
#endif

		if (preempted->flags & THD_STATE_ACTIVE_UPCALL && upcall->interrupted_thread) {
			event_record("upcall activated and made immediately (preempted upcall)", 
				     thd_get_id(preempted), thd_get_id(upcall));
		} else if (upcall->interrupted_thread) {
			event_record("upcall activated and made immediately (w/ preempted thd)", 
				     thd_get_id(preempted), thd_get_id(upcall));
		} else {
			event_record("upcall activated and made immediately w/o preempted thd", 
				     thd_get_id(preempted), thd_get_id(upcall));
		}

		report_upcall("u", upcall);
		cos_meas_event(COS_MEAS_BRAND_UC);
		cos_meas_stats_end(COS_MEAS_STATS_UC_EXEC_DELAY, 1);
		return upcall;
	} 
		
	/* 
	 * If another upcall is what we attempted to preempt, we might
	 * have a higher priority than the thread that upcall had
	 * preempted.  Thus we must break its preemption chain.
	 */
	if (preempted->flags & THD_STATE_ACTIVE_UPCALL) break_preemption_chain(preempted);
	
	event_record("upcall not immediately executed (less urgent), continue previous thread", 
		     thd_get_id(preempted), thd_get_id(upcall));
//		printk("%d w\n", thd_get_id(upcall));

	report_upcall("d", upcall);

	cos_meas_event(COS_MEAS_BRAND_DELAYED);
	return preempted;
}

/************** end functions for parsing async set urgencies ************/

COS_SYSCALL int 
cos_syscall_sched_cntl(int spd_id, int operation, int thd_id, long option)
{
	struct thread *thd;
	struct spd *spd;

	thd = core_get_curr_thd();
	spd = thd_validate_get_current_spd(thd, spd_id);
	if (NULL == spd) {
		printk("cos: component claimed in spd %d, but not\n", spd_id);
		return -1;
	}

	if (spd->sched_depth < 0) {
		printk("cos: spd %d called sched_cntl, but not a scheduler.\n", spd_id);
		return -1;
	}
/* Is this necessary??
	tsi = thd_get_sched_info(thd, spd->sched_depth);
	if (tsi->scheduler != spd) {
		printk("cos: spd %d @ depth %d attempting sched_cntl not a scheduler of thd %d (%x != %x).\n",
		       spd_get_index(spd), spd->sched_depth, thd_get_id(thd), (unsigned int)tsi->scheduler, (unsigned int)spd);
		return -1;
	}
*/

	switch(operation) {
	case COS_SCHED_EVT_REGION:
	{
		unsigned long region = (unsigned long)option;

		if (region < spd->location[0].lowest_addr ||
		    region + PAGE_SIZE >= spd->location[0].lowest_addr + spd->location[0].size) {
			printk("cos: attempted evt region for spd %d @ %lx.\n", spd_get_index(spd), region);
			return -1;
		}
		spd->sched_shared_page[get_cpuid()] = (struct cos_sched_data_area *)region;
		/* We will need to access the shared_page for thread
		 * events when the pagetable for this spd is not
		 * mapped in.  */
		spd->kern_sched_shared_page[get_cpuid()] = (struct cos_sched_data_area *)
			chal_pgtbl_vaddr2kaddr(spd->spd_info.pg_tbl, region);
		spd->prev_notification[get_cpuid()] = 0;

		/* FIXME: pin the page */
		printk("core %u, sched shared region @%p, kern @%p\n", get_cpuid(), spd->sched_shared_page[get_cpuid()], spd->kern_sched_shared_page[get_cpuid()]);
		break;
	}
	case COS_SCHED_THD_EVT:
	{
		long idx = option;
		struct cos_sched_events *evts, *this_evt;
		struct thd_sched_info *tsi;
		struct thread *thd;
		
		thd = thd_get_by_id(thd_id);
		if (!thd) {
			printk("cos: thd id %d passed into register event %d invalid.\n",
			       (unsigned int)thd_id, (unsigned int)idx);
			return -1;
		}
		
		tsi = thd_get_sched_info(thd, spd->sched_depth);
		if (tsi->scheduler != spd) {
			printk("cos: spd %d not the scheduler of %d to associate evt %d.\n",
			       spd_get_index(spd), (unsigned int)thd_id, (unsigned int)idx);
			return -1;
		}

		if (idx >= NUM_SCHED_EVTS) {
			printk("cos: invalid thd evt index %d for scheduler %d\n", 
			       (unsigned int)idx, (unsigned int)spd_id);
			return -1;
		}

		if (0 == idx) {
			/* reset thread */
			evts = spd->kern_sched_shared_page[get_cpuid()]->cos_events;
			this_evt = &evts[idx];
			COS_SCHED_EVT_NEXT(this_evt) = 0;
			COS_SCHED_EVT_FLAGS(this_evt) = 0;
			this_evt->cpu_consumption = 0;

			tsi->thread_notifications = NULL;
			tsi->notification_offset = 0;
		} else {
			evts = spd->kern_sched_shared_page[get_cpuid()]->cos_events;
			this_evt = &evts[idx];
			tsi->thread_notifications = this_evt;
			tsi->notification_offset = idx;
			//COS_SCHED_EVT_NEXT(this_evt) = 0;
			//COS_SCHED_EVT_FLAGS(this_evt) = 0;
			//this_evt->cpu_consumption = 0;

			if (thd->flags & THD_STATE_BRAND) {
				struct thread *t = thd->upcall_threads;
				
				while (t) {
					copy_sched_info(t, thd);
					t = t->upcall_threads;
				}
			}
		}
		
		//print_thd_sched_structs(thd);
		break;
	}
	case COS_SCHED_PROMOTE_CHLD:
	{
		int sched_lvl = spd->sched_depth + 1;
		struct spd *child = spd_get_by_index((int)option);

		if (sched_lvl >= MAX_SCHED_HIER_DEPTH) {
			printk("Cannot promote child, exceeds sched hier depth.\n");
			return -1;
		}
		if (child->parent_sched && child->parent_sched != spd) {
			printk("Child scheduler already child to another scheduler.\n");
			return -1;
		}
		child->parent_sched = spd;
		child->sched_depth = sched_lvl;
		break;
	}
	case COS_SCHED_PROMOTE_ROOT:
		break;
	case COS_SCHED_GRANT_SCHED:
	case COS_SCHED_REVOKE_SCHED:
	{
		/*
		 * Permit a child scheduler the capability to schedule
		 * the thread, or remove that capability.  Assumes
		 * that 1) this spd is a scheduler that has the
		 * capability to schedule the thread, 2) the target
		 * spd is a scheduler that is a child of this
		 * scheduler.
		 */ 
		struct thd_sched_info *child_tsi;
		struct thread *target_thd = thd_get_by_id(thd_id);
		struct spd *child = spd_get_by_index((int)option);
		int i;
		
		if (NULL == target_thd         || 
		    NULL == child              || 
		    spd != child->parent_sched ||
		    !thd_scheduled_by(target_thd, spd)) {
			printk("cos: Could not give privs for sched %d to thd %d from sched %d.\n",
			       (unsigned int)option, (unsigned int)thd_id, (unsigned int)spd_id);
			return -1;
		}
		
		child_tsi = thd_get_sched_info(target_thd, child->sched_depth);

		if (COS_SCHED_GRANT_SCHED == operation) {
			child_tsi->scheduler = child;
		} else if (COS_SCHED_REVOKE_SCHED == operation) {
			if (child_tsi->scheduler != child) {
				printk("cos: cannot remove privs when they aren't had\n");
				return -1;
			}

			child_tsi->scheduler = NULL;
		}
		/*
		 * revoke all schedulers that are decendents of the
		 * child.
		 */
		for (i = child->sched_depth+1 ; i < MAX_SCHED_HIER_DEPTH ; i++) {
			child_tsi = thd_get_sched_info(target_thd, i);
			child_tsi->scheduler = NULL;
		}
	}
	case COS_SCHED_BREAK_PREEMPTION_CHAIN:
	{
		event_record("breaking preemption chain", thd_get_id(thd), 0);
		/* 
		 * This call is simple: make it so that when the
		 * current thread (presumably an upcall) completes,
		 * don't automatically switch to the preempted thread,
		 * instead make an upcall into the scheduler.
		 */
		break_preemption_chain(thd);
		break;
	}
	default:
		printk("cos: cos_sched_cntl illegal operation %d.\n", operation);
		return -1;
	}
	
	return 0;
}
	
/*
 * Assume spd \in cspd.  Remove spd from cspd and add it to new1. Add
 * all remaining spds in cspd to new2.  If new2 == NULL, and cspd's
 * refcnt == 1, then we can just remove spd from cspd, and use cspd as
 * the new2 composite spd.  Returns 0 if the two new composites are
 * populated, -1 if there is an error, and 1 if we instead just reuse
 * the composite passed in by removing the spd from it (requires, of
 * course that cspd ref_cnt == 1, so that its mappings can change
 * without effecting any threads).  This is common because when we
 * split and merge, we will create a composite the first time for the
 * shrinking composite, but because it won't have active threads, that
 * composite can simply be reused by removing any further spds split
 * from it.
 */
static int 
mpd_split_composite_populate(struct composite_spd *new1, struct composite_spd *new2, 
					struct spd *spd, struct composite_spd *cspd)
{
	struct spd *curr;
	int remove_mappings;

	assert(cspd && spd_is_composite(&cspd->spd_info));
	assert(new1 && spd_is_composite(&new1->spd_info));
	assert(spd && spd_is_member(spd, cspd));
	assert(new1 != cspd);

	remove_mappings = (NULL == new2);
	spd_composite_remove_member(spd, remove_mappings);

	if (spd_composite_add_member(new1, spd)) {
		printk("cos: could not add member to new spd in split.\n");
		goto err_adding;
	}

	/* If the cspd is updated by removing the spd, and that spd
	 * has been added to the new composite spd, new1, we're
	 * done */
	if (NULL == new2) {
		assert(cos_ref_val(&cspd->spd_info.ref_cnt) == 1);
		return 1;
	}

	/* aliasing will mess everything up here */
	assert(new1 != new2);

	while (cspd->members) {
		curr = cspd->members;
		if (spd_composite_move_member(new2, curr, 0)) {
			printk("cos: could not add spd to new composite in split.\n");
			goto err_adding;
		}
		assert(cspd->members != curr);
	}

	return 0;
 err_adding:
	return -1;
}

/*
 * Given a composite spd, c and a spd, s within it, split the spd out
 * of the composite, making two composite spds, c1 and c2.  c =
 * union(c1, c2), c\{s} = c1, {s} = c2.  This will create two
 * composite spds (c1 and c2) and will depricate and release (possibly
 * free) the preexisting composite c.  This method will reset all
 * capabilities correctly.
 */
static int 
mpd_split(struct composite_spd *cspd, struct spd *spd, short int *new, short int *old)
{
	short int d1, d2;
	struct composite_spd *new1, *new2;
	int ret = -1;

	assert(!spd_mpd_is_depricated(cspd));
	assert(spd_is_composite(&cspd->spd_info));
	assert(spd_is_member(spd, cspd));
	assert(spd_composite_num_members(cspd) > 1);

	d1 = spd_alloc_mpd_desc();
	if (d1 < 0) {
		printk("cos: could not allocate first mpd descriptor for split operation.\n");
		goto end;
	}
	new1 = spd_mpd_by_idx(d1);

	/*
	 * This condition represents the optimization whereby we wish
	 * to reuse the cspd instead of making a new one.  See the
	 * comment above mpd_composite_populate.  If we can reuse the
	 * current cspd by shrinking it rather than deleting it and
	 * allocating a new composite, then do it.
	 *
	 * This is a common case, e.g. when continuously moving spds
	 * from one cspd to another, but not in many other cases.
	 *
	 * It might be very possible to do this optimization when the
	 * reference count is > 1 because there is one subordinated
	 * domain, but that is the only (additional reference).
	 * Probably not worth adding in the logic for this.
	 */
	if (1 == cos_ref_val(&cspd->spd_info.ref_cnt)) {
		if (mpd_split_composite_populate(new1, NULL, spd, cspd) != 1) {
			ret = -1;
			goto err_d2;
		}
		*new = d1;
		*old = spd_mpd_index(cspd);

		cos_meas_event(COS_MPD_SPLIT_REUSE);

		ret = 0;
		goto end;
	}

	/* ...otherwise, we must allocate the other composite spd, and
	 * populate both of them */
	d2 = spd_alloc_mpd_desc();
	if (d2 < 0) {
		printk("cos: could not allocate second mpd descriptor for split operation.\n");
		goto err_d2;
	}
	new2 = spd_mpd_by_idx(d2);
	assert(new1 && new2);
	
	if (mpd_split_composite_populate(new1, new2, spd, cspd)) {
		printk("cos: populating two new cspds failed while splitting.\n");
		goto err_adding;
	}
	*new = d1;
	*old = d2;
	/* depricate the composite spd so that it cannot be used
	 * anymore from any user-level interfaces */
	spd_mpd_depricate(cspd);
	assert(!spd_mpd_is_depricated(new1) && !spd_mpd_is_depricated(new2));
	ret = 0;

	goto end;
	
 err_adding:
	spd_mpd_depricate(new2);
 err_d2:
	spd_mpd_depricate(new1);
 end:
	return ret;
}

/*
 * We want to subordinate one of the composite spds _only if_ we
 * cannot immediately free both the page tables (which subordination
 * does), but also the composite spd.  Thus, if one of the composites
 * can be freed, send it to be subordinated as it will be freed
 * immediately.  Secondarily, return the composite with fewer
 * components in it so there are less components to iterate through
 * when adding their mappings to the other composite.
 *
 * Let me make it explicit: First we are trying to save memory, then
 * processing time.  This might not be the appropriate long-term
 * prioritization, but only empirical studies will show.
 */
static inline struct composite_spd *
get_spd_to_subordinate(struct composite_spd *c1, struct composite_spd *c2)
{
	int members1, members2;

	if (1 == cos_ref_val(&c1->spd_info.ref_cnt) &&
	    1 != cos_ref_val(&c2->spd_info.ref_cnt)) return c1;

	members1 = spd_composite_num_members(c1);
	members2 = spd_composite_num_members(c2);
	assert(members1 > 0 && members2 > 0);
	if (members1 < members2) return c1;
	return c2;
}

/*
 * Move all of the components from other to dest, thus merging the two
 * composite spds into one: dest.  This includes adding to the pg_tbl
 * of dest, all components in other.  The first version of this
 * function will have us actually releasing the other cspd to be
 * collected when not in use anymore.  This can result in the page
 * table of other sticking around for possibly a long time.  The
 * second version (calling spd_mpd_make_subordinate) will deallocate
 * other's page table and make it use dest's page table.  A lifetime
 * constraint is added whereby the dest cspd cannot be deallocated
 * before other.  This is done with the reference counting mechanism
 * already present.  Other could really be deallocated now without
 * worrying about the page-tables, except that references to it can
 * still be held by threads making invocations.  If these threads
 * could be pointed to dest instead of other, we could deallocate
 * other even earlier.  Perhaps version three of this will change the
 * ipc return path and if the cspd to return to is subordinate, return
 * to the subordinate's master instead, decrimenting the refcnt on the
 * subordinate.
 *
 * Assume that the composites passed in aren't the same.
 */
static struct composite_spd *
mpd_merge(struct composite_spd *c1, struct composite_spd *c2)
{
	struct spd *curr;
	struct composite_spd *dest, *other;

	assert(NULL != c1 && NULL != c2);
	assert(spd_is_composite(&c1->spd_info) && spd_is_composite(&c2->spd_info));
	assert(!spd_mpd_is_depricated(c1) && !spd_mpd_is_depricated(c2));
	assert(!spd_mpd_is_subordinate(c1) && !spd_mpd_is_subordinate(c2));
	assert(c1 != c2);
	other = get_spd_to_subordinate(c1, c2);
	dest = (other == c1) ? c2 : c1;

	/* 
	 * While there are spds in the current composite, move them to
	 * the new composite.
	 */
	while (other->members) {
		curr = other->members;
		if (spd_composite_move_member(dest, curr, 1)) {
			assert(0);
			/* FIXME: should back out all those that were
			 * already transferred from one to the
			 * other...but this error is really only
			 * indicatory of an error in the kernel
			 * anyway. */
			printk("cos: could not move spd from one composite spd to another in the merge operation.\n");
			return NULL;
		}
		assert(other->members != curr);
	}
	//spd_mpd_depricate(other);
	/* 
	 * Now the subordinate cspd is only referenced (if at all) by
	 * invocation stack references and the singular "active"
	 * reference to be removed in the next call.
	 */
	spd_mpd_make_subordinate(dest, other);
	assert(!spd_mpd_is_depricated(dest) && !spd_mpd_is_subordinate(dest));
	//print_valid_pgtbl_entries(dest->spd_info.pg_tbl);

	return dest;
}

/* 
 * Here composite_spd and composite_dest are specified as normal spds,
 * and the meaning here is "the composite protection domain that this
 * spd is part of".
 */
COS_SYSCALL int 
cos_syscall_mpd_cntl(int spd_id, int operation, 
				     spdid_t spd1, spdid_t spd2)
{
	int ret = 0; 
	struct composite_spd *prev = NULL;
	struct spd *from = NULL;
	paddr_t curr_pg_tbl, new_pg_tbl;
	struct spd_poly *curr;
	struct thread *thd;

	if (spd1) {
		from = spd_get_by_index(spd1);
		if (0 == from) {
			printk("cos: mpd_cntl -- first composite spd %d not valid\n", spd1);
			return -1;
		}
		prev = (struct composite_spd *)from->composite_spd;
		assert(prev);
		assert(spd_is_composite(&prev->spd_info));
		assert(!spd_mpd_is_subordinate(prev) && !spd_mpd_is_depricated(prev));
	} 

	thd = core_get_curr_thd();
	assert(thd);
	curr = thd_get_thd_spdpoly(thd);
	/* keep track of this, as it might change during the course of this call */
	curr_pg_tbl = curr->pg_tbl;

	switch(operation) {
	case COS_MPD_SPLIT:
	{
		struct spd *transitory;
		struct composite_spd *trans_cspd;
		struct mpd_split_ret sret;

		if (NULL == prev) {
			printk("cos: mpd_cntl -- first composite spd %d not valid\n", spd1);
			ret = -1;
			break;
		}
		transitory = spd_get_by_index(spd2);
		if (NULL == transitory) {
			printk("cos: mpd_cntl -- failed to access normal spd (%d) for call to split.\n", spd2);
			ret = -1;
			break;
		}
		trans_cspd = (struct composite_spd *)transitory->composite_spd;
		assert(spd_is_composite(&trans_cspd->spd_info));
		assert(!spd_mpd_is_depricated(trans_cspd) && !spd_mpd_is_subordinate(trans_cspd));
		assert(spd_composite_num_members(prev) > 0);
		if (trans_cspd != prev) {
			printk("cos: mpd_cntl -- spd %d not in claimed composite for %d\n", spd2, spd1);
			return -1;
		}
		/*
		 * It is not correct to split a spd out of a composite
		 * spd that only contains one spd.  It is pointless,
		 * and should not be encouraged.
		 */
		if (spd_composite_num_members(prev) == 1) {
			ret = -1;
			break;
		}
		cos_meas_event(COS_MEAS_MPD_SPLIT);
//		printk("cos: split spd with cspd %p from %p, spdid %d\n", trans_cspd, prev, spd1);
		ret = mpd_split(prev, transitory, &sret.new, &sret.old);
		/* simply return 0 for success */
/* 		if (!ret) { */
/* 			/\*  */
/* 			 * Pack the two short indexes of the mpds into */
/* 			 * a single int, and return that. */
/* 			 *\/ */
/* 			ret = *((int*)&sret); */
/* 		} */

		break;
	}
	case COS_MPD_MERGE:
	{
		struct spd *second;
		struct composite_spd *other, *cspd_ret;
		
		if (NULL == prev) {
			printk("cos: mpd_cntl -- first composite spd %d not valid\n", spd1);
			ret = -1;
			break;
		}
		second = spd_get_by_index(spd2);
		if (0 == second) {
			printk("cos; mpd_cntl -- second composite spd %d invalid\n", spd2);
			ret = -1;
			break;
		}
		other = (struct composite_spd *)second->composite_spd;
		assert(spd_is_composite(&other->spd_info));
		assert(NULL != other && !spd_mpd_is_depricated(other) && !spd_mpd_is_subordinate(other));
//		printk("cos: merge %p(%d) and %p(%d)\n", prev, spd1, other, spd2);
		if (prev == other) {
//			printk("cos: skipping merge\n");
			ret = 0;
			break;
		}
		if (NULL == (cspd_ret = mpd_merge(prev, other))) {
			ret = -1;
			break;
		}
		cos_meas_event(COS_MEAS_MPD_MERGE);
		ret = 0;
		//ret = spd_mpd_index(cspd_ret);
		break;
	}
	case COS_MPD_UPDATE:
	{
		struct thd_invocation_frame *tif;
		struct spd *spd;

		struct spd_poly *poly;
		struct composite_spd *active_cspd, *curr_cspd;

		spd = thd_validate_get_current_spd(thd, spd_id);
		if (NULL == spd) {
			ret = -1;
			break;
		}
		tif = thd_invstk_top(thd);
		assert(tif);
		/* Common case: We are not in the entry point to the
		 * current protection domain -- can't update */
		if (likely(tif->spd != spd)) break;

		/* 
		 * If the currently active cspd (to be found in the
		 * invocation stack) is either 1) depricated, or 2)
		 * subordinate to a depricated cspd, then we wish to
		 * update the currently active spd to the most up to
		 * date configuration.
		 */
		poly = tif->current_composite_spd;
		active_cspd = (struct composite_spd *)poly;
		if (!(spd_mpd_is_depricated(active_cspd) ||
		      (spd_mpd_is_subordinate(active_cspd) && 
		       spd_mpd_is_depricated(active_cspd->master_spd)))) break;

		assert(poly->flags & SPD_COMPOSITE);
		/* We know we are currently in a depricated composite
		 * spd, but also that we can update to the current
		 * cspd...do it! */
		curr_cspd = (struct composite_spd *)spd->composite_spd;
		spd_mpd_ipc_take(curr_cspd);
		tif->current_composite_spd = (struct spd_poly*)curr_cspd;
		spd_mpd_ipc_release(active_cspd);

		break;
	}
	default:
		ret = -1;
	}

	curr = thd_get_thd_spdpoly(thd);
	assert(curr);
	new_pg_tbl = curr->pg_tbl;
	/*
	 * The page tables of the current spd can change if the
	 * current spd is subordinated to another spd.  If they did,
	 * we should do something about it:
	 */
	switch_pgtbls(new_pg_tbl, curr_pg_tbl);
	
	return ret;
}

/*
 * Well look at that:  full support for mapping in 50 lines of code.
 *
 * FIXME: check that 1) spdid is allowed to map, and 2) check flags if
 * the spd wishes to confirm that the dspd is in the invocation stack,
 * or is in the current composite spd, or is a child of a fault
 * thread.
 */
COS_SYSCALL int 
cos_syscall_mmap_cntl(int spdid, long op_flags_dspd, vaddr_t daddr, unsigned long mem_id)
{
	short int op, flags, dspd_id;
	paddr_t page;
	int ret = 0;
	struct spd *spd, *this_spd;
	
	/* decode arguments */
	op       = op_flags_dspd>>24;
	flags    = op_flags_dspd>>16 & 0x000000FF;
	dspd_id  = op_flags_dspd & 0x0000FFFF;
	this_spd = spd_get_by_index(spdid);
	spd      = spd_get_by_index(dspd_id);
	if (!this_spd || !spd || virtual_namespace_query(daddr) != spd) {
		printk("cos: invalid mmap cntl call for spd %d for spd %d @ vaddr %x\n",
		       spdid, dspd_id, (unsigned int)daddr);
		return -1;
	}

	switch(op) {
	case COS_MMAP_GRANT:
		mem_id += this_spd->pfn_base;
		if (mem_id < this_spd->pfn_base || /* <- check for overflow? */
		    mem_id >= (this_spd->pfn_base + this_spd->pfn_extent)) {
			printk("Accessing physical frame outside of allowed range (%d outside of [%d, %d).\n",
			       (int)mem_id, this_spd->pfn_base, 
			       this_spd->pfn_base + this_spd->pfn_extent);
			return -EINVAL;
		}
		page = cos_access_page(mem_id);
		if (0 == page) {
			printk("cos: mmap grant -- could not get a physical page.\n");
			return -EINVAL;
		}
		/*
		 * Demand paging could mess this up as the entry might
		 * not be in the page table, and we map in our cos
		 * page.  Ignore for the time being, as our loader
		 * forces demand paging to not be used (explicitly
		 * writing all of the pages itself).
		 */
		if (chal_pgtbl_add(spd->spd_info.pg_tbl, daddr, page)) {
			printk("cos: mmap grant into %d @ %x -- could not add entry to page table.\n", 
			       dspd_id, (unsigned int)daddr);
			ret = -1;
			break;
		}
		cos_meas_event(COS_MAP_GRANT);
		break;
	case COS_MMAP_REVOKE:
	{
		paddr_t pa;

		if (!(pa = chal_pgtbl_rem(spd->spd_info.pg_tbl, daddr))) {
			ret = 0;
			break;
		}
		ret = cos_paddr_to_cap(pa) - this_spd->pfn_base;
		cos_meas_event(COS_MAP_REVOKE);

		break;
	}
	case COS_MMAP_TLBFLUSH:
		chal_pgtbl_switch(spd->spd_info.pg_tbl);
		break;
	default:
		ret = -1;
	}

	return ret;
}

COS_SYSCALL int 
cos_syscall_pfn_cntl(int spdid, long op_dspd, unsigned int mem_id, int extent)
{
	struct spd *spd, *dspd;
	spdid_t dspdid;
	unsigned int end;
	int op, ret = 0;

	op     = op_dspd >> 16;
	dspdid = 0xFFFF & op_dspd;
	spd    = spd_get_by_index(spdid);
	dspd   = spd_get_by_index(dspdid);

	if (!spd || !dspd) return -1;
	end = mem_id + extent;
	/* Do we own the physical page number range? */
	/* FIXME: permission check */
//	if (end >= spd->pfn_base + mem_id) return -EINVAL;

	switch(op) {
	case COS_PFN_GRANT:
		/* Given "grant" access to the destination component for the pfn range */
		dspd->pfn_base   = mem_id;
		dspd->pfn_extent = extent;
		break;
	case COS_PFN_MAX_MEM:
		ret = spd->pfn_extent;
		break;
	default: return -1;
	}

	return ret;
}

/* 
 * The problem solved here is this: Each component has a page-table
 * that defines its memory mappings.  This is updated by the
 * mmap_cntl, and vas_cntl system calls.  However, there can be
 * multiple composite protection domains (due to MPD) that include
 * this component.  The question is how do they all stay consistent.
 * This is the function that maintains this.  On a page-fault, the
 * composite page-table is updated from the main component's
 * page-tables if the mapping is not present in the composite, but is
 * in the master.
 */
int 
fault_update_mpd_pgtbl(struct thread *thd, struct pt_regs *regs, vaddr_t fault_addr)
{
	struct spd *origin;
	struct spd_poly *active;

	origin = thd_get_thd_spd(thd);
	if (origin != virtual_namespace_query(fault_addr)) return 0;
	active = thd_get_thd_spdpoly(thd);

	if ( chal_pgtbl_entry_absent(origin->spd_info.pg_tbl, fault_addr)) return 0;
	if (!chal_pgtbl_entry_absent(active->pg_tbl, fault_addr)) return 0;

	chal_pgtbl_copy_range(active->pg_tbl, origin->spd_info.pg_tbl, fault_addr, HPAGE_SIZE);

	return 1;
}

#define MAX_LEN 512 /* keep consistent as in printc.h */
COS_SYSCALL int 
cos_syscall_print(int spdid, char *str, int len)
{
	char kern_buf[MAX_LEN];
	/*
	 * FIXME: use linux functions to copy the string into local
	 * storage to avoid faults.  ...This won't work with cos
	 * allocated memory, so we really just need to do a proper
	 * output system.  This is low prio as the string should be
	 * passed in the arg region.  Perhaps we should just check
	 * that.
	 */
	if (len < 1) return 0;
	if (len >= MAX_LEN) len = MAX_LEN - 1;
	memcpy(kern_buf, str, len);
	kern_buf[len] = '\0';
	printk("%s", kern_buf);

	return 0;
}

COS_SYSCALL long 
cos_syscall_cap_cntl(int spdid, int option, u32_t arg1, long arg2)
{
	vaddr_t va;
	u16_t capid;
	int ret = 0;
	struct spd *cspd, *sspd = NULL;
	spdid_t cspdid, sspdid;

	/* TODO: access control */

	cspdid = arg1 >> 16;
	cspd = spd_get_by_index(cspdid);
	if (!cspd) return -1;
	if (option == COS_CAP_GET_INVCNT) {
		sspdid = 0xFFFF & arg1;
		sspd = spd_get_by_index(sspdid);
		if (!sspd) return -1;
	} else {
		capid =  0xFFFF & arg1;
	}

	switch (option) {
	case COS_CAP_GET_INVCNT:
		va = chal_pgtbl_vaddr2kaddr(cspd->spd_info.pg_tbl, (unsigned long)cspd->user_vaddr_cap_tbl);
		assert((vaddr_t)cspd->user_cap_tbl == va);
		
		ret = spd_read_reset_invocation_cnt(cspd, sspd);
		break;
	case COS_CAP_SET_FAULT:
		if (spd_cap_set_fault_handler(cspd, capid, arg2)) ret = -1;
		break;
	case COS_CAP_SET_CSTUB:
		if (spd_cap_set_cstub(cspd, capid, arg2)) ret = -1;
		break;
	case COS_CAP_SET_SSTUB:
		if (spd_cap_set_sstub(cspd, capid, arg2)) ret = -1;
		break;
	case COS_CAP_SET_SERV_FN:
		if (spd_cap_set_sfn(cspd, capid, arg2)) ret = -1;
		break;
	case COS_CAP_ACTIVATE:
		/* arg2 == dest spd id */
		if (!spd_is_active(cspd) || 0 == arg2) {
			ret = -1;
			break;
		}
		sspd = spd_get_by_index((spdid_t)arg2);
		if (!sspd || spd_cap_set_dest(cspd, capid, sspd)) {
			ret = -1;
			break;
		}
		if (spd_cap_activate(cspd, capid)) ret = -1;
		break;
	case COS_CAP_GET_DEST_SPD:
		if (capid > cspd->ncaps || capid < 0) return -1;
		ret = spd_get_index(cspd->caps[capid].destination);
		break;
	case COS_CAP_GET_DEST_FN:
		if (capid > cspd->ncaps || capid < 0) return -1;
		ret = (int)cspd->caps[capid].usr_stub_info.ST_serv_entry;
		break;
	case COS_CAP_GET_SPD_NCAPS:
		ret = cspd->ncaps;
		break;
	default:
		ret = -1;
		break;
	};

	return ret;
}

COS_SYSCALL int 
cos_syscall_stats(int spdid)
{
	cos_meas_report();
	cos_meas_init();

	return 0;
}

extern int cos_syscall_idle(void);
COS_SYSCALL int 
cos_syscall_idle_cont(int spdid)
{
	struct thread *c = core_get_curr_thd();
	
	if (c != core_get_curr_thd()) return COS_SCHED_RET_AGAIN;

	chal_idle();

	return COS_SCHED_RET_SUCCESS;
}

COS_SYSCALL int 
cos_syscall_spd_cntl(int id, int op_spdid, long arg1, long arg2)
{
	struct spd *spd;
	short int op;
	spdid_t spd_id;
	int ret = 0;

	op = op_spdid >> 16;
	spd_id = op_spdid & 0xFFFF;
	
	if (COS_SPD_CREATE != op) {
		spd = spd_get_by_index(spd_id);
		if (!spd) return  -1;
	}

	switch (op) {
	case COS_SPD_CREATE:
	{
		paddr_t pa;

		pa = spd_alloc_pgtbl();
		if (0 == pa) {
			ret = -1;
			break;
		}
		spd = spd_alloc(0, NULL, 0);
		if (!spd) {
			spd_free_pgtbl(pa);
			ret = -1;
			break;
		}

		spd->spd_info.pg_tbl = pa;
		ret = (int)spd_get_index(spd);

		break;
	}
	case COS_SPD_DELETE:
		/* FIXME: check reference counts, mpds, etc... */

		spd_free_pgtbl(spd->spd_info.pg_tbl);
		spd->spd_info.pg_tbl = 0;
		if (spd->composite_spd != &spd->spd_info) {
			printk("FIXME: proper deletion of mpds not implemented.\n");
		}
		/* FIXME: check that capabilities have been
		 * dealloced, that refcnt is 0, etc... */
		spd_free(spd);
		break;
	case COS_SPD_LOCATION:
		/* location already set */
		if (spd->location[0].size ||
		    spd_add_location(spd, arg1, arg2)) {
			ret = -1;
			break;
		}
		
		break;
	case COS_SPD_UCAP_TBL:
	{
		if (spd->user_vaddr_cap_tbl) {
			ret = -1;
			break;
		}
		/* arg1 = vaddr of ucap tbl */
		spd->user_vaddr_cap_tbl = (struct usr_inv_cap*)arg1;
		break;
	}
	case COS_SPD_ATOMIC_SECT:
		/* arg2 == atomic section index, arg1 == section address */
		if (arg2 >= COS_NUM_ATOMIC_SECTIONS || arg2 < 0) ret = -1;
		else spd->atomic_sections[arg2] = (vaddr_t)arg1;
		break;
	case COS_SPD_UPCALL_ADDR:
		/* arg1 = upcall_entry address */
		spd->upcall_entry = (vaddr_t)arg1;
		break;
	case COS_SPD_ASYNC_INV_ADDR:
		/* arg1 = async_inv entry address */
		spd->async_inv_entry = (vaddr_t)arg1;
		break;
	case COS_SPD_ACTIVATE:
	{
		struct composite_spd *cspd;
		vaddr_t kaddr;

		/* Was formerly done by COS_SPD_RESERVE_CAPS, but it has to happen somewhere */
		spd->ncaps = (unsigned int)arg1;

		/* Have we set the virtual address space, caps, cap tbl*/
		if (!spd->user_vaddr_cap_tbl ||
		    !spd->spd_info.pg_tbl || !spd->location[0].lowest_addr) {
			printk("cos: spd_cntl -- cap tbl, location, or capability range not set (error %d).\n",
			       !spd->user_vaddr_cap_tbl      ? 1 : 
			       !spd->spd_info.pg_tbl         ? 2 : 3);
			ret = -1;
			break;
		}
		if ((unsigned int)spd->user_vaddr_cap_tbl < spd->location[0].lowest_addr || 
		    (unsigned int)spd->user_vaddr_cap_tbl + sizeof(struct usr_inv_cap) * spd->ncaps > 
		    spd->location[0].lowest_addr + spd->location[0].size || 
		    !user_struct_fits_on_page((unsigned int)spd->user_vaddr_cap_tbl, sizeof(struct usr_inv_cap) * spd->ncaps)) {
			printk("cos: user capability table @ %x does not fit into spd, or onto a single page\n", 
			       (unsigned int)spd->user_vaddr_cap_tbl);
			ret = -1;
			break;
		}
		/* Is the ucap tbl mapped in? */
		kaddr = chal_pgtbl_vaddr2kaddr(spd->spd_info.pg_tbl, (vaddr_t)spd->user_vaddr_cap_tbl);
		if (0 == kaddr) {
			ret = -1;
			break;
		}
		spd->user_cap_tbl = (struct usr_inv_cap*)kaddr;
		spd_add_static_cap(spd, 0, spd, 0);

		cspd = spd_alloc_mpd();
		if (!cspd) {
			spd->user_cap_tbl = 0;
			ret = -1;
			break;
		}
		if (spd_composite_add_member(cspd, spd)) {
			spd_mpd_release(cspd);
			spd->user_cap_tbl = 0;
			printk("cos: could not add spd %d to composite spd %d.\n",
			       spd_get_index(spd), spd_mpd_index(cspd));
			ret = -1;
			break;
		}
		spd_make_active(spd);

		assert(spd->composite_spd);

		break;
	}
	default:
		ret = -1;
	}
	
	return ret;
}

COS_SYSCALL int 
cos_syscall_vas_cntl(int id, int op_spdid, long addr, long sz)
{
	int ret = 0;
	short int op;
	spdid_t spd_id;
	struct spd *spd;

	op = op_spdid >> 16;
	spd_id = op_spdid & 0xFFFF;
	spd = spd_get_by_index(spd_id);
	if (!spd) return -1;
	if (!sz)  return -1;

	switch(op) {
	case COS_VAS_CREATE: 	/* new vas */
	case COS_VAS_DELETE:	/* remove vas */
	case COS_VAS_SPD_ADD:	/* add spd to vas */
	case COS_VAS_SPD_REM:	/* remove spd from vas */
	default:
		printk("vas_cntl: undefined operation %d.\n", op);
		ret = -1;
		break;
	case COS_VAS_SPD_EXPAND:	/* allocate more vas to spd */
		if (spd_add_location(spd, addr, sz)) ret = -1;
		break;
	case COS_VAS_SPD_RETRACT:	/* deallocate some vas from spd */
		if (spd_rem_location(spd, addr, sz)) ret = -1;
		break;
	}

	return ret;
}

//volatile int kern_tsc = 0;
/* The IPI calls should not be accessible from user level. This is for
 * test purpose only. Will remove this syscall. */
COS_SYSCALL int 
cos_syscall_send_ipi(int spd_id, long cpuid, int thdid, long arg)
{
	/* int wait, option; */
	/* option = arg & 0xFFFF; */
	/* wait = arg >> 16; */
	/* if (unlikely(wait != 0)) printk("cos: sending IPI with wait = %d\n", wait); */

	return send_ipi(cpuid, thdid, 0);
}

static struct pt_regs *ainv_execution_completion(struct thread *curr, int *preempt)
{
	struct thread *prev;
    	struct composite_spd *cspd = (struct composite_spd *)thd_get_thd_spdpoly(curr);
	struct async_cap *acap_entry = curr->srv_acap;
	
	assert(acap_entry);
	assert((curr->flags & THD_STATE_ACTIVE_UPCALL) &&
	       !(curr->flags & THD_STATE_READY_UPCALL));
	assert(cspd);

	cos_meas_stats_end(COS_MEAS_STATS_UC_TERM_DELAY, 1);
	cos_meas_stats_end(COS_MEAS_STATS_UC_PEND_DELAY, 0);
	*preempt = 0;

	/* Immediately execute a pending upcall */
	if (acap_entry->pending_upcall) {
		event_record("brand complete, self pending upcall executed", thd_get_id(curr), 0);
		report_upcall("c", curr);
		return sched_tailcall_pending_upcall_ainv(curr, cspd);
	}

	/*
	 * Has the thread we preempted had scheduling activity since?
	 * If so, upcall into the root scheduler and ask it what to
	 * do.
	 */
	prev = curr->interrupted_thread;

	if (NULL == prev) {
		struct thd_sched_info *tsi, *prev_tsi;
		struct spd *dest;
		int i;
	
		prev_tsi = thd_get_sched_info(curr, 0); // curr instead of brand?
		assert(prev_tsi->scheduler);

		for (i = 1 ; i < MAX_SCHED_HIER_DEPTH ; i++) {
			//tsi = scheduler_find_leaf(curr);
			tsi = thd_get_sched_info(curr, i); // curr instead of brand?
			if (!tsi->scheduler) break;
			prev_tsi = tsi;
		}
		tsi = prev_tsi;
		assert(tsi);
		dest = tsi->scheduler;

		upcall_inv_setup(curr, dest, COS_UPCALL_BRAND_COMPLETE, 0, 0, 0);
		upcall_execute(curr, (struct composite_spd*)dest->composite_spd, 
			       NULL, cspd);

		event_record("brand complete, upcall scheduler", thd_get_id(curr), 0);

		cos_meas_event(COS_MEAS_BRAND_COMPLETION_UC);
		//cos_meas_event(COS_MEAS_FINISHED_BRANDS);
		return &curr->regs;
	}

	event_record("brand completion, switch to interrupted thread", thd_get_id(curr), thd_get_id(prev));
	brand_completion_switch_to(curr, prev);
	*preempt = 1;
	report_upcall("i", curr);

	return &prev->regs;
}

/* This function is almost identical to brand_wait except using acap
 * instead of brand. Still keep brand_wait around for now. */
extern void cos_syscall_ainv_wait(int spd_id, int acap, int *preempt);

COS_SYSCALL struct pt_regs *
cos_syscall_ainv_wait_cont(int spd_id, int acap, int *preempt) {
	struct thread *curr;
	struct spd *curr_spd;
	struct async_cap *acap_entry;

	curr = core_get_curr_thd();
	/* printk("doing ainv wait, thd %d, acap %d (%d).\n", thd_get_id(curr), acap, acap & ~COS_ASYNC_CAP_FLAG); */

	curr_spd = thd_validate_get_current_spd(curr, spd_id);
	if (unlikely(NULL == curr_spd)) {
		printk("cos: component claimed in spd %d, but not\n", spd_id);
		goto ainv_wait_err;		
	}
	if (unlikely(acap >= MAX_NUM_ACAP)) {
		printk("cos: capability %d greater than max.\n", acap);
		goto ainv_wait_err;
	}

	acap_entry = &curr_spd->acaps[acap];
	assert(acap_entry->srv_spd_id == spd_id);

	/* if (unlikely(type wrong)) { */
	/* 	printk("cos: invalid acap %d in comp %d.\n", acap, spdid); */
	/* 	goto ainv_wait_err; */
	/* } */
	if (unlikely(acap_entry->upcall_thd != thd_get_id(curr))) {
		printk("cos: specified acap %d not one associated with %d\n", acap, thd_get_id(curr));
		goto ainv_wait_err;
	}
	curr->srv_acap = acap_entry;

	return ainv_execution_completion(curr, preempt);
ainv_wait_err:
	curr->regs.ax = -1;
	return &curr->regs;
}

static inline int alloc_acap_id(struct spd *spd){
	int i;

	/* FIXME: We should have a freelist! */
	for (i = 1; i < MAX_NUM_ACAP; i++) {
		if (spd->acaps[i].allocated == 0) {
			if (cos_cas((unsigned long *)&(spd->acaps[i].allocated), 0, 1)) {
				return i;
			}
		}
	}

	return -1;
}

COS_SYSCALL int 
cos_syscall_async_cap_cntl(int spd_id, int operation, 
			   int arg_1, int arg_2)
{
	struct spd *cli_spd, *srv_spd;
	int ret = 0; 
	/* TODO: access control */

	const unsigned short int arg1 =  arg_1 >> 16;
	const unsigned short int arg2 =  arg_1 & 0xFFFF;
	const int arg3 =  arg_2;

	switch(operation) {
	case COS_ACAP_CLI_CREATE:
	{
		const int cli_spd_id = arg1;
		const int srv_spd_id = arg2;
		const int owner_thd = arg3;
		
		struct async_cap *acap;
		int i, acap_id;

		cli_spd = spd_get_by_index(cli_spd_id);
		srv_spd = spd_get_by_index(srv_spd_id);

		if (unlikely(!cli_spd || !srv_spd)) goto err_spd;

		if (cli_spd != srv_spd) {
			for (i = 0; i < srv_spd->ncaps; i++) {
				if (spd_get_index(cli_spd->caps[i].destination) == srv_spd_id)
					break; // at least has one cap from source to dest
			}
			/* i == ncaps means no static cap from cli to srv. */
			if (unlikely(i == cli_spd->ncaps)) {
				printk("cos: no any capability between comp %d and %d\n", 
				       cli_spd_id, srv_spd_id);
				return -1;
			}
		}

		acap_id = alloc_acap_id(cli_spd);
		acap = &cli_spd->acaps[acap_id];
		acap->srv_spd_id = srv_spd_id;
		acap->id = acap_id;
		acap->owner_thd = owner_thd;
		
		/* printk("thd %d: acap %d (comp %d to comp %d) created.\n",  */
		/*        thd_get_id(core_get_curr_thd()), acap_id, cli_spd_id, srv_spd_id); */

		return acap_id;
	}
	case COS_ACAP_SRV_CREATE:
	{
		const int srv_spd_id = arg1;
		const int thd_id = arg2;

		/* create a new acap on the server side */
		int new_acap_id;
		struct async_cap *srv_acap; //TODO: add a srv_async_cap type
		struct thread *thd = thd_get_by_id(thd_id);
		if (unlikely(thd == NULL)) goto err_thd;

		srv_spd = spd_get_by_index(srv_spd_id);
		if (unlikely(!srv_spd)) goto err_spd;

		new_acap_id = alloc_acap_id(srv_spd);
		srv_acap = &srv_spd->acaps[new_acap_id];
		srv_acap->id = new_acap_id;
		srv_acap->srv_spd_id = srv_spd_id;
		srv_acap->upcall_thd = thd_id;
		srv_acap->pending_upcall = 0;
		thd->srv_acap = srv_acap;
		
		thd->flags |= (THD_STATE_UPCALL | THD_STATE_ACTIVE_UPCALL);

		return srv_acap->id; // return server side acap id
	}
	case COS_ACAP_WIRE:
	{
		const int cli_spd_id = arg1;
		const int cli_acap_id = arg2;
		const int srv_spd_id = arg3 >> 16;
		const int srv_acap_id = arg3 & 0xFFFF;

		struct async_cap *cli_acap, *srv_acap;
		int thd_id;
		struct thread *thd;
		int cpu;

		cli_spd = spd_get_by_index(cli_spd_id);
		if (unlikely(!cli_spd)) goto err_spd;
		if (unlikely(cli_acap_id >= MAX_NUM_ACAP)) goto err_cap;
		cli_acap = &cli_spd->acaps[cli_acap_id]; // client acap

		srv_spd = spd_get_by_index(srv_spd_id);
		if (unlikely(!srv_spd)) goto err_srv_spd;
		if (unlikely(srv_acap_id >= MAX_NUM_ACAP)) goto err_cap;
		srv_acap = &srv_spd->acaps[srv_acap_id]; // server acap

		thd_id = srv_acap->upcall_thd;
		thd = thd_get_by_id(thd_id);
		if (unlikely(thd == NULL))
			goto err_thd;
		cpu = thd->cpu;
		assert(cpu >= 0 && cpu < NUM_CPU);

		/* printk("acap wiring comp %d, acap id %d to thd %d, core %d.\n",  */
		/*        cli_acap->srv_spd_id, cli_acap_id, thd_id, cpu); */
		cli_acap->cpu = cpu;
		cli_acap->srv_acap = srv_acap;

		/* printk("acap wiring done.\n", eid, thd, core); */
		return 0;
	}
	case COS_ACAP_LINK:
	{
		const int cli_spd_id = arg1;
		const int cap_id = arg2;
		/* arg3 not used */
		/* int srv_spd_id; */

		cli_spd = spd_get_by_index(cli_spd_id);
		if (unlikely(!cli_spd)) goto err_spd;

		if (unlikely(cap_id > cli_spd->ncaps)) goto err_cap;

		/* srv_spd = cli_spd->caps[cap_id].destination; */
		/* srv_spd_id = spd_get_index(srv_spd); */
		
		/* change the user level pointer to ainv stub */
		// TODO: use cap_cntl to do this.
		cli_spd->user_cap_tbl[cap_id].invocation_fn = cli_spd->async_inv_entry;
		
		return 0;
	}
	default:
		printk("cos: Unknown cos_acap_cntl option!\n");
		ret = -1;
	}

	return ret;
err_spd:
	printk("cos: async_cap_cntl -- source component %d not valid\n", arg1);
	return -1;
err_cap:
	printk("cos: async_cap_cntl -- invalid cap id %d in spd %d\n", arg2, arg1);
	return -1;
err_thd:
	printk("cos: async_cap_cntl -- invalid thd id %d\n", arg2);
	return -1;
err_srv_spd:
	printk("cos: async_cap_cntl -- couldn't find server comp for acap %d\n", arg2);
	return -1;
}
/* 
 * Composite's system call table that is indexed and invoked by ipc.S.
 * The user-level stubs are created in cos_component.h.
 */
void *cos_syscall_tbl[32] = {
	(void*)cos_syscall_void,
	(void*)cos_syscall_stats,
	(void*)cos_syscall_print,
	(void*)cos_syscall_create_thread,
	(void*)cos_syscall_switch_thread,
	(void*)cos_syscall_brand_wait,
	(void*)cos_syscall_brand_upcall,
	(void*)cos_syscall_brand_cntl,
	(void*)cos_syscall_upcall,
	(void*)cos_syscall_sched_cntl,
	(void*)cos_syscall_mpd_cntl,
	(void*)cos_syscall_mmap_cntl,
	(void*)cos_syscall_brand_wire,
	(void*)cos_syscall_cap_cntl,
	(void*)cos_syscall_buff_mgmt,
	(void*)cos_syscall_thd_cntl,
	(void*)cos_syscall_idle,
	(void*)cos_syscall_spd_cntl,
	(void*)cos_syscall_vas_cntl,
	(void*)cos_syscall_trans_cntl,
	(void*)cos_syscall_pfn_cntl,
	(void*)cos_syscall_send_ipi, // going to remove
	(void*)cos_syscall_async_cap_cntl,
	(void*)cos_syscall_ainv_wait,
	(void*)cos_syscall_ainv_send,
	(void*)cos_syscall_void,
	(void*)cos_syscall_void,
	(void*)cos_syscall_void,
	(void*)cos_syscall_void,
	(void*)cos_syscall_void,
	(void*)cos_syscall_void,
	(void*)cos_syscall_void
};
 <|MERGE_RESOLUTION|>--- conflicted
+++ resolved
@@ -17,13 +17,10 @@
 #include "include/per_cpu.h"
 #include "include/chal.h"
 #include <linux/kernel.h>
-<<<<<<< HEAD
 #include <linux/slab.h>
+#include "include/fpu.h"
 
 //#include "include/shared/ck/include/ck_pr.h"
-=======
-#include "include/fpu.h"
->>>>>>> 08dfd8d9
 
 /* 
  * These are the 1) page for the pte for the shared region and 2) the
