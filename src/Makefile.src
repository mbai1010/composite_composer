# Customize this for your setup.  Specifically, change the following
# four paths:

# the directory this file is in
TOP_DIR=/home/composite/Development/composite_new/composite/src/
# the directory the linux source is in
<<<<<<< HEAD
LDIR=/home/gparmer/research/linux-2.6.33/
=======
LDIR=/home/composite/Development/linux/linux-2.6.22/
>>>>>>> 1ca01f4e
# the directory all objects will be copied to when they are ready for
# deployment
TRANS_DIR=/home/composite/transfer
# the directory that root can access that the objects are copied to
# where the experiments are run from
TEST_DIR=/root/experiments/

KDIR=$(TOP_DIR)/kernel/
KINC=$(TOP_DIR)/kernel/include/
SHAREDINC=$(TOP_DIR)/kernel/include/shared/
CDIR=$(TOP_DIR)/components/

LINKER_DIR=$(TOP_DIR)/platform/linux/link_load/
NET_DIR=$(TOP_DIR)/platform/linux/net/

# tools
MAKE=make
CC=gcc
AR=ar
LD=ld
AS=$(CC)
MV=mv
CP=cp<|MERGE_RESOLUTION|>--- conflicted
+++ resolved
@@ -4,11 +4,7 @@
 # the directory this file is in
 TOP_DIR=/home/composite/Development/composite_new/composite/src/
 # the directory the linux source is in
-<<<<<<< HEAD
 LDIR=/home/gparmer/research/linux-2.6.33/
-=======
-LDIR=/home/composite/Development/linux/linux-2.6.22/
->>>>>>> 1ca01f4e
 # the directory all objects will be copied to when they are ready for
 # deployment
 TRANS_DIR=/home/composite/transfer
