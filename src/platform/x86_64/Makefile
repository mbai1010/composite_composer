--- conflicted
+++ resolved
@@ -32,40 +32,6 @@
 
 CFLAGS += $(WARNINGS)
 
-<<<<<<< HEAD
-OBJS += kernel.o
-OBJS += gdt.o
-OBJS += idt.o
-OBJS += vm.o
-OBJS += printk.o
-OBJS += string.o
-OBJS += vtxprintf.o
-OBJS += tss.o
-OBJS += user.o
-OBJS += serial.o
-OBJS += hpet.o
-OBJS += chal.o
-OBJS += boot_comp.o
-OBJS += miniacpi.o
-#OBJS += console.o
-OBJS += vga.o
-OBJS += exception.o
-OBJS += lapic.o
-OBJS += chal_pgtbl.o
-OBJS += fpu.o
-
-COS_OBJ += pgtbl.o
-COS_OBJ += retype_tbl.o
-COS_OBJ += liveness_tbl.o
-COS_OBJ += tcap.o
-COS_OBJ += capinv.o
-COS_OBJ += captbl.o
-COS_OBJ += ulinv.o
-
-DEPS :=$(patsubst %.o, %.d, $(OBJS))
-
-OBJS += $(COS_OBJ)
-=======
 KERNEL_CFILES += kernel.c
 KERNEL_CFILES += gdt.c
 KERNEL_CFILES += idt.c
@@ -84,6 +50,7 @@
 KERNEL_CFILES += lapic.c
 KERNEL_CFILES += chal_pgtbl.c
 KERNEL_CFILES += fpu.c
+KERNEL_CFILES += ulinv.c
 
 OBJS := $(KERNEL_CFILES:%.c=%.o)
 DEPS := $(KERNEL_CFILES:%.c=%.d)
@@ -98,7 +65,6 @@
 
 OBJS += $(COS_CFILES:../../kernel/%.c=%.o)
 DEPS += $(COS_CFILES:../../kernel/%.c=%.d)
->>>>>>> df06002d
 
 .PHONY: $(CONSTRUCTOR_COMP)
 
