include Makefile.src
include Makefile.arch

CC := gcc -m64
LD := ld -m elf_x86_64 --nmagic
AS := as --64 -g

INCPATH := ../../kernel/include
INCS    := -I$(INCPATH) -I$(INCPATH)/shared/ -I$(INCPATH)/chal/
CFLAGS  := $(ARCH_CFLAGS) -g3 -O3 -ffreestanding -Wno-unused-function -Wno-unused-variable -Wno-unused-but-set-variable -nostdinc -nostdlib -fno-pic -mno-red-zone -mcmodel=large -mno-sse -mno-sse2 -mgeneral-regs-only $(INCS)
LDFLAGS := -nostdlib -fno-builtin -nostartfiles -nostdinc -nodefaultlibs

KERNEL := kernel.img
IMAGE  := cos.img

WARNINGS += -Wall
WARNINGS += -Wcast-align
WARNINGS += -Wformat=2
WARNINGS += -Winit-self
#WARNINGS += -Wmissing-declarations
#WARNINGS += -Wmissing-prototypes
WARNINGS += -Wnested-externs
WARNINGS += -Wno-system-headers
WARNINGS += -Wold-style-definition
WARNINGS += -Wredundant-decls
WARNINGS += -Wsign-compare
WARNINGS += -Wstrict-prototypes
WARNINGS += -Wundef
WARNINGS += -Wvolatile-register-var
WARNINGS += -Wwrite-strings
WARNINGS += -Wno-address-of-packed-member

CFLAGS += $(WARNINGS)

<<<<<<< HEAD
KERNEL_CFILES += kernel.c
KERNEL_CFILES += gdt.c
KERNEL_CFILES += idt.c
KERNEL_CFILES += vm.c
KERNEL_CFILES += printk.c
KERNEL_CFILES += string.c
KERNEL_CFILES += vtxprintf.c
KERNEL_CFILES += tss.c
KERNEL_CFILES += user.c
KERNEL_CFILES += serial.c
KERNEL_CFILES += hpet.c
KERNEL_CFILES += chal.c
KERNEL_CFILES += boot_comp.c
KERNEL_CFILES += miniacpi.c
#KERNEL_CFILES += console.c
KERNEL_CFILES += vga.c
KERNEL_CFILES += exception.c
KERNEL_CFILES += lapic.c
KERNEL_CFILES += chal_pgtbl.c
KERNEL_CFILES += fpu.c

OBJS := $(KERNEL_CFILES:%.c=%.o)
DEPS := $(KERNEL_CFILES:%.c=%.d)

# COS KERNEL_CFILES
COS_CFILES += ../../kernel/pgtbl.c
COS_CFILES += ../../kernel/retype_tbl.c
COS_CFILES += ../../kernel/liveness_tbl.c
COS_CFILES += ../../kernel/tcap.c
COS_CFILES += ../../kernel/capinv.c
COS_CFILES += ../../kernel/captbl.c

OBJS += $(COS_CFILES:../../kernel/%.c=%.o)
DEPS += $(COS_CFILES:../../kernel/%.c=%.d)
=======
OBJS += kernel.o
OBJS += gdt.o
OBJS += idt.o
OBJS += vm.o
OBJS += printk.o
OBJS += string.o
OBJS += vtxprintf.o
OBJS += tss.o
OBJS += user.o
OBJS += serial.o
OBJS += hpet.o
OBJS += chal.o
OBJS += boot_comp.o
OBJS += miniacpi.o
OBJS += exception.o
OBJS += lapic.o
OBJS += chal_pgtbl.o

COS_OBJ += pgtbl.o
COS_OBJ += retype_tbl.o
COS_OBJ += liveness_tbl.o
COS_OBJ += tcap.o
COS_OBJ += capinv.o
COS_OBJ += captbl.o

DEPS :=$(patsubst %.o, %.d, $(OBJS))

OBJS += $(COS_OBJ)
>>>>>>> ff34095b

.PHONY: $(CONSTRUCTOR_COMP)

all: $(KERNEL)

$(KERNEL): linker.ld $(OBJS) loader.o $(CONSTRUCTOR_COMP)
	$(if $(CONSTRUCTOR_COMP), $(info |     [LD]   Linking in the constructor component $@))
	$(if $(CONSTRUCTOR_COMP), cp $(CONSTRUCTOR_COMP) constructor; $(LD) -r -b binary constructor -o constructor.o; objcopy --rename-section .data=.initial_component constructor.o;)
	$(if $(KERNEL_OUTPUT), $(info |     [LD]   Linking $@))
	$(if $(KERNEL_OUTPUT), $(LD) -T linker.ld loader.o entry.o $(OBJS) $(if $(CONSTRUCTOR_COMP), constructor.o) -o $@)
	$(if $(KERNEL_OUTPUT), $(info |     [CP]   Copying $@ into $(KERNEL_OUTPUT)))
	$(if $(KERNEL_OUTPUT), cp $@ $(KERNEL_OUTPUT))

loader.o: loader.S entry.S
	$(info |     [AS]   Assembling $@)
	@$(CC) -c -I$(INCPATH) entry.S
	@$(CC) -c -I$(INCPATH) loader.S
<<<<<<< HEAD
=======

%.d: %.c
	@set +e; rm -f $@; \
	$(CC) -M $(CFLAGS) $< > $@.$$$$ 2>/dev/null; \
	if [ -s $@.$$$$ ]; then \
		sed 's,\($*\)\.o[ :]*,\1.o $@ : ,g' < $@.$$$$ > $@; \
	fi; \
	rm -f $@.$$$$

pgtbl.o: ../../kernel/pgtbl.c
	$(info |     [CC]   Compiling $@)
	@$(CC) $(CFLAGS) -c $< -o $@

tcap.o: ../../kernel/tcap.c
	$(info |     [CC]   Compiling $@)
	@$(CC) $(CFLAGS) -c $< -o $@
>>>>>>> ff34095b

define COMPILE_OBJ_RULE
	$(info |     [CC]   Compiling $@)
	@$(CC) $(CFLAGS) -c $< -o $@
endef

define COMPILE_DEP_RULE
	@set +e; rm -f $@ $@.*; \
	$(CC) -M $(CFLAGS) $< > $@.$$$$ 2>/dev/null ; \
	if [ -s $@.$$$$ ]; then \
		sed 's,\($*\)\.o[ :]*,\1.o $@ : ,g' < $@.$$$$ > $@; \
	fi; \
	rm -f $@.$$$$
endef

%.o:../../kernel/%.c ; $(COMPILE_OBJ_RULE)
%.o: %.c ; $(COMPILE_OBJ_RULE)


%.d:../../kernel/%.c ; $(COMPILE_DEP_RULE)
%.d:%.c ; $(COMPILE_DEP_RULE)

clean:
	@rm -f $(OBJS) $(DEPS) *.o $(KERNEL) kernel.iso
	@rm -rf iso
	@rm -f constructor

gdb:
	gdb -x ./gdbinit

-include $(DEPS)<|MERGE_RESOLUTION|>--- conflicted
+++ resolved
@@ -32,7 +32,6 @@
 
 CFLAGS += $(WARNINGS)
 
-<<<<<<< HEAD
 KERNEL_CFILES += kernel.c
 KERNEL_CFILES += gdt.c
 KERNEL_CFILES += idt.c
@@ -47,8 +46,6 @@
 KERNEL_CFILES += chal.c
 KERNEL_CFILES += boot_comp.c
 KERNEL_CFILES += miniacpi.c
-#KERNEL_CFILES += console.c
-KERNEL_CFILES += vga.c
 KERNEL_CFILES += exception.c
 KERNEL_CFILES += lapic.c
 KERNEL_CFILES += chal_pgtbl.c
@@ -67,36 +64,6 @@
 
 OBJS += $(COS_CFILES:../../kernel/%.c=%.o)
 DEPS += $(COS_CFILES:../../kernel/%.c=%.d)
-=======
-OBJS += kernel.o
-OBJS += gdt.o
-OBJS += idt.o
-OBJS += vm.o
-OBJS += printk.o
-OBJS += string.o
-OBJS += vtxprintf.o
-OBJS += tss.o
-OBJS += user.o
-OBJS += serial.o
-OBJS += hpet.o
-OBJS += chal.o
-OBJS += boot_comp.o
-OBJS += miniacpi.o
-OBJS += exception.o
-OBJS += lapic.o
-OBJS += chal_pgtbl.o
-
-COS_OBJ += pgtbl.o
-COS_OBJ += retype_tbl.o
-COS_OBJ += liveness_tbl.o
-COS_OBJ += tcap.o
-COS_OBJ += capinv.o
-COS_OBJ += captbl.o
-
-DEPS :=$(patsubst %.o, %.d, $(OBJS))
-
-OBJS += $(COS_OBJ)
->>>>>>> ff34095b
 
 .PHONY: $(CONSTRUCTOR_COMP)
 
@@ -114,25 +81,6 @@
 	$(info |     [AS]   Assembling $@)
 	@$(CC) -c -I$(INCPATH) entry.S
 	@$(CC) -c -I$(INCPATH) loader.S
-<<<<<<< HEAD
-=======
-
-%.d: %.c
-	@set +e; rm -f $@; \
-	$(CC) -M $(CFLAGS) $< > $@.$$$$ 2>/dev/null; \
-	if [ -s $@.$$$$ ]; then \
-		sed 's,\($*\)\.o[ :]*,\1.o $@ : ,g' < $@.$$$$ > $@; \
-	fi; \
-	rm -f $@.$$$$
-
-pgtbl.o: ../../kernel/pgtbl.c
-	$(info |     [CC]   Compiling $@)
-	@$(CC) $(CFLAGS) -c $< -o $@
-
-tcap.o: ../../kernel/tcap.c
-	$(info |     [CC]   Compiling $@)
-	@$(CC) $(CFLAGS) -c $< -o $@
->>>>>>> ff34095b
 
 define COMPILE_OBJ_RULE
 	$(info |     [CC]   Compiling $@)
