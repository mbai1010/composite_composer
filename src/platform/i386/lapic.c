#include "kernel.h"
#include "chal_cpu.h"
#include "isr.h"

#define APIC_DEFAULT_PHYS 0xfee00000
#define APIC_HDR_LEN_OFF 0x04
#define APIC_CNTRLR_ADDR_OFF 0x24
#define APIC_CNTRLR_FLAGS_OFF 0x28
#define APIC_CNTR_ARR_OFF 0x2C

/* See 5.2.12 in the ACPI 5.0 Spec */
enum
{
	APIC_CNTL_LAPIC  = 0,
	APIC_CNTL_IOAPIC = 1,
};

struct int_cntl_head {
	u8_t type;
	u8_t len;
} __attribute__((packed));

struct lapic_cntl {
	/* type == APIC_CNTL_LAPIC */
	struct int_cntl_head header;
	u8_t                 proc_id;
	u8_t                 apic_id;
	u32_t                flags; /* 0 = dead processor */
} __attribute__((packed));

struct ioapic_cntl {
	/* type == APIC_CNTL_IOAPIC */
	struct int_cntl_head header;
	u8_t                 ioapic_id;
	u8_t                 reserved;
	u32_t                ioapic_phys_addr;
	u32_t                glb_int_num_off; /* I/O APIC's interrupt base number offset  */
} __attribute__((packed));

int ncpus = 1;
int apicids[NUM_CPU];

#define LAPIC_ID_REG             0x020 /* APIC id */
#define LAPIC_VERSION_REG        0x030 /* version */
#define LAPIC_TP_REG             0x080 /* Task Priority Register */

#define LAPIC_SIV_REG            0x0F0 /* spurious interrupt vector */
#define LAPIC_SIV_ENABLE         (1 << 8) /* enable bit in the SIV */
#define LAPIC_EOI_REG            0x0B0 /* ack, or end-of-interrupt */
#define LAPIC_ESR                0x280 /* error status register */
#define LAPIC_ICR                0x300 /* interrupt control register */
#define LAPIC_PCINT              0x340 /* Performance counter interrupts */
#define LAPIC_LINT0              0x350 /* Local interrupt/vector table 0 */
#define LAPIC_LINT1              0x360 /* Local interrupt/vector table 1 */
#define LAPIC_INT_MASKED         (1<<17)
#define LAPIC_ERROR              0x370 /* Local interrupt/vector table error */

#define LAPIC_TIMER_LVT_REG 0x320
#define LAPIC_TIMER_MASKED (1<<16)
#define LAPIC_DIV_CONF_REG 0x3e0
#define LAPIC_INIT_COUNT_REG 0x380
#define LAPIC_CURR_COUNT_REG 0x390

#define LAPIC_PERIODIC_MODE (0x01 << 17)
#define LAPIC_ONESHOT_MODE (0x00 << 17)
#define LAPIC_TSCDEADLINE_MODE (0x02 << 17)

#define LAPIC_TIMER_CALIB_VAL 0xffffffff

/* flags for the interrupt control register ICR */
#define LAPIC_ICR_LEVEL          (1 << 15) /* level vs edge mode */
#define LAPIC_ICR_ASSERT         (1 << 14) /* assert */
#define LAPIC_ICR_LOGICAL        (1 << 11) /* logical destination */
#define LAPIC_ICR_STATUS         (1 << 12)
#define LAPIC_ICR_INIT           0x500     /* INIT */
#define LAPIC_ICR_SIPI           0x600     /* Startup IPI */

#define IA32_MSR_TSC_DEADLINE 0x000006e0

#define LAPIC_TIMER_MIN (1 << 12)
#define LAPIC_COUNTER_MIN (1 << 3)

#define LAPIC_ONESHOT_THRESH (1 << 12)
#define LAPIC_TSCDEADLINE_THRESH 0

extern int timer_process(struct pt_regs *regs);

enum lapic_timer_type
{
	LAPIC_ONESHOT = 0,
	LAPIC_PERIODIC,
	LAPIC_TSC_DEADLINE,
};

enum lapic_timer_div_by_config
{
	LAPIC_DIV_BY_2 = 0,
	LAPIC_DIV_BY_4,
	LAPIC_DIV_BY_8,
	LAPIC_DIV_BY_16,
	LAPIC_DIV_BY_32 = 8,
	LAPIC_DIV_BY_64,
	LAPIC_DIV_BY_128,
	LAPIC_DIV_BY_1,
};

static volatile void *lapic             = (void *)APIC_DEFAULT_PHYS;
static unsigned int   lapic_timer_mode  = LAPIC_TSC_DEADLINE;
<<<<<<< HEAD
static unsigned int   lapic_is_disabled[NUM_CPU] CACHE_ALIGNED;
=======
static unsigned int   lapic_is_disabled[NUM_CPU];
>>>>>>> afc79da5

static unsigned int lapic_cycs_thresh        = 0;
static u32_t        lapic_cpu_to_timer_ratio = 0;
u32_t               lapic_timer_calib_init   = 0;

static void
lapic_write_reg(u32_t off, u32_t val)
{
	assert(lapic);

	*(volatile u32_t *)(lapic + off) = val;
}

static void
lapic_ack(void)
{
	lapic_write_reg(LAPIC_EOI_REG, 0);
}

static u32_t
lapic_read_reg(u32_t off)
{
	assert(lapic);

	return *(volatile u32_t *)(lapic + off);
}

static int
lapic_tscdeadline_supported(void)
{
	u32_t a, b, c, d;

	chal_cpuid(6, &a, &b, &c, &d);
	if (a & (1 << 1)) printk("LAPIC Timer runs at Constant Rate!!\n");

	chal_cpuid(1, &a, &b, &c, &d);
	if (c & (1 << 24)) return 1;

	return 0;
}

static inline u32_t
lapic_cycles_to_timer(u32_t cycles)
{
	assert(lapic_cpu_to_timer_ratio);

	/* convert from (relative) CPU cycles to APIC counter */
	cycles = (cycles / lapic_cpu_to_timer_ratio);
	if (cycles == 0) cycles= (LAPIC_TIMER_MIN / lapic_cpu_to_timer_ratio);

	return cycles;
}

static int
lapic_apicid(void)
{
	u32_t a, b, c, d;

	chal_cpuid(1, &a, &b, &c, &d);

	return (int)(b >> 24); /* Vol 2, 3-205: high byte is apicid */
}

void
lapic_intsrc_iter(unsigned char *madt)
{
	struct int_cntl_head *h   = (struct int_cntl_head *)(madt + APIC_CNTR_ARR_OFF);
	u32_t                 len = *(u32_t *)(madt + APIC_HDR_LEN_OFF);
	struct int_cntl_head *end = (struct int_cntl_head *)(madt + len);
	int                   us = lapic_apicid(), off = 1;

	apicids[0] = us;
	printk("\tMADT length %d (base struct %d)\n", len, APIC_CNTR_ARR_OFF);
	assert(h <= end);
	for (; h < end; h = (struct int_cntl_head *)((char *)h + h->len)) {
		/* termination condition */
		assert(h->len >= sizeof(struct int_cntl_head));
		switch (h->type) {
		case APIC_CNTL_LAPIC: {
			struct lapic_cntl *l = (struct lapic_cntl *)h;

			assert(l->header.len == sizeof(struct lapic_cntl));
			printk("\tLAPIC found: coreid %d, apicid %d\n", l->proc_id, l->apic_id);

			if (l->proc_id != us && l->flags && ncpus < NUM_CPU && NUM_CPU > 1) {
				apicids[off++] = l->apic_id;
				ncpus++;
			}

			break;
		}
		case APIC_CNTL_IOAPIC: {
			struct ioapic_cntl *io = (struct ioapic_cntl *)h;

			assert(io->header.len == sizeof(struct ioapic_cntl));
			printk("\tI/O APIC found: ioapicid %d, addr %x, int offset %d\n", io->ioapic_id,
			       io->ioapic_phys_addr, io->glb_int_num_off);
			break;
		}
		default:
			/* See 5.2.12 in the ACPI 5.0 Spec */
			printk("\tInterrupt controller type %d: ignoring\n", h->type);
			break;
		}
	}
	printk("\tAPICs processed, %d cores\n", ncpus);
}

u32_t
lapic_find_localaddr(void *l)
{
	u32_t          i;
	unsigned char  sum       = 0;
	unsigned char *lapicaddr = l;
	u32_t          length    = *(u32_t *)(lapicaddr + APIC_HDR_LEN_OFF);
	u32_t 	       addr, apic_flags, hi, lo;

	printk("Initializing LAPIC @ %p\n", lapicaddr);

	for (i = 0; i < length; i++) {
		sum += lapicaddr[i];
	}

	if (sum != 0) {
		printk("\tInvalid checksum (%d)\n", sum);
		return 0;
	}

	addr       = *(u32_t *)(lapicaddr + APIC_CNTRLR_ADDR_OFF);
	apic_flags = *(u32_t *)(lapicaddr + APIC_CNTRLR_FLAGS_OFF);
	assert(apic_flags == 1); /* we're assuming the PIC exists */
	lapic_intsrc_iter(lapicaddr);

	printk("\tChecksum is OK\n");
	lapic = (void *)(addr);
	printk("\tlapic: %p\n", lapic);

	readmsr(MSR_APIC_BASE, &lo, &hi);
	assert(lo & (1 << 8)); 	/* assume we are the BSP */
	/* instead of using bit 11 ("enable"), we use the SIV LAPIC control register */

	return addr;
}

void
lapic_init(void)
{
	u32_t version;

	assert(lapic);
	lapic_write_reg(LAPIC_SIV_REG, LAPIC_SIV_ENABLE | HW_LAPIC_SPURIOUS);

	version = lapic_read_reg(LAPIC_VERSION_REG);
	/* don't want to deal with booting up using CMOS */
	/* assert((version & 0xFF) >= 0x10); */
	/* lapic_write_reg(LAPIC_LINT0, LAPIC_INT_MASKED); */
	/* lapic_write_reg(LAPIC_LINT1, LAPIC_INT_MASKED); */
	/* if ((version >> 16) >= 4) lapic_write_reg(LAPIC_PCINT, LAPIC_INT_MASKED); */
	lapic_timer_init();

	lapic_write_reg(LAPIC_ESR, 0);
	lapic_write_reg(LAPIC_ESR, 0);
	lapic_ack();

	lapic_write_reg(LAPIC_TP_REG, 0);
}

void
lapic_disable_timer(int timer_type)
{
	if (lapic_is_disabled[get_cpuid()]) return;

	if (timer_type == LAPIC_ONESHOT) {
		lapic_write_reg(LAPIC_INIT_COUNT_REG, 0);
	} else if (timer_type == LAPIC_TSC_DEADLINE) {
		writemsr(IA32_MSR_TSC_DEADLINE, 0, 0);
	} else {
		printk("Mode (%d) not supported\n", timer_type);
		assert(0);
	}

	lapic_is_disabled[get_cpuid()] = 1;
}

void
lapic_set_timer(int timer_type, cycles_t deadline)
{
	u64_t now;

	assert(lapic_timer_calib_init == 0);
	rdtscll(now);
	if (deadline < now || (deadline - now) < LAPIC_TIMER_MIN) deadline = now + LAPIC_TIMER_MIN;

	if (timer_type == LAPIC_ONESHOT) {
		u32_t counter;

		counter = lapic_cycles_to_timer((u32_t)(deadline - now));
		if (counter == 0) counter= LAPIC_COUNTER_MIN;

		lapic_write_reg(LAPIC_INIT_COUNT_REG, counter);
	} else if (timer_type == LAPIC_TSC_DEADLINE) {
		writemsr(IA32_MSR_TSC_DEADLINE, (u32_t)((deadline << 32) >> 32), (u32_t)(deadline >> 32));
	} else {
		printk("Mode (%d) not supported\n", timer_type);
		assert(0);
	}

	lapic_is_disabled[get_cpuid()] = 0;
}

void
lapic_set_page(u32_t page)
{
	lapic = (void *)(page * (1 << 22) | ((u32_t)lapic & ((1 << 22) - 1)));

	printk("\tSet LAPIC @ %p\n", lapic);
}

int
lapic_spurious_handler(struct pt_regs *regs)
{
	return 1;
}

int
lapic_timer_handler(struct pt_regs *regs)
{
	int preempt = 1;

	lapic_ack();

	preempt = timer_process(regs);

	return preempt;
}

u32_t
lapic_get_ccr(void)
{
	return lapic_read_reg(LAPIC_CURR_COUNT_REG);
}

void
lapic_timer_calibration(u32_t ratio)
{
	assert(ratio && lapic_timer_calib_init);

	lapic_timer_calib_init   = 0;
	lapic_cpu_to_timer_ratio = ratio;

	/* reset INIT counter, and unmask timer */
	lapic_write_reg(LAPIC_INIT_COUNT_REG, 0);
	lapic_write_reg(LAPIC_TIMER_LVT_REG, lapic_read_reg(LAPIC_TIMER_LVT_REG) & ~LAPIC_TIMER_MASKED);
	lapic_is_disabled[get_cpuid()] = 1;

	printk("LAPIC: Timer calibrated - CPU Cycles to APIC Timer Ratio is %u\n", lapic_cpu_to_timer_ratio);
}

void
chal_timer_set(cycles_t cycles)
{
	lapic_set_timer(lapic_timer_mode, cycles);
}

void
chal_timer_disable(void)
{
	lapic_disable_timer(lapic_timer_mode);
}

unsigned int
chal_cyc_thresh(void)
{
	return lapic_cycs_thresh;
}

void
lapic_timer_init(void)
{
	u32_t low, high;
	u32_t a, b, c, d;

	chal_cpuid(1, &a, &b, &c, &d);
	if (c & (1 << 21)) printk("LAPIC:  processor supports x2APIC, IGNORED.\n");

	if (!lapic_tscdeadline_supported()) {
		printk("LAPIC: TSC-Deadline Mode not supported! Configuring Oneshot Mode!\n");

		/* Set the mode and vector */
		lapic_write_reg(LAPIC_TIMER_LVT_REG, HW_LAPIC_TIMER | LAPIC_ONESHOT_MODE);

		/* Set the timer and mask it, so timer interrupt is not fired - for timer calibration through HPET */
		lapic_write_reg(LAPIC_INIT_COUNT_REG, LAPIC_TIMER_CALIB_VAL);
		lapic_write_reg(LAPIC_TIMER_LVT_REG, lapic_read_reg(LAPIC_TIMER_LVT_REG) | LAPIC_TIMER_MASKED);
		if (get_cpuid() == INIT_CORE) {
			lapic_timer_mode       = LAPIC_ONESHOT;
			lapic_timer_calib_init = 1;
			lapic_cycs_thresh      = LAPIC_ONESHOT_THRESH;
		}
	} else {
		printk("LAPIC: Configuring TSC-Deadline Mode!\n");

		/* Set the mode and vector */
		lapic_write_reg(LAPIC_TIMER_LVT_REG, HW_LAPIC_TIMER | LAPIC_TSCDEADLINE_MODE);
		if (get_cpuid() == INIT_CORE) {
			lapic_timer_mode  = LAPIC_TSC_DEADLINE;
			lapic_cycs_thresh = LAPIC_TSCDEADLINE_THRESH;
		}
	}

	/* Set the divisor */
	lapic_write_reg(LAPIC_DIV_CONF_REG, LAPIC_DIV_BY_1);

	if (get_cpuid() != INIT_CORE) {
		/* reset INIT counter, and unmask timer */
		lapic_write_reg(LAPIC_INIT_COUNT_REG, 0);
		lapic_write_reg(LAPIC_TIMER_LVT_REG, lapic_read_reg(LAPIC_TIMER_LVT_REG) & ~LAPIC_TIMER_MASKED);
		lapic_is_disabled[get_cpuid()] = 1;
	}
}

static int
lapic_ipi_send(u32_t dest, u32_t vect_flags)
{
	lapic_write_reg(LAPIC_ICR + 0x10, dest << 24);
	lapic_read_reg(LAPIC_ICR + 0x10);

	lapic_write_reg(LAPIC_ICR, vect_flags);
	lapic_read_reg(LAPIC_ICR);

	return 0;
}

/* HACK: assume that the HZ of the processor is equivalent to that on the computer used for compilation. */
static void
delay_us(u32_t us)
{
	unsigned long long hz = CPU_GHZ, hz_per_us = hz * 1000;
	unsigned long long end;
	volatile unsigned long long tsc;

	rdtscll(tsc);
	end = tsc + (hz_per_us * us);
	while (1) {
		rdtscll(tsc);
		if (tsc >= end) return;
		asm("pause");
	}
}

/* The SMP boot patchcode from loader.S */
extern char smppatchstart, smppatchend, smpstack, stack;

void
smp_boot_all_ap(volatile int *cores_ready)
{
	int i;
	u32_t ret;
	char **stackpatch;

	/*
	 * Set up the processor boot-up code.  Use SMC to create the
	 * smp loader code with the stack address inlined into it at
	 * an address that real-mode 16-bit code can execute
	 */
	memcpy((char *)chal_pa2va(SMP_BOOT_PATCH_ADDR), &smppatchstart, &smppatchend - &smppatchstart);
	stackpatch  = (char **)chal_pa2va(SMP_BOOT_PATCH_ADDR + (&smpstack - &smppatchstart));

	for (i = 1; i < ncpus; i++) {
		struct cos_cpu_local_info *cli;
		int j;

		ret = lapic_read_reg(LAPIC_ESR);
		if (ret) printk("SMP Bootup: LAPIC error status register is %x\n", ret);
		lapic_write_reg(LAPIC_ESR, 0);
		lapic_read_reg(LAPIC_ESR);

		printk("\nBooting AP %d\n", i);
		/* Application Processor (AP) startup sequence: */
		/* ...make sure that we pass this core's stack */
<<<<<<< HEAD
		*stackpatch = &stack + ((PAGE_SIZE * (i + 1)) + (PAGE_SIZE - STK_INFO_OFF));
=======
		*stackpatch = &stack + ((PAGE_SIZE * i) + (PAGE_SIZE - STK_INFO_OFF));
>>>>>>> afc79da5
		/* ...initialize the coreid of the new processor */
		cli         = (struct cos_cpu_local_info *)*stackpatch;
		cli->cpuid  = i; /* the rest is initialized during the bootup process */

		/* Now the IPI coordination process to boot the AP: first send init ipi... */
		lapic_ipi_send(apicids[i], LAPIC_ICR_LEVEL | LAPIC_ICR_ASSERT | LAPIC_ICR_INIT);
		delay_us(200);
		/* ...deassert it... */
		lapic_ipi_send(apicids[i], LAPIC_ICR_LEVEL | LAPIC_ICR_INIT);
		/* ...wait for 10 ms... */
		delay_us(10000);
		for (j = 0; j < 2; j++) {
			/* ...send startup IPIs... */
			assert(!(SMP_BOOT_PATCH_ADDR >> 12 & ~0xFF)); /* some address validation */
			lapic_ipi_send(apicids[i], LAPIC_ICR_SIPI | (SMP_BOOT_PATCH_ADDR >> 12));
			/* ...wait for 200 us... */
			delay_us(200);
		}
		/* waiting for AP's booting */
		while(*(volatile int *)(cores_ready + i) == 0);
	}
	ret = lapic_read_reg(LAPIC_ESR);
	if (ret) printk("SMP Bootup: LAPIC error status register is %x\n", ret);
	lapic_write_reg(LAPIC_ESR, 0);
	lapic_read_reg(LAPIC_ESR);
}

void
smp_init(volatile int *cores_ready)
{
	smp_boot_all_ap(cores_ready);
}<|MERGE_RESOLUTION|>--- conflicted
+++ resolved
@@ -106,11 +106,7 @@
 
 static volatile void *lapic             = (void *)APIC_DEFAULT_PHYS;
 static unsigned int   lapic_timer_mode  = LAPIC_TSC_DEADLINE;
-<<<<<<< HEAD
 static unsigned int   lapic_is_disabled[NUM_CPU] CACHE_ALIGNED;
-=======
-static unsigned int   lapic_is_disabled[NUM_CPU];
->>>>>>> afc79da5
 
 static unsigned int lapic_cycs_thresh        = 0;
 static u32_t        lapic_cpu_to_timer_ratio = 0;
@@ -491,11 +487,7 @@
 		printk("\nBooting AP %d\n", i);
 		/* Application Processor (AP) startup sequence: */
 		/* ...make sure that we pass this core's stack */
-<<<<<<< HEAD
-		*stackpatch = &stack + ((PAGE_SIZE * (i + 1)) + (PAGE_SIZE - STK_INFO_OFF));
-=======
 		*stackpatch = &stack + ((PAGE_SIZE * i) + (PAGE_SIZE - STK_INFO_OFF));
->>>>>>> afc79da5
 		/* ...initialize the coreid of the new processor */
 		cli         = (struct cos_cpu_local_info *)*stackpatch;
 		cli->cpuid  = i; /* the rest is initialized during the bootup process */
