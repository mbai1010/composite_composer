--- conflicted
+++ resolved
@@ -112,7 +112,6 @@
 static unsigned int   lapic_timer_mode  = LAPIC_TSC_DEADLINE;
 static unsigned int   lapic_is_disabled[NUM_CPU] CACHE_ALIGNED;
 
-<<<<<<< HEAD
 static unsigned int lapic_cycs_thresh        = 0;
 static u32_t        lapic_cpu_to_timer_ratio = 0;
 static u32_t        lapic_timer_calib_init   = 0;
@@ -122,11 +121,6 @@
 {
 	return lapic_timer_calib_init;
 }
-=======
-static volatile unsigned int lapic_cycs_thresh        = 0;
-static volatile u32_t        lapic_cpu_to_timer_ratio = 0;
-volatile u32_t               lapic_timer_calib_init   = 0;
->>>>>>> 1020cbe2
 
 static void
 lapic_write_reg(u32_t off, u32_t val)
@@ -338,14 +332,6 @@
 	}
 
 	lapic_is_disabled[get_cpuid()] = 0;
-}
-
-void
-lapic_set_page(u32_t page)
-{
-	lapic = (void *)(page * (1 << 22) | ((u32_t)lapic & ((1 << 22) - 1)));
-
-	printk("\tSet LAPIC @ %p\n", lapic);
 }
 
 u32_t
