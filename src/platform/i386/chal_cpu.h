--- conflicted
+++ resolved
@@ -7,16 +7,6 @@
 #include "tss.h"
 
 typedef enum {
-<<<<<<< HEAD
-	CR4_TSD    = 1 << 2,  /* time stamp (rdtsc) access at user-level disabled */
-	CR4_PSE    = 1 << 4,  /* page size extensions (superpages) */
-	CR4_PGE    = 1 << 7,  /* page global bit enabled */
-	CR4_PCE    = 1 << 8,  /* user-level access to performance counters enabled (rdpmc) */
-	CR4_OSFXSR = 1 << 9,  /* floating point enabled */
-	CR4_SMEP   = 1 << 20, /* Supervisor Mode Execution Protection Enable */
-	CR4_SMAP   = 1 << 21, /* Supervisor Mode Access Protection Enable */
-	CR4_PKE    = 1 << 22,
-=======
 	CR4_TSD      = 1 << 2,  /* time stamp (rdtsc) access at user-level disabled */
 	CR4_PSE      = 1 << 4,  /* page size extensions (superpages) */
 	CR4_PGE      = 1 << 7,  /* page global bit enabled */
@@ -26,7 +16,7 @@
 	CR4_OSXSAVE  = 1 << 18, /* XSAVE and Processor Extended States Enable */
 	CR4_SMEP     = 1 << 20, /* Supervisor Mode Execution Protection Enable */
 	CR4_SMAP     = 1 << 21  /* Supervisor Mode Access Protection Enable */
->>>>>>> 0da657c7
+	CR4_PKE      = 1 << 22,
 } cr4_flags_t;
 
 enum
@@ -146,12 +136,9 @@
 #if defined(__x86_64__)
 	u32_t low = 0, high = 0;
 
-<<<<<<< HEAD
-	chal_cpu_cr4_set(cr4 | CR4_PSE | CR4_PGE | CR4_PKE);
-=======
-	chal_cpu_cr4_set(cr4 | CR4_PSE | CR4_PGE | CR4_OSXSAVE);
+
+	chal_cpu_cr4_set(cr4 | CR4_PSE | CR4_PGE | CR4_OSXSAVE | CR4_PKE);
 	chal_avx_enable();
->>>>>>> 0da657c7
 
 	readmsr(MSR_IA32_EFER, &low, &high);
 	writemsr(MSR_IA32_EFER,low | 0x1, high);
