#include "assert.h"
#include "kernel.h"
#include "multiboot2.h"
#include "string.h"
#include "boot_comp.h"
#include "mem_layout.h"
#include "chal_cpu.h"

#include <captbl.h>
#include <retype_tbl.h>
#include <component.h>
#include <thd.h>
#include <chal_plat.h>
#include <fpu.h>
#define ADDR_STR_LEN 8

boot_state_t initialization_state = INIT_BOOTED;

void
boot_state_transition(boot_state_t from, boot_state_t to)
{
	assert(initialization_state == from);
	assert((to - from) == 1); /* transitions must be linear */
	initialization_state = to;
}

struct mem_layout glb_memlayout;
volatile int cores_ready[NUM_CPU];

extern u8_t end; /* from the linker script */

#define MEM_KB_ONLY(x) (((x) & ((1 << 20) - 1)) >> 10)
#define MEM_MB_ONLY(x) ((x) >> 20)

extern u8_t _binary_constructor_start, _binary_constructor_end;

static void
multiboot_mem_parse(struct multiboot_tag *tag)
{
	unsigned int i = 0;
	multiboot_memory_map_t *mmap;
	u8_t *                  mod_end;
	u8_t *                  mem_addr;
	unsigned long long      mem_len, sz;

	for (mmap = ((struct multiboot_tag_mmap *) tag)->entries;
		(multiboot_uint8_t *) mmap < (multiboot_uint8_t *) tag + tag->size;
		mmap = (multiboot_memory_map_t *) ((unsigned long) mmap +
		 ((struct multiboot_tag_mmap *) tag)->entry_size)) {

		mod_end  = glb_memlayout.mod_end;
		mem_addr = chal_pa2va((paddr_t)mmap->addr);
		mem_len  = (mmap->len > COS_PHYMEM_MAX_SZ ? COS_PHYMEM_MAX_SZ : mmap->len); /* maximum allowed */
		printk("\t- %d (%s): [%08llx, %08llx) sz = %ldMB + %ldKB\n", i,
			mmap->type == 1 ? "Available" : "Reserved ",
			mmap->addr, mmap->addr + mmap->len,
			MEM_MB_ONLY((unsigned long long)mmap->len), MEM_KB_ONLY((unsigned long long)mmap->len));

		if (mmap->addr > COS_PHYMEM_END_PA || mmap->addr + mem_len > COS_PHYMEM_END_PA) {
			i++;
			continue;
		}
		/* is this the memory region we'll use for component memory? */
		if (mmap->type == 1 && mod_end >= mem_addr && mod_end < (mem_addr + mem_len)) {
			sz = (mem_addr + mem_len) - mod_end;
			glb_memlayout.kmem_end = mem_addr + mem_len;
			printk("\t  memory usable at boot time: %lx (%ld MB + %ld KB)\n", sz,
				MEM_MB_ONLY(sz), MEM_KB_ONLY(sz));
		}
		i++;
	}
}

static void
multiboot_tag_parse(unsigned long mboot_addr)
{
	struct multiboot_tag *tag;
	multiboot_memory_map_t *mmap;

	for (tag = (struct multiboot_tag *) (mboot_addr + 8);
		tag->type != MULTIBOOT_TAG_TYPE_END;
		tag = (struct multiboot_tag *) ((multiboot_uint8_t *) tag + ((tag->size + 7) & ~7))) {
		if (tag->type == MULTIBOOT_TAG_TYPE_MMAP) multiboot_mem_parse(tag);
	}
}

void
kern_memory_setup(unsigned long mboot_addr, unsigned long mboot_magic)
{
	unsigned int wastage = 0;
	u32_t size;

	glb_memlayout.allocs_avail = 1;

	if (mboot_magic != MULTIBOOT2_BOOTLOADER_MAGIC) {
		die("multiboot magic not correct\n");
	}

	if (mboot_addr & 7) {
		die("mboot unligned mbi\n");
	}

	glb_memlayout.kern_end = &end;
	assert((unsigned long)&end % RETYPE_MEM_NPAGES * PAGE_SIZE == 0);

	printk("Initial component found:\n");
	/* These values have to be higher-half addresses */
	glb_memlayout.mod_start = &_binary_constructor_start;
	glb_memlayout.mod_end   = &_binary_constructor_end;
	glb_memlayout.kern_boot_heap = mem_boot_start();
	printk("kenrel mem layout:\n");
	printk("\t- [%p, %p, %p)\n", glb_memlayout.mod_start, glb_memlayout.mod_end, glb_memlayout.kern_boot_heap);

	size = *(u32_t *)mboot_addr;
	if (size <= 0) {
		die("not found tag!\n");
	}

	printk("Memory regions:\n");
	multiboot_tag_parse(mboot_addr);

	/* FIXME: check memory layout vs. the multiboot memory regions... */

	/* Validate the memory layout. */
	assert(mem_kern_end() <= mem_bootc_start());
	assert(mem_bootc_end() <= mem_boot_start());
	assert(mem_boot_start() >= mem_kmem_start());
	assert(mem_kmem_start() == mem_bootc_start());
	assert(mem_kmem_end() >= mem_boot_end());
	assert(mem_utmem_start() >= mem_kmem_start());
	assert(mem_utmem_start() >= mem_boot_end());
	assert(mem_utmem_end() <= mem_kmem_end());

	wastage += mem_boot_start() - mem_bootc_end();

	printk("\tAmount of wasted memory due to layout is %u MB + 0x%x B\n", MEM_MB_ONLY(wastage), wastage & ((1 << 20) - 1));

	assert(STK_INFO_SZ == sizeof(struct cos_cpu_local_info));
}

void
kmain(unsigned long mboot_addr, unsigned long mboot_magic)
{
#define MAX(X, Y) ((X) > (Y) ? (X) : (Y))
	unsigned long max;

	tss_init(INIT_CORE);
	gdt_init(INIT_CORE);
	idt_init(INIT_CORE);

#if ENABLE_SERIAL
	serial_init();
#endif
<<<<<<< HEAD
#if ENABLE_CONSOLE
	console_init();
#endif
#if ENABLE_VGA
	vga_init();
#endif
=======
>>>>>>> ff34095b
	boot_state_transition(INIT_BOOTED, INIT_CPU);

	max = MAX((unsigned long)chal_va2pa((void*)mboot_addr), (unsigned long)(chal_va2pa(&end)));

	kern_paging_map_init((void *)(max));
	kern_memory_setup(mboot_addr, mboot_magic);
	boot_state_transition(INIT_CPU, INIT_MEM_MAP);

	chal_init();
	cap_init();
	ltbl_init();
	retype_tbl_init();
	comp_init();
	thd_init();
	boot_state_transition(INIT_MEM_MAP, INIT_DATA_STRUCT);

	paging_init();
	boot_state_transition(INIT_DATA_STRUCT, INIT_UT_MEM);

	acpi_init();
	lapic_init();
	timer_init();
	boot_state_transition(INIT_UT_MEM, INIT_KMEM);

	kern_boot_comp(INIT_CORE);

	smp_init(cores_ready);
	cores_ready[INIT_CORE] = 1;

	kern_boot_upcall();

	/* should not get here... */
	khalt();
}

void
smp_kmain(void)
{
	volatile cpuid_t cpu_id = get_cpuid();
	struct cos_cpu_local_info *cos_info = cos_cpu_local_info();

	printk("Initializing CPU %d\n", cpu_id);
	tss_init(cpu_id);
	gdt_init(cpu_id);
	idt_init(cpu_id);

	chal_cpu_init();
	kern_boot_comp(cpu_id);
	lapic_init();

	printk("New CPU %d Booted\n", cpu_id);
	cores_ready[cpu_id] = 1;
	/* waiting for all cored booted */
	while(cores_ready[INIT_CORE] == 0);

	kern_boot_upcall();

	while(1) ;
}

extern void shutdown_apm(void);
extern void outw(unsigned short __val, unsigned short __port);

void
khalt(void)
{
	static int method = 0;

	if (method == 0) printk("Shutting down...\n");
<<<<<<< HEAD
	
=======

	/* Since we cannot shutdown the system currently, use halt here to save cpu time */
	while (1)
	{
		asm volatile("hlt");
	}

>>>>>>> ff34095b
	/*
	 * Use the case statement as we shutdown in the fault handler,
	 * thus faults on shutdown require that we bypass faulty
	 * shutdown handlers.
	 */
	switch(method) {
	case 0:
		method++;
		printk("\ttry acpi shutdown...\n");
		acpi_shutdown();
		printk("...FAILED\n");
	case 1:
		method++;
		printk("\ttry apm shutdown...\n");
		shutdown_apm();
		printk("...FAILED\n");
	case 2:
		method++;
		printk("\t...try emulator magic shutdown...\n");
		outw(0x0 | 0x2000, 0xB004);
		printk("...FAILED\n");
	}
	/* last resort */
	printk("\t...spinning\n");
	while (1) ;
}<|MERGE_RESOLUTION|>--- conflicted
+++ resolved
@@ -148,18 +148,9 @@
 	gdt_init(INIT_CORE);
 	idt_init(INIT_CORE);
 
-#if ENABLE_SERIAL
+#ifdef ENABLE_SERIAL
 	serial_init();
 #endif
-<<<<<<< HEAD
-#if ENABLE_CONSOLE
-	console_init();
-#endif
-#if ENABLE_VGA
-	vga_init();
-#endif
-=======
->>>>>>> ff34095b
 	boot_state_transition(INIT_BOOTED, INIT_CPU);
 
 	max = MAX((unsigned long)chal_va2pa((void*)mboot_addr), (unsigned long)(chal_va2pa(&end)));
@@ -229,17 +220,7 @@
 	static int method = 0;
 
 	if (method == 0) printk("Shutting down...\n");
-<<<<<<< HEAD
 	
-=======
-
-	/* Since we cannot shutdown the system currently, use halt here to save cpu time */
-	while (1)
-	{
-		asm volatile("hlt");
-	}
-
->>>>>>> ff34095b
 	/*
 	 * Use the case statement as we shutdown in the fault handler,
 	 * thus faults on shutdown require that we bypass faulty
