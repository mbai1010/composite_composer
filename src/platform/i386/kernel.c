#define ENABLE_SERIAL

#include "assert.h"
#include "kernel.h"
#include "multiboot.h"
#include "string.h"
#include "boot_comp.h"
#include "mem_layout.h"

#include <captbl.h>
#include <retype_tbl.h>
#include <component.h>
#include <thd.h>

struct mem_layout glb_memlayout;

static int
xdtoi(char c)
{
	if ('0' <= c && c <= '9') return c - '0';
	if ('a' <= c && c <= 'f') return c - 'a' + 10;
	if ('A' <= c && c <= 'F') return c - 'A' + 10;
	return 0;
}

static u32_t
hextol(const char *s)
{
	int i, r = 0;

	for (i = 0 ; i < 8 ; i++) {
		r = (r * 0x10) + xdtoi(s[i]);
	}

	return r;
}

extern u8_t end; 		/* from the linker script */

void
kern_memory_setup(struct multiboot *mb, u32_t mboot_magic)
{
	struct multiboot_mod_list *mods;
	struct multiboot_mem_list *mems;
	unsigned int i, wastage = 0;

	glb_memlayout.allocs_avail = 1;

	if (mboot_magic != MULTIBOOT_EAX_MAGIC) {
		die("Not started from a multiboot loader!\n");
	}
	if ((mb->flags & MULTIBOOT_FLAGS_REQUIRED) != MULTIBOOT_FLAGS_REQUIRED) {
		die("Multiboot flags include %x but are missing one of %x\n",
		    mb->flags, MULTIBOOT_FLAGS_REQUIRED);
	}

	mods = (struct multiboot_mod_list *)mb->mods_addr;
	mems = (struct multiboot_mem_list *)mb->mmap_addr;
	if (mb->mods_count != 1) {
		die("Boot failure: expecting a single module to load, received %d instead.\n", mb->mods_count);
	}

	glb_memlayout.kern_end = &end + PAGE_SIZE;
	assert((unsigned int)&end % RETYPE_MEM_NPAGES*PAGE_SIZE == 0);
	printk("System memory info from multiboot (end 0x%x):\n", &end);
	printk("\tModules:\n");
	for (i = 0 ; i < mb->mods_count ; i++) {
		struct multiboot_mod_list *mod = &mods[i];

		printk("\t- %d: [%08x, %08x)", i, mod->mod_start, mod->mod_end);
		/* These values have to be higher-half addresses */
		glb_memlayout.mod_start = chal_pa2va((paddr_t)mod->mod_start);
		glb_memlayout.mod_end   = chal_pa2va((paddr_t)mod->mod_end);

		glb_memlayout.bootc_vaddr = (void*)hextol((char*)mod->cmdline);
		assert(((char*)mod->cmdline)[8] == '-');
		glb_memlayout.bootc_entry = (void*)hextol(&(((char*)mod->cmdline)[9]));
		printk(" @ virtual address %p, _start = %p.\n",
		       glb_memlayout.bootc_vaddr, glb_memlayout.bootc_entry);
	}
	glb_memlayout.kern_boot_heap = mem_boot_start();
	printk("\tMemory regions:\n");
	for (i = 0 ; i < mb->mmap_length/sizeof(struct multiboot_mem_list) ; i++) {
		struct multiboot_mem_list *mem = &mems[i];

		printk("\t- %d (%s): [%08llx, %08llx)\n", i,
		       mem->type == 1 ? "Available" : "Reserved ", mem->addr, mem->addr + mem->len);
	}
	/* FIXME: check memory layout vs. the multiboot memory regions... */

	/* Validate the memory layout. */
	assert(mem_kern_end()   == mem_bootc_start());
	assert(mem_bootc_end()  <= mem_boot_start());
	assert(mem_boot_start() >= mem_kmem_start());
	assert(mem_kmem_start() == mem_bootc_start());
	assert(mem_kmem_end()   >= mem_boot_end());
	assert(mem_kmem_end()   <= mem_usermem_start());
	assert(mem_bootc_entry() - mem_bootc_vaddr() <= mem_bootc_end() - mem_bootc_start());

	wastage += mem_boot_start()    - mem_bootc_end();
	wastage += mem_usermem_start() - mem_kmem_end();

	printk("\tAmount of wasted memory due to layout is %u MB + 0x%x B\n",
	       wastage>>20, wastage & ((1<<20)-1));

	assert(STK_INFO_SZ == sizeof(struct cos_cpu_local_info));
}

void
kmain(struct multiboot *mboot, u32_t mboot_magic, u32_t esp)
{
#define MAX(X,Y) ((X) > (Y) ? (X) : (Y))
	unsigned long max;

	tss_init();
	gdt_init();
	idt_init();

#ifdef ENABLE_SERIAL
	serial_init();
#endif
#ifdef ENABLE_CONSOLE
	console_init();
#endif
<<<<<<< HEAD

	max = MAX((unsigned long)mboot->mods_addr, 
=======
#ifdef ENABLE_TIMER
	timer_init(100);
#endif
	max = MAX((unsigned long)mboot->mods_addr,
>>>>>>> e9694c7a
		  MAX((unsigned long)mboot->mmap_addr, (unsigned long)(chal_va2pa(&end))));
	kern_paging_map_init((void*)(max + PGD_SIZE));
	kern_memory_setup(mboot, mboot_magic);

	chal_init();
	cap_init();
       	ltbl_init();
       	retype_tbl_init();
       	comp_init();
       	thd_init();
	paging_init();

	kern_boot_comp();
<<<<<<< HEAD
	timer_init(TIMER_FREQUENCY, DEFAULT_FREQUENCY);
=======
>>>>>>> e9694c7a
	kern_boot_upcall();
	/* should not get here... */
	khalt();
}

void
khalt(void)
{
	printk("Shutting down...\n");
	asm("mov $0x53,%ah");
	asm("mov $0x07,%al");
	asm("mov $0x001,%bx");
	asm("mov $0x03,%cx");
	asm("int $0x15");
}<|MERGE_RESOLUTION|>--- conflicted
+++ resolved
@@ -122,15 +122,8 @@
 #ifdef ENABLE_CONSOLE
 	console_init();
 #endif
-<<<<<<< HEAD
 
-	max = MAX((unsigned long)mboot->mods_addr, 
-=======
-#ifdef ENABLE_TIMER
-	timer_init(100);
-#endif
 	max = MAX((unsigned long)mboot->mods_addr,
->>>>>>> e9694c7a
 		  MAX((unsigned long)mboot->mmap_addr, (unsigned long)(chal_va2pa(&end))));
 	kern_paging_map_init((void*)(max + PGD_SIZE));
 	kern_memory_setup(mboot, mboot_magic);
@@ -144,10 +137,7 @@
 	paging_init();
 
 	kern_boot_comp();
-<<<<<<< HEAD
 	timer_init(TIMER_FREQUENCY, DEFAULT_FREQUENCY);
-=======
->>>>>>> e9694c7a
 	kern_boot_upcall();
 	/* should not get here... */
 	khalt();
