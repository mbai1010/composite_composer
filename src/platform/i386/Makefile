--- conflicted
+++ resolved
@@ -41,12 +41,8 @@
 OBJS += timer.o
 OBJS += chal.o
 OBJS += boot_comp.o
-<<<<<<< HEAD
 OBJS += miniacpi.o
-#OBJS += console.o
-=======
 OBJS += console.o
->>>>>>> e9694c7a
 
 COS_OBJ += pgtbl.o
 COS_OBJ += retype_tbl.o
