--- conflicted
+++ resolved
@@ -80,20 +80,13 @@
 static void
 kern_boot_thd(struct captbl *ct, void *thd_mem, void *tcap_mem)
 {
-<<<<<<< HEAD
 	struct cos_cpu_local_info *cos_info = cos_cpu_local_info();
 	struct thread *t = thd_mem;
 	struct tcap   *tc = tcap_mem;
 	tcap_res_t     expended;
 	int            ret;
-=======
 	struct cap_pgtbl *cap_pt;
-	pgtbl_t pgtbl;
-	int ret;
-	struct cos_cpu_local_info *cos_info = cos_cpu_local_info();
-	struct thread *t                    = thd_mem;
-	struct tcap *tc                     = tcap_mem;
->>>>>>> 312f21bc
+	pgtbl_t           pgtbl;
 
 	assert(sizeof(struct cos_cpu_local_info) == STK_INFO_SZ);
 	memset(cos_info, 0, sizeof(struct cos_cpu_local_info));
@@ -109,16 +102,12 @@
 	tc->budget.cycles = TCAP_RES_INF; /* father time's got all the time in the world */
 	tcap_setprio(tc, 0);              /* father time gets preempted by no one! */
 	assert(!ret);
-<<<<<<< HEAD
 
 	cos_info->curr_tcap = tc;
 	cos_info->tcap_uid  = 1;
 	tcap_current_update(cos_cpu_local_info(), tc, 1, TCAP_TIME_NIL, &expended);
 	thd_current_update(t, t, cos_cpu_local_info(), 0);
-=======
->>>>>>> 312f21bc
-
-	thd_current_update(t, tcap_mem, t, 0, cos_cpu_local_info());
+
 	ret = arcv_activate(ct, BOOT_CAPTBL_SELF_CT, BOOT_CAPTBL_SELF_INITRCV_BASE,
 			    BOOT_CAPTBL_SELF_COMP, BOOT_CAPTBL_SELF_INITTHD_BASE,
 			    BOOT_CAPTBL_SELF_INITTCAP_BASE, 0, 1);
@@ -178,7 +167,7 @@
 	 */
 	boot_vm_pgd = (pgtbl_t)mem_boot_alloc(1);
 	assert(boot_vm_pgd);
-	memcpy((void *)boot_vm_pgd + KERNEL_PGD_REGION_OFFSET,  (void *)(&boot_comp_pgd) + KERNEL_PGD_REGION_OFFSET, KERNEL_PGD_REGION_SIZE); 
+	memcpy((void *)boot_vm_pgd + KERNEL_PGD_REGION_OFFSET,  (void *)(&boot_comp_pgd) + KERNEL_PGD_REGION_OFFSET, KERNEL_PGD_REGION_SIZE);
 	if (pgtbl_activate(ct, BOOT_CAPTBL_SELF_CT, BOOT_CAPTBL_SELF_PT, (pgtbl_t)chal_va2pa(boot_vm_pgd), 0)) assert(0);
 
 	ret = boot_pgtbl_mappings_add(ct, BOOT_CAPTBL_SELF_PT, BOOT_CAPTBL_BOOTVM_PTE, "booter VM", mem_bootc_start(),
