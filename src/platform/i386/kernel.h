#ifndef KERNEL_H
#define KERNEL_H

#include <shared/cos_config.h>
#include <shared/cos_types.h>
#include <shared/util.h>
#include "chal.h"
#include "multiboot2.h"

#include "chal_asm_inc.h"
#include <thd.h>
#include <hw.h>

<<<<<<< HEAD
#if ENABLE_CONSOLE
void vga_clear(void);
void vga_puts(const char *s);
void console_init(void);
#endif

#if ENABLE_VGA
void vga_high_init(void);
void vga_init(void);
void vga_puts(const char *str);
#endif

#if ENABLE_SERIAL
=======
#ifdef ENABLE_SERIAL
>>>>>>> ff34095b
void serial_init(void);
#endif

#define PRINTK(format, ...) printk("%d: " format, get_cpuid(), ## __VA_ARGS__)

typedef enum {
	INIT_BOOTED,   /* initial boot */
	INIT_CPU,      /* bare minimum CPU initialization (tss, gdt, idt, etc...) */
	INIT_MEM_MAP,  /* interpret the grub memory map to understand phys mem layout */
	INIT_DATA_STRUCT,	/* initialize data-structures */
	INIT_UT_MEM,   /* initialized and allocated vaddr for untyped memory  */
	INIT_KMEM,     /* kernel virtual memory mappings are frozen */
	INIT_COMP_MEM_ALLOC,
	INIT_MULTICORE_INIT,
	INIT_BOOT_COMP
} boot_state_t;

extern boot_state_t initialization_state;
/*
 * This is a #define so that we maintain the line number where this
 * fails for better error reporting
 */
#define boot_state_assert(s) assert(initialization_state == s)
void boot_state_transition(boot_state_t from, boot_state_t to);

/* These numbers map directly to actual timers in the HPET */
typedef enum {
	TIMER_PERIODIC = 0,
	TIMER_ONESHOT  = 1,
} timer_type_t;

#define TIMER_DEFAULT_US_INTERARRIVAL 1000 /* US = microseconds */

void *device_pa2va(paddr_t dev_addr);
void *device_map_mem(paddr_t dev_addr, unsigned int pt_extra_flags);

void  timer_set(timer_type_t timer_type, u64_t cycles);
void  timer_init(void);
u64_t timer_find_hpet(void *timer);
void  timer_thd_init(struct thread *t);
void *timer_initialize_hpet(void *timer);

void  tss_init(const cpuid_t cpu_id);
void  idt_init(const cpuid_t cpu_id);
void  gdt_init(const cpuid_t cpu_id);
void  user_init(void);
void  paging_init(void);

void  acpi_init(void);
void *acpi_find_rsdt(void);
void *acpi_find_timer(void);
void  acpi_set_rsdt_page(u32_t);
void  kern_paging_map_init(void *pa);

void *acpi_find_apic(void);
void  acpi_shutdown(void);

int   lapic_find_localaddr(void *l);
void  lapic_timer_init(void);
void  lapic_init(void);
void  lapic_set_timer(int timer_type, cycles_t deadline);
u32_t lapic_get_ccr(void);
void  lapic_timer_calibration(u32_t ratio);
int   lapic_timer_calibrated(void);
void  lapic_asnd_ipi_send(const cpuid_t cpu_id);

void smp_init(volatile int *cores_ready);

void tls_update(u32_t addr);

// void printk(const char *fmt, ...);
int printk_register_handler(void (*handler)(const char *));
void print_pt_regs(struct pt_regs *r);

void khalt(void);

#endif /* KERNEL_H */<|MERGE_RESOLUTION|>--- conflicted
+++ resolved
@@ -11,23 +11,7 @@
 #include <thd.h>
 #include <hw.h>
 
-<<<<<<< HEAD
-#if ENABLE_CONSOLE
-void vga_clear(void);
-void vga_puts(const char *s);
-void console_init(void);
-#endif
-
-#if ENABLE_VGA
-void vga_high_init(void);
-void vga_init(void);
-void vga_puts(const char *str);
-#endif
-
-#if ENABLE_SERIAL
-=======
 #ifdef ENABLE_SERIAL
->>>>>>> ff34095b
 void serial_init(void);
 #endif
 
