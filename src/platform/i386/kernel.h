#ifndef KERNEL_H
#define KERNEL_H

#include <shared/cos_config.h>
#include <shared/cos_types.h>
#include <shared/util.h>
#include "chal.h"
#include "multiboot.h"

#include "chal_asm_inc.h"
#include <thd.h>
#include <hw.h>

#ifdef ENABLE_CONSOLE
void vga_clear(void);
void vga_puts(const char *s);
void console_init(void);
#endif

#ifdef ENABLE_VGA
void vga_high_init(void);
void vga_init(void);
void vga_puts(const char *str);
#endif

#ifdef ENABLE_SERIAL
void serial_init(void);
#endif

typedef enum {
	INIT_BOOTED,   /* initial boot */
	INIT_CPU,      /* bare minimum CPU initialization (tss, gdt, idt, etc...) */
	INIT_MEM_MAP,  /* interpret the grub memory map to understand phys mem layout */
	INIT_DATA_STRUCT,	/* initialize data-structures */
	INIT_UT_MEM,   /* initialized and allocated vaddr for untyped memory  */
	INIT_KMEM,     /* kernel virtual memory mappings are frozen */
	INIT_COMP_MEM_ALLOC,
	INIT_MULTICORE_INIT,
	INIT_BOOT_COMP
} boot_state_t;

extern boot_state_t initialization_state;
/*
 * This is a #define so that we maintain the line number where this
 * fails for better error reporting
 */
#define boot_state_assert(s) assert(initialization_state == s)
void boot_state_transition(boot_state_t from, boot_state_t to);

/* These numbers map directly to actual timers in the HPET */
typedef enum {
	TIMER_PERIODIC = 0,
	TIMER_ONESHOT  = 1,
} timer_type_t;

#define TIMER_DEFAULT_US_INTERARRIVAL 1000 /* US = microseconds */

void *device_pa2va(paddr_t dev_addr);
void *device_map_mem(paddr_t dev_addr, unsigned int pt_extra_flags);

void  timer_set(timer_type_t timer_type, u64_t cycles);
void  timer_init(void);
u64_t timer_find_hpet(void *timer);
void  timer_thd_init(struct thread *t);
void *timer_initialize_hpet(void *timer);

void  tss_init(const cpuid_t cpu_id);
void  idt_init(const cpuid_t cpu_id);
void  gdt_init(const cpuid_t cpu_id);
void  user_init(void);
void  paging_init(void);

void  acpi_init(void);
void *acpi_find_rsdt(void);
void *acpi_find_timer(void);
void  acpi_set_rsdt_page(u32_t);
void  kern_paging_map_init(void *pa);

<<<<<<< HEAD
void *acpi_find_apic(void);
void  acpi_shutdown(void);

int   lapic_find_localaddr(void *l);
void  lapic_timer_init(void);
void  lapic_init(void);
void  lapic_set_timer(int timer_type, cycles_t deadline);
u32_t lapic_get_ccr(void);
void  lapic_timer_calibration(u32_t ratio);
int   lapic_timer_calibrated(void);
=======
void *       acpi_find_apic(void);
u32_t        lapic_find_localaddr(void *l);
void         lapic_set_page(u32_t page);
void         lapic_timer_init(void);
void         lapic_init(void);
void         lapic_set_timer(int timer_type, cycles_t deadline);
u32_t        lapic_get_ccr(void);
void         lapic_timer_calibration(u32_t ratio);
void         lapic_asnd_ipi_send(const cpuid_t cpu_id);
extern volatile u32_t lapic_timer_calib_init;
>>>>>>> 1020cbe2

void smp_init(volatile int *cores_ready);

void tls_update(u32_t addr);

// void printk(const char *fmt, ...);
int printk_register_handler(void (*handler)(const char *));

void khalt(void);

#endif /* KERNEL_H */<|MERGE_RESOLUTION|>--- conflicted
+++ resolved
@@ -76,7 +76,6 @@
 void  acpi_set_rsdt_page(u32_t);
 void  kern_paging_map_init(void *pa);
 
-<<<<<<< HEAD
 void *acpi_find_apic(void);
 void  acpi_shutdown(void);
 
@@ -87,18 +86,7 @@
 u32_t lapic_get_ccr(void);
 void  lapic_timer_calibration(u32_t ratio);
 int   lapic_timer_calibrated(void);
-=======
-void *       acpi_find_apic(void);
-u32_t        lapic_find_localaddr(void *l);
-void         lapic_set_page(u32_t page);
-void         lapic_timer_init(void);
-void         lapic_init(void);
-void         lapic_set_timer(int timer_type, cycles_t deadline);
-u32_t        lapic_get_ccr(void);
-void         lapic_timer_calibration(u32_t ratio);
-void         lapic_asnd_ipi_send(const cpuid_t cpu_id);
-extern volatile u32_t lapic_timer_calib_init;
->>>>>>> 1020cbe2
+void  lapic_asnd_ipi_send(const cpuid_t cpu_id);
 
 void smp_init(volatile int *cores_ready);
 
