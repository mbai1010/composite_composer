--- conflicted
+++ resolved
@@ -725,14 +725,11 @@
 			return -EFAULT;
 		}
 
-<<<<<<< HEAD
 		/* printk("COS AED IOCTL: core %d creating thread in spd %d.\n",  */
 		/*        get_cpuid(), thread_info.spd_handle); */
-=======
                 fpu_init();
-
 		printk("cos core %u: creating thread in spd %d.\n", get_cpuid(), thread_info.spd_handle);
->>>>>>> 08dfd8d9
+
 		spd = spd_get_by_index(thread_info.spd_handle);
 		if (!spd) {
 			printk("cos: Spd %d invalid for thread creation.\n", 
