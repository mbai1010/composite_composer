--- conflicted
+++ resolved
@@ -2319,7 +2319,7 @@
 	hw_int_override_sysenter(sysenter_interposition_entry);
 	hw_int_override_pagefault(page_fault_interposition);
 	hw_int_override_idt(0, div_fault_interposition, 0, 0);
-	hw_int_override_idt(0xe9, state_inv_interposition, 0, 3);
+	hw_int_override_idt(0xe9, reg_save_interposition, 0, 3);
 
 	return;
 }
@@ -2348,21 +2348,12 @@
 	if (make_proc_aed())
 		return -1;
 
-<<<<<<< HEAD
 	hw_init_CPU();
 
 #if NUM_CPU > 1
 	/* Init all the other cores. */
 	smp_call_function(hw_init_other_cores, NULL, 1);
 #endif
-=======
-	//update_vmalloc_regions();
-	hw_int_init();
-	hw_int_override_sysenter(sysenter_interposition_entry);
-	hw_int_override_pagefault(page_fault_interposition);
-	hw_int_override_idt(0, div_fault_interposition, 0, 0);
-	hw_int_override_idt(0xe9, reg_save_interposition, 0, 3);
->>>>>>> 099ad352
 
 	/* Consistency check. We define the THD_REGS = 8 in ipc.S. */
 	BUG_ON(offsetof(struct thread, regs) != 8);
