--- conflicted
+++ resolved
@@ -75,12 +75,6 @@
  */
 pte_t *shared_region_pte;
 pgd_t *union_pgd;
-
-
-struct per_core_cos_thd
-{
-	struct task_struct *cos_thd;
-} CACHE_ALIGNED;
 
 struct per_core_cos_thd cos_thd_per_core[NUM_CPU];
 
@@ -286,15 +280,6 @@
 	return 0;
 }
 
-<<<<<<< HEAD
-static inline unsigned int hpage_index(unsigned long n)
-{
-        unsigned int idx = n >> HPAGE_SHIFT;
-        return (idx << HPAGE_SHIFT) != n ? idx + 1 : idx;
-}
-
-=======
->>>>>>> 097201ac
 int spd_free_mm(struct spd *spd)
 {
 	struct mm_struct *mm;
@@ -597,19 +582,14 @@
 static int syscalls_enabled = 1;
 
 extern int virtual_namespace_alloc(struct spd *spd, unsigned long addr, unsigned int size);
-<<<<<<< HEAD
-void zero_pgtbl_range(paddr_t pt, unsigned long lower_addr, unsigned long size);
-void copy_pgtbl_range(paddr_t pt_to, paddr_t pt_from, 
-		      unsigned long lower_addr, unsigned long size);
-void copy_pgtbl(paddr_t pt_to, paddr_t pt_from);
-//extern int copy_mm(unsigned long clone_flags, struct task_struct * tsk);
-void print_valid_pgtbl_entries(paddr_t pt);
-vaddr_t pgtbl_vaddr_to_kaddr(paddr_t pgtbl, unsigned long addr);
-=======
-extern struct thread *ready_boot_thread(struct spd *init);
->>>>>>> 097201ac
-
-void save_per_core_cos_thd(void);
+
+/* We need to save cos thread for each core. This is used when switch host pg tables.*/
+void save_per_core_cos_thd(void)
+{
+        cos_thd_per_core[get_cpuid()].cos_thd = current;
+
+        return;
+}
 
 void register_timers(void);
 
@@ -849,32 +829,6 @@
 			sched->parent_sched = p;
 			sched->sched_depth = p->sched_depth + 1;
 		}
-<<<<<<< HEAD
-=======
-
-//		printk("cos: promoting component %d to scheduler at depth %d, and parent %d\n",
-//		       sched_info.spd_sched_handle, sched->sched_depth, sched_info.spd_parent_handle);
-
-		if (sched_info.sched_shared_page < sched->location[0].lowest_addr ||
-		    sched_info.sched_shared_page + PAGE_SIZE >= 
-		    sched->location[0].lowest_addr + sched->location[0].size) {
-			/* undo changes made so far */
-			sched->sched_depth = -1;
-			sched->parent_sched = NULL;
-
-			printk("cos: could not promote spd %d to scheduler - invalid pinned page @ %x.\n",
-			       spd_get_index(sched), (unsigned int)sched_info.sched_shared_page);
-			return -EINVAL;
-		} 
-
-		sched->sched_shared_page = (struct cos_sched_data_area *)sched_info.sched_shared_page;
-		/* We will need to access the shared_page for thread
-		 * events when the pagetable for this spd is not
-		 * mapped in.  */
-		sched->kern_sched_shared_page = (struct cos_sched_data_area *)
-			chal_pgtbl_vaddr2kaddr(sched->spd_info.pg_tbl, (unsigned long)sched->sched_shared_page);
-		sched->prev_notification = 0;
->>>>>>> 097201ac
 			
 		return 0;
 	}
@@ -1211,13 +1165,7 @@
 
 	if (cos_thd_per_core[get_cpuid()].cos_thd != current) return 1;
 
-<<<<<<< HEAD
-	printk("<<< finally >>>\n");
-
 	t = core_get_curr_thd();
-=======
-	t = thd_get_current();
->>>>>>> 097201ac
 	cos_record_fault_regs(t, error_code, error_code, rs);
 	fault_ipc_invoke(t, rs->ip, 0, rs, COS_FLT_DIVZERO);
 
@@ -1297,311 +1245,6 @@
 	return (void*)__va(pa);
 }
 
-<<<<<<< HEAD
-static inline pte_t *pgtbl_lookup_address(paddr_t pgtbl, unsigned long addr)
-{
-	pgd_t *pgd = ((pgd_t *)pa_to_va((void*)pgtbl)) + pgd_index(addr);
-	pud_t *pud;
-	pmd_t *pmd;
-	if (pgd_none(*pgd)) {
-		return NULL;
-	}
-	pud = pud_offset(pgd, addr);
-	if (pud_none(*pud)) {
-		return NULL;
-	}
-	pmd = pmd_offset(pud, addr);
-	if (pmd_none(*pmd)) {
-		return NULL;
-	}
-	if (pmd_large(*pmd))
-		return (pte_t *)pmd;
-        return pte_offset_kernel(pmd, addr);
-}
-
-/* returns the page table entry */
-unsigned long
-__pgtbl_lookup_address(paddr_t pgtbl, unsigned long addr)
-{
-	pte_t *pte;
-
-	pte = pgtbl_lookup_address(pgtbl, addr);
-	if (!pte) return 0;
-	return pte->pte_low;
-}
-
-/* returns the page table entry */
-void
-__pgtbl_or_pgd(paddr_t pgtbl, unsigned long addr, unsigned long val)
-{
-	pgd_t *pt = ((pgd_t *)pa_to_va((void*)pgtbl)) + pgd_index(addr);
-
-	pt->pgd = pgd_val(*pt) | val;
-}
-
-void pgtbl_print_path(paddr_t pgtbl, unsigned long addr)
-{
-	pgd_t *pt = ((pgd_t *)pa_to_va((void*)pgtbl)) + pgd_index(addr);
-	pte_t *pe = pgtbl_lookup_address(pgtbl, addr);
-	
-	printk("cos: addr %x, pgd entry - %x, pte entry - %x\n", 
-	       (unsigned int)addr, (unsigned int)pgd_val(*pt), (unsigned int)pte_val(*pe));
-
-	return;
-}
-
-int pgtbl_add_entry(paddr_t pgtbl, unsigned long vaddr, unsigned long paddr)
-{
-	pte_t *pte = pgtbl_lookup_address(pgtbl, vaddr);
-
-	if (!pte || pte_val(*pte) & _PAGE_PRESENT) {
-		return -1;
-	}
-	/*pte_val(*pte)*/pte->pte_low = paddr | (_PAGE_PRESENT | _PAGE_RW | _PAGE_USER | _PAGE_ACCESSED);
-
-	return 0;
-}
-
-/* allocate and link in a page middle directory */
-int pgtbl_add_middledir(paddr_t pt, unsigned long vaddr)
-{
-	pgd_t *pgd = ((pgd_t *)pa_to_va((void*)pt)) + pgd_index(vaddr);
-	unsigned long *page;
-
-	page = cos_alloc_page(); /* zeroed */
-	if (!page) return -1;
-
-	pgd->pgd = (unsigned long)va_to_pa(page) | _PAGE_PRESENT | _PAGE_RW | _PAGE_USER | _PAGE_ACCESSED;
-	return 0;
-}
-
-int pgtbl_rem_middledir(paddr_t pt, unsigned long vaddr)
-{
-	pgd_t *pgd = ((pgd_t *)pa_to_va((void*)pt)) + pgd_index(vaddr);
-	unsigned long *page;
-
-	page = (unsigned long *)pa_to_va((void*)(pgd->pgd & PTE_PFN_MASK));
-	pgd->pgd = 0;
-	cos_free_page(page);
-
-	return 0;
-}
-
-int pgtbl_rem_middledir_range(paddr_t pt, unsigned long vaddr, long size)
-{
-	unsigned long a;
-
-	for (a = vaddr ; a < vaddr + size ; a += HPAGE_SIZE) {
-		BUG_ON(pgtbl_rem_middledir(pt, a));
-	}
-	return 0;
-}
-
-int pgtbl_add_middledir_range(paddr_t pt, unsigned long vaddr, long size)
-{
-	unsigned long a;
-
-	for (a = vaddr ; a < vaddr + size ; a += HPAGE_SIZE) {
-		if (pgtbl_add_middledir(pt, a)) {
-			pgtbl_rem_middledir_range(pt, vaddr, a-vaddr);
-			return -1;
-		}
-	}
-	return 0;
-}
-
-/*
- * Remove a given virtual mapping from a page table.  Return 0 if
- * there is no present mapping, and the physical address mapped if
- * there is an existant mapping.
- */
-paddr_t pgtbl_rem_ret(paddr_t pgtbl, vaddr_t va)
-{
-	pte_t *pte = pgtbl_lookup_address(pgtbl, va);
-	paddr_t val;
-
-	if (!pte || !(pte_val(*pte) & _PAGE_PRESENT)) {
-		return 0;
-	}
-	val = (paddr_t)(pte_val(*pte) & PTE_MASK);
-	pte->pte_low = 0;
-
-	return val;
-}
-
-/* 
- * This won't work to find the translation for the argument region as
- * __va doesn't work on module-mapped memory. 
- */
-vaddr_t pgtbl_vaddr_to_kaddr(paddr_t pgtbl, unsigned long addr)
-{
-	pte_t *pte = pgtbl_lookup_address(pgtbl, addr);
-	unsigned long kaddr;
-
-	if (!pte || !(pte_val(*pte) & _PAGE_PRESENT)) {
-		return 0;
-	}
-	
-	/*
-	 * 1) get the value in the pte
-	 * 2) map out the non-address values to get the physical address
-	 * 3) convert the physical address to the vaddr
-	 * 4) offset into that vaddr the appropriate amount from the addr arg.
-	 * 5) return value
-	 */
-
-	kaddr = (unsigned long)__va(pte_val(*pte) & PTE_MASK) + (~PAGE_MASK & addr);
-
-	return (vaddr_t)kaddr;
-}
-
-unsigned int *pgtbl_module_to_vaddr(unsigned long addr)
-{
-	return (unsigned int *)pgtbl_vaddr_to_kaddr((paddr_t)va_to_pa(current->mm->pgd), addr);
-}
-
-/*
- * Verify that the given address in the page table is present.  Return
- * 0 if present, 1 if not.  *This will check the pgd, not for the pte.*
- */
-int pgtbl_entry_absent(paddr_t pt, unsigned long addr)
-{
-	pgd_t *pgd = ((pgd_t *)pa_to_va((void*)pt)) + pgd_index(addr);
-
-	return !((pgd_val(*pgd)) & _PAGE_PRESENT);
-}
-
-/* Find the nth valid pgd entry */
-unsigned long get_valid_pgtbl_entry(paddr_t pt, int n)
-{
-	int i;
-
-	for (i = 1 ; i < PTRS_PER_PGD ; i++) {
-		if (!pgtbl_entry_absent(pt, i*PGDIR_SIZE)) {
-			n--;
-			if (n == 0) {
-				return i*PGDIR_SIZE;
-			}
-		}
-	}
-	return 0;
-}
-
-void print_valid_pgtbl_entries(paddr_t pt) 
-{
-	int n = 1;
-	unsigned long ret;
-	printk("cos: valid pgd addresses:\ncos: ");
-	while ((ret = get_valid_pgtbl_entry(pt, n++)) != 0) {
-		printk("%lx\t", ret);
-	}
-	printk("\ncos: %d valid addresses.\n", n-1);
-
-	return;
-}
-
-void zero_pgtbl_range(paddr_t pt, unsigned long lower_addr, unsigned long size)
-{
-	pgd_t *pgd = ((pgd_t *)pa_to_va((void*)pt)) + pgd_index(lower_addr);
-	unsigned int span = hpage_index(size);
-
-	if (!(pgd_val(*pgd)) & _PAGE_PRESENT) {
-		printk("cos: BUG: nothing to copy from pgd @ %x.\n", 
-		       (unsigned int)lower_addr);
-	}
-
-	/* sizeof(pgd entry) is intended */
-	memset(pgd, 0, span*sizeof(pgd_t));
-}
-
-void copy_pgtbl_range(paddr_t pt_to, paddr_t pt_from, 
-		      unsigned long lower_addr, unsigned long size)
-{
-	pgd_t *tpgd = ((pgd_t *)pa_to_va((void*)pt_to)) + pgd_index(lower_addr);
-	pgd_t *fpgd = ((pgd_t *)pa_to_va((void*)pt_from)) + pgd_index(lower_addr);
-	unsigned int span = hpage_index(size);
-
-	if (!(pgd_val(*fpgd)) & _PAGE_PRESENT) {
-		printk("cos: BUG: nothing to copy from pgd @ %x.\n", 
-		       (unsigned int)lower_addr);
-	}
-
-	/* sizeof(pgd entry) is intended */
-	memcpy(tpgd, fpgd, span*sizeof(pgd_t));
-}
-
-void copy_pgtbl_range_nocheck(paddr_t pt_to, paddr_t pt_from, 
-			      unsigned long lower_addr, unsigned long size)
-{
-	pgd_t *tpgd = ((pgd_t *)pa_to_va((void*)pt_to)) + pgd_index(lower_addr);
-	pgd_t *fpgd = ((pgd_t *)pa_to_va((void*)pt_from)) + pgd_index(lower_addr);
-	unsigned int span = hpage_index(size);
-
-	/* sizeof(pgd entry) is intended */
-	memcpy(tpgd, fpgd, span*sizeof(pgd_t));
-}
-
-/* Copy pages non-empty in from, and empty in to */
-void copy_pgtbl_range_nonzero(paddr_t pt_to, paddr_t pt_from, 
-			      unsigned long lower_addr, unsigned long size)
-{
-	pgd_t *tpgd = ((pgd_t *)pa_to_va((void*)pt_to)) + pgd_index(lower_addr);
-	pgd_t *fpgd = ((pgd_t *)pa_to_va((void*)pt_from)) + pgd_index(lower_addr);
-	unsigned int span = hpage_index(size);
-	int i;
-
-	printk("Copying from %p:%d to %p.\n", fpgd, span, tpgd);
-
-	/* sizeof(pgd entry) is intended */
-	for (i = 0 ; i < span ; i++) {
-		if (!(pgd_val(tpgd[i]) & _PAGE_PRESENT)) {
-			if (pgd_val(fpgd[i]) & _PAGE_PRESENT) printk("\tcopying vaddr %lx.\n", lower_addr + i * HPAGE_SHIFT);
-			memcpy(&tpgd[i], &fpgd[i], sizeof(pgd_t));
-		}
-	}
-}
-
-void copy_pgtbl(paddr_t pt_to, paddr_t pt_from)
-{
-	copy_pgtbl_range_nocheck(pt_to, pt_from, 0, 0xFFFFFFFF);
-}
-
-/* We need to save cos thread for each core. This is used when switch host pg tables.*/
-void save_per_core_cos_thd(void)
-{
-	cos_thd_per_core[get_cpuid()].cos_thd = current;
-
-	return;
-}
-
-/*
- * If for some reason Linux preempts the composite thread, then when
- * it starts it back up again, it needs to know what page tables to
- * use.  Thus update the current mm_struct.
- */
-void switch_host_pg_tbls(paddr_t pt)
-{
-	struct mm_struct *mm;
-	struct task_struct *cos_thd;
-	
-	cos_thd = cos_thd_per_core[get_cpuid()].cos_thd;
-
-	BUG_ON(!cos_thd);
-	/* 
-	 * We aren't doing reference counting here on the mm (via
-	 * get_task_mm) because we know that this mm will survive
-	 * until the module is unloaded (i.e. it is refcnted at a
-	 * granularity of the creation of the composite file
-	 * descriptor open/close.)
-	 */
-	mm = cos_thd->mm;
-	mm->pgd = (pgd_t *)pa_to_va((void*)pt);
-
-	return;
-}
-
-=======
->>>>>>> 097201ac
 /***** begin timer/net handling *****/
 
 /* 
@@ -1729,13 +1372,7 @@
 	}
 }
 
-<<<<<<< HEAD
-int host_can_switch_pgtbls(void) { return current == cos_thd_per_core[get_cpuid()].cos_thd; }
-
-int host_attempt_brand(struct thread *brand)
-=======
 int chal_attempt_brand(struct thread *brand)
->>>>>>> 097201ac
 {
 	struct pt_regs *regs = NULL;
 	unsigned long flags;
@@ -1894,7 +1531,7 @@
 
 	if (unlikely(!thd)) return;
 
-	host_attempt_brand(thd);
+	chal_attempt_brand(thd);
 
 	return;
 }
@@ -1915,11 +1552,8 @@
 		return;
 	}
 
-<<<<<<< HEAD
-	host_attempt_brand(cos_timer_brand_thd[get_cpuid()]);
-=======
-	chal_attempt_brand(cos_timer_brand_thd);
->>>>>>> 097201ac
+	chal_attempt_brand(cos_timer_brand_thd[get_cpuid()]);
+
 	return;
 }
 
@@ -1961,25 +1595,6 @@
 	return;
 }
 
-<<<<<<< HEAD
-void switch_thread_data_page(int old_thd, int new_thd)
-{
-	assert(0 != old_thd && 0 != new_thd);
-
-	/*
-	 * Use shared_region_page here to avoid a cache miss going
-	 * through a level of indirection for a pointer.
-	 *
-	 * unmap the current thread map in the new thread
-	 */
-	((pte_t*)shared_region_page)[old_thd].pte_low &= ~_PAGE_PRESENT;
-	((pte_t*)shared_region_page)[new_thd].pte_low |= _PAGE_PRESENT;
-	
-	return;
-}
-
-=======
->>>>>>> 097201ac
 static int open_checks(void)
 {
 	/* 
