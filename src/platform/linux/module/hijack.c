 /**
 * Hijack, or Asymmetric Execution Domains support for Linux
 *
 * Copyright 2007 by Boston University.
 *
 * Redistribution of this file is permitted under the GNU General
 * Public License v2.
 *
 * Author: Gabriel Parmer, gabep1@cs.bu.edu, 2007
 */

#include <linux/module.h>
//#include <linux/config.h>
#include <linux/init.h>
#include <linux/sched.h>
//#include <linux/interrupt.h> /* cli/sti */
#include <linux/proc_fs.h>
#include <linux/ioctl.h>
#include <asm/uaccess.h>
#include <linux/errno.h>
/* global_flush_tlb */
#include <asm/cacheflush.h>
/* fget */
#include <linux/file.h>
/* smp functions */
#include <linux/smp.h>
/* all page table manipulations */
#include <asm/pgtable.h>
/* (rd|wr)msr */
#include <asm/msr.h>

#include <asm/mmu_context.h>

/* for asm-generic/irq_regs.h:get_irq_regs */
#include <linux/irq.h>
//#include <linux/timer.h>

#include "aed_ioctl.h"
#include "asym_exec_dom.h"

#include "../../../kernel/include/spd.h"
#include "../../../kernel/include/ipc.h"
#include "../../../kernel/include/thread.h"
#include "../../../kernel/include/measurement.h"
#include "../../../kernel/include/mmap.h"
#include "../../../kernel/include/per_cpu.h"
#include "../../../kernel/include/shared/consts.h"

#include "./hw_ints.h"

#include "pgtbl.h"
#include "../../../kernel/include/chal.h"

#include "./kconfig_checks.h"

MODULE_LICENSE("GPL");
#define MODULE_NAME "asymmetric_execution_domain_support"

extern void sysenter_interposition_entry(void);
extern void page_fault_interposition(void);
extern void div_fault_interposition(void);
extern void reg_save_interposition(void);

/* 
 * This variable exists for the assembly code for temporary
 * storage...want it close to sysenter_addr for cache locality
 * purposes. -> Replaced by the per_cpu variable x86_tss.
 */
extern unsigned long temp_esp_storage; 

/* 
 * This variable is the page table entry that links to all of the
 * shared region data including the read-only information page and the
 * data region for passing arguments and holding persistent data.
 */
pte_t *shared_region_pte;
pgd_t *union_pgd;

struct per_core_cos_thd cos_thd_per_core[NUM_CPU];

//QW: should be per core? >>
struct mm_struct *composite_union_mm = NULL;

/* 
 * These are really a per-thread resource (per CPU if we assume hijack
 * only runs one thread per CPU).  These data structures have been
 * taken out of the task struct to improve locality, and so that we
 * don't have to modify the linux kernel (one cannot patch
 * data-structures in some magic way in an already compiled kernel to
 * include extra fields).
 */
struct mm_struct *trusted_mm = NULL;

#define MAX_ALLOC_MM 64
struct mm_struct *guest_mms[MAX_ALLOC_MM]; 
//QW: should be per core? <<

DEFINE_PER_CPU(unsigned long, x86_tss) = { 0 };

/* 
 * This function gets the TSS pointer from Linux.
 * We read it from Linux only once. After that, use the
 * get_TSS function below for efficiency. 
 */
static inline void 
load_per_core_TSS(void)
{
	unsigned long *cpu_x86_tss;
        struct tss_struct *gdt_tss = NULL;
	struct desc_struct *gdt_array = NULL;
	unsigned long *temp_gdt_tss;

	gdt_array = get_cpu_gdt_table(get_cpuid());
        temp_gdt_tss = (unsigned long *)get_desc_base(&gdt_array[GDT_ENTRY_TSS]);
	gdt_tss = (struct tss_struct *)temp_gdt_tss;

	cpu_x86_tss = &get_cpu_var(x86_tss);
	*cpu_x86_tss = (unsigned long)((void *)gdt_tss + sizeof(struct tss_struct));

	/* unsigned long *p; */
	/* int i; */
	/* printk("size of tss: %d\n", sizeof(struct tss_struct)); */

	/* printk("addr %lu of the head of tss\n", (unsigned long )((void *)gdt_tss)); */
	/* for (i = 0; i< 26; i++) { */
	/* 	p = (unsigned long *)((void *)gdt_tss + i); */
	/* 	printk("TSS(%d): %lu\n", i, *p); */
	/* } */
	/* unsigned long *p1 =(unsigned long *)current_thread_info(); */
	/* printk("linux thread info %p, cos_get_linux_thread_info %p\n",p1, get_Linux_thread_info()); */
	/* printk("THREAD_SIZE %d, cpuid %d, %d\n", */
	/*        THREAD_SIZE, *(p1+4), get_CPU_ID()); */
	/* printk("CPU ID :%d\n", get_CPU_ID()); */
	put_cpu_var(x86_tss);
}

/* 
 * This function gets the TSS pointer of current CPU.
 * We load the TSS to a per CPU variable x86_tss when
 * we try getting it the first time. After that, we
 * can just load it from that variable. 
 */
void get_TSS(struct pt_regs *rs)
{
	/* We pass the esp to this function from assembly. 
	 * In the assembly code, we do SAVE_ALL before call 
	 * this function. We also reserve a position in the stack
	 * before SAVE_ALL to receive the TSS from this function.
	 * So here, the orig_ax points right to that position.*/

	rs->orig_ax = get_cpu_var(x86_tss);
	if (unlikely(rs->orig_ax == 0)) {
		/* We need to load the variable if not loaded yet. */
	  	load_per_core_TSS();
		rs->orig_ax = get_cpu_var(x86_tss);
		/* Make sure the thread_info structure is at the
		   correct location. */
		assert(get_linux_thread_info() == (unsigned long *)current_thread_info());
		if (offsetof(struct thread_info, cpu) != 16) {
			printk("The linux definition of the thread info is different from the offsets that Composite assumes");
			assert(0);
		}
	}

	return;
}

static void init_guest_mm_vect(void)
{
	int i;

	for (i = 0 ; i < MAX_ALLOC_MM ; i++) {
		guest_mms[i] = NULL;
	}

	return;
}

static int aed_find_empty_mm_handle(void)
{
	int i;

	for (i = 0 ; i < MAX_ALLOC_MM ; i++) {
		if (guest_mms[i] == NULL) {
			return i;
		}
	}

	return -1;
}

static inline struct mm_struct *aed_get_mm(int mm_handle)
{
	return guest_mms[mm_handle];
}

/* 
 * This is needed when we are copying a current mm.  The copy process
 * cannot copy the current mm _to_ a given mm, only create a new copy
 * mm, and we want to replace the old stale mm with the new copy.  See
 * aed_ioctl and AED_COPY_MM.
 *
 * If there is no mm associated with mm_handle, return -1.
 */
static inline int aed_replace_mm(int mm_handle, struct mm_struct *new_mm)
{
	struct mm_struct *old_mm = guest_mms[mm_handle];

	if (!old_mm) {
		return -1;
	}

	guest_mms[mm_handle] = new_mm;

	mmput(old_mm);

	return 0;
}

/* mm creation/deletion functionality: */
static int aed_allocate_mm(void)
{
	struct mm_struct *mm = mm_alloc();
	int ret, mm_handle;

	ret = -ENOMEM;
	if(mm == NULL)
		goto out_mem;

	//init_new_empty_context(mm); see SKAS code, copied here:
	//init_MUTEX(&mm->context.sem);
	mutex_init(&mm->context.lock);
	mm->context.size = 0;
	
	arch_pick_mmap_layout(mm);

	mm_handle = aed_find_empty_mm_handle();

	if (mm_handle < 0)
		goto dealloc_mm;

	guest_mms[mm_handle] = mm;

	return mm_handle;

dealloc_mm:
	mmput(mm);
out_mem:
	return ret;
}

static int aed_free_mm(int mm_handle)
{
	struct mm_struct *mm = guest_mms[mm_handle];

	if (!mm) return 0;
	mmput(mm);
	guest_mms[mm_handle] = NULL;

	/* FIXME: -EBUSY if currently used mm...this would be solved
	 * if we were doing ref counting for when we switch to mm inc,
	 * switch away from dec, but we aren't cause that's in the
	 * fast path. */
	return 0;
}

int spd_free_mm(struct spd *spd)
{
	struct mm_struct *mm;
	pgd_t *pgd;
	int span;

	/* if the spd shares page tables with the creation program,
	 * don't kill anything */
	if (spd->location[0].size == 0) return 0;

	mm = guest_mms[spd->local_mmaps];
	pgd = pgd_offset(mm, spd->location[0].lowest_addr);
	span = hpage_index(spd->location[0].size);

	/* ASSUMPTION: we are talking about a component's mm here, so
	 * we need to remove the ptes */

	/* sizeof(pgd entry) is intended */
	memset(pgd, 0, span*sizeof(pgd_t));

	pgd = pgd_offset(mm, COS_INFO_REGION_ADDR);
	memset(pgd, 0, sizeof(pgd_t));

	aed_free_mm(spd->local_mmaps);

	return 0;
}

static void remove_all_guest_mms(void)
{
	int i;
	
	for (i = 0 ; i < MAX_ALLOC_MM ; i++) {
		if (guest_mms[i] == NULL) continue;

		aed_free_mm(i);
	}

	return;
}

#ifdef DEBUG
#define printkd(str,args...) printk(str, ## args)
#else
#define printkd(str,args...) 
#endif

/* return a ptr to the register structure referring to the user-level regs */
static inline struct pt_regs* get_user_regs(void)
{
	/*
	Following calculations deduced from:
	   
	in entry.S:
	
	pushl %esp
	call gp_print_esp
	popl %esp
	
	and elsewhere
	
	void gp_print_esp(unsigned int esp)
	{
	        printk("cosesp is %x; esp0 is %x; sizeof pt_regs %x.\n",
	               esp, (unsigned int)current->thread.esp0, (unsigned int)sizeof(struct pt_regs));
	        return;
	}
	*/

	return (struct pt_regs*)((int)current->thread.sp0 - sizeof(struct pt_regs));

	/* 
	 * This is complicated because the user registers can be in
	 * one of three places.  
	 *
	 * 1) User-level code was executing when an interrupt
	 * happened.  When we wish to retrieve the user-level
	 * interrupts, the kernel stack will look like:
	 *
	 * user_ss
	 * user_esp
	 * eflags
	 * user_cs
	 * user_ip
	 * ...
	 *
	 * Thus pt_regs can be used directly taken as an offset from esp0.
	 *
	 * 2) The interrupt can occur after the sti but before the
         * sysexit in ipc.S.  This is the only preemptible region in
         * the IPC fastpath.  In this case, the user-level registers
         * are the current register-set when the interrupt occurs.
         * This case can be detected because before the sti, a known
         * value (0 and 0, 2 words) is pushed onto the stack, thus at
         * the base of the stack is 0 in this case.  When the
         * interrupt occurs, it will create its own frame, thus the
         * stack will now look like:
	 *
	 * 0
	 * 0
	 * eflags
	 * user_cs
	 * user_ip
	 * ...
	 *
	 * Thus the same method for retrieving pt_regs can be used.
	 *
	 * 3) A system call could have been made by the composite
         * thread.  This is the painful case.  Because interrupts are
         * enabled before the user-registers are saved onto the stack,
         * the register contents can be spread across both the normal
         * syscall save area and an irq frame if one occurs before the
         * syscall finishes saving the registers.  If the registers are
         * not completely saved before the interrupt happens, then the
         * contents of get_irq_regs should hold the proper value
         * _unless_ we have nested irqs.  This implies that we cannot
         * access user-registers if we insert any code into interrupt
         * paths where set_irq_regs is used.  However, our saving grace
         * here is that softirqs don't have this problem.  Thus, if we
         * wish to set the user-regs, we have a conditional:
	 *
	 * if (syscall was interrupted before completely saving/restoring registers)
	 *    get_irq_regs holds user-level register contents (possibly not for restore)
	 * else
	 *    the normal offset from esp0 method should work
	 *
	 * Complication: eax is not set till syscall returns...
	 * 
	 * a) Because of the complexity of this solution (#3), I am
	 * going to self-impose a restriction against making Linux
	 * syscalls for experiments using Composite.  Linux system
	 * calls are essentially non-preemptible sections, and should
	 * thus not be made in a RT setting.  A composite-specific
	 * system call can be added later to execute system calls in
	 * the context of another Linux thread, thus allowing the main
	 * composite thread to remain fully non-preemptive in kernel.
	 *
	 * b) A good approach might be to assume that all composite
	 * threads executing syscalls (i.e. if given permission to
	 * execute syscalls) should not be preempted.  We can tell if
	 * we are in the kernel when an interrupt happens by looking
	 * at the SS and esp on the stack...if not 0 and 0, don't
	 * preempt.  These is still a race as interrupts are reenabled
	 * in entry.S for sysenter before the DS (for SS) and user_esp
	 * are saved.  This can be eliminated by assuming that all
	 * system calls from within composite will use int 0x80 and
	 * iret probably from dietlibc.
	 *
	 * A sidenote:
	 * -----------
	 * 
	 * Case (1) is affected by possible nested interrupts as well,
	 * and it is possible that we will be in a softirq that
	 * interrupted the saving/restoring of the user registers on
	 * the kernel stack.  This can be detected by checking if
	 * (get_user_regs - get_irq_regs) < sizeof(struct pt_regs).
	 * Selective rewriting of registers from both structures
	 * depending on which pt_regs the user-level registers are in
	 * is necessary.
	 */
}

static inline struct pt_regs* get_user_regs_thread(struct task_struct *thd)
{
	return (struct pt_regs*)((int)thd->thread.sp0 - sizeof(struct pt_regs));
}

/* copy the current user-space regs to user-level */
static inline int write_regs_to_user(struct pt_regs * __user user_regs_area)
{
	struct pt_regs *regs = get_user_regs();

	if (copy_to_user(user_regs_area, regs, sizeof(struct pt_regs))){
		//printk("cosWriting registers to user-level failed.\n");
		return -EFAULT;
	}
	
	return 0;
}

/* copy regs from user to a kernel location. */
/* FIXME: inconsistent order of args with memcpy and copy_from_user */
static inline int save_user_regs_to_kern(struct pt_regs * __user user_regs_area, struct pt_regs *kern_regs)
{
	if (copy_from_user(kern_regs, user_regs_area, sizeof(struct pt_regs))) {
		//printk("cos");
		return -EFAULT;
	}
	
	return 0;
}

/* not necessarily compiled in */
#ifndef HPAGE_SHIFT
#define HPAGE_SHIFT	22
#define HPAGE_SIZE	((1UL) << HPAGE_SHIFT)
#define HPAGE_MASK	(~(HPAGE_SIZE - 1))
#endif
#define PTE_MASK PAGE_MASK

/*
 * Find the corresponding pte for the address and return its virtual
 * address.  Mainly a debugging tool to see if we are setting up the
 * correct page mappings, but also used to set characteristics in all
 * pages.
 */
static inline pte_t *lookup_address_mm(struct mm_struct *mm, unsigned long addr)
{
	pgd_t *pgd = pgd_offset(mm, addr);
	pud_t *pud;
	pmd_t *pmd;
	if (pgd_none(*pgd)) {
		return NULL;
	}
	pud = pud_offset(pgd, addr);
	if (pud_none(*pud)) {
		return NULL;
	}
	pmd = pmd_offset(pud, addr);
	if (pmd_none(*pmd)) {
		return NULL;
	}
	if (pmd_large(*pmd))
		return (pte_t *)pmd;
        return pte_offset_kernel(pmd, addr);
}

/* FIXME: change to clone_pgd_range */
static inline void copy_pgd_range(struct mm_struct *to_mm, struct mm_struct *from_mm,
				  unsigned long lower_addr, unsigned long size)
{
	pgd_t *tpgd = pgd_offset(to_mm, lower_addr);
	pgd_t *fpgd = pgd_offset(from_mm, lower_addr);
	unsigned int span = hpage_index(size);

#ifdef NIL
	if (!(pgd_val(*fpgd) & _PAGE_PRESENT)) {
		printk("cos: BUG: nothing to copy in mm %p's pgd @ %x.\n", 
		       from_mm, (unsigned int)lower_addr);
	}
#endif

	/* sizeof(pgd entry) is intended */
	memcpy(tpgd, fpgd, span*sizeof(unsigned int));
}

#define flush_all(pgdir) load_cr3(pgdir)
#define my_load_cr3(pgdir) asm volatile("movl %0,%%cr3": :"r" (__pa(pgdir)))
#define flush_executive(pgdir) my_load_cr3(pgdir)

struct spd_poly linux_pgtbls_per_core[NUM_CPU];

/* Create a boot thread. Used by ioctl only. */
struct thread *ready_boot_thread(struct spd *init)
{
//	struct shared_user_data *ud = get_shared_data();
	struct thread *thd;
	unsigned int tid;
	struct spd_poly *this_pgtbl;
	struct thd_invocation_frame *frame;

	assert(NULL != init);

	thd = thd_alloc(init);
	if (NULL == thd) {
		printk("cos: Could not allocate boot thread.\n");
		return NULL;
	}
	/* 
	 * Create the spd_poly with a pointer to the page tables for
	 * each Linux process to return to, so that when the separate
	 * core's cos threads return to comp0 (thus the cos_loader and
	 * Linux in general), we will return to the _separate_ and
	 * correct page-tables.
	 */
	printk("setting up boot thread\n");
	this_pgtbl                   = &linux_pgtbls_per_core[get_cpuid()];
	assert(this_pgtbl);
	this_pgtbl->pg_tbl           = (paddr_t)(__pa(current->mm->pgd));
	cos_ref_set(&this_pgtbl->ref_cnt, 2);
	frame                        = thd_invstk_top(thd);
	assert(thd->stack_ptr == 0);
	frame->current_composite_spd = this_pgtbl;
	
	assert(init->location[0].lowest_addr == SERVICE_START);
	assert(thd_spd_in_composite(this_pgtbl, init));

	tid = thd_get_id(thd);
	core_put_curr_thd(thd);

	assert(tid);

//	switch_thread_data_page(2, tid);
	/* thread ids start @ 1 */
//	ud->current_thread = tid;
//	ud->argument_region = (void*)((tid * PAGE_SIZE) + COS_INFO_REGION_ADDR);

	return thd;
}

static int syscalls_enabled = 1;

extern int virtual_namespace_alloc(struct spd *spd, unsigned long addr, unsigned int size);

/* We need to save cos thread for each core. This is used when switch host pg tables.*/
void save_per_core_cos_thd(void)
{
        cos_thd_per_core[get_cpuid()].cos_thd = current;

        return;
}

void register_timers(void);

static long aed_ioctl(struct file *file, unsigned int cmd, unsigned long arg)
{
	int ret = 0;

	switch(cmd) {
	case AED_CREATE_SPD:
	{
		struct spd_info spd_info;
		struct spd *spd;
		int i;

		if (copy_from_user(&spd_info, (void*)arg, 
				   sizeof(struct spd_info))) {
			printk("cos: Error copying spd_info from user.\n");
			return -EFAULT;
		}

		if (!spd_info.ucap_tbl || 
		    !access_ok(VERIFY_WRITE, spd_info.ucap_tbl, spd_info.num_caps)) {
			return -EINVAL;
		} 

		spd = spd_alloc(spd_info.num_caps, 
				(struct usr_inv_cap *)spd_info.ucap_tbl, 
				spd_info.upcall_entry);

		if (!spd) {
			printk("cos: Could not allocate spd.\n");
			return -ENOMEM;
		}

		for (i = 0 ; i < COS_NUM_ATOMIC_SECTIONS ; i++) {
			spd->atomic_sections[i] = spd_info.atomic_regions[i];
		}
		
		/* This is a special case where the component should
		 * share the address space of the configuring process,
		 * thus have access to all component's memory.  This
		 * won't survive iterations, but for now it is a
		 * convenient mechanism so that I don't have to setup
		 * stubs and ipc to the configuration process
		 * itself. */
		if (spd_info.lowest_addr == 0) {
			spd->spd_info.pg_tbl         = (paddr_t)(__pa(current->mm->pgd));
			spd->location[0].lowest_addr = SERVICE_START;
			spd->location[0].size        = PGD_RANGE;
			spd->composite_spd           = &spd->spd_info;
		} else {
			/*
			 * Copy relevant page table entries from the
			 * master page tables into this component's
			 * tables.  This includes not only the
			 * component's memory entries, but also the
			 * shared region.
			 */
			struct mm_struct *mm;
			struct composite_spd *cspd;
			
			spd->local_mmaps = aed_allocate_mm();
			if (spd->local_mmaps < 0) {
				spd_free(spd);
				return spd->local_mmaps;
			}
			mm = aed_get_mm(spd->local_mmaps);

			if (!virtual_namespace_alloc(spd, spd_info.lowest_addr, spd_info.size)) {
				printk("cos: collision in virtual namespace.\n");
				aed_free_mm(spd->local_mmaps);
				spd_free(spd);
				return -1;
			}
			assert(spd == virtual_namespace_query(spd_info.lowest_addr+PAGE_SIZE));

			copy_pgd_range(mm, current->mm, spd_info.lowest_addr, spd_info.size);
			copy_pgd_range(mm, current->mm, COS_INFO_REGION_ADDR, PGD_RANGE);

			cspd = spd_alloc_mpd();
			if (!cspd) {
				printk("cos: Could not allocate composite spd for initial spd.\n");
				aed_free_mm(spd->local_mmaps);
				spd_free(spd);
				return -1;
			}

			spd_set_location(spd, spd_info.lowest_addr, spd_info.size, (paddr_t)(__pa(mm->pgd)));

			if (spd_composite_add_member(cspd, spd)) {
				printk("cos: could not add spd %d to composite spd %d.\n",
				       spd_get_index(spd), spd_mpd_index(cspd));
				return -1;
			}

			spd->pfn_base   = 0;
			spd->pfn_extent = COS_MAX_MEMORY;
		}

		return spd_get_index(spd);
	}
	case AED_SPD_ADD_CAP:
	{
		struct cap_info cap_info;
		struct spd *owner, *dest;
		int cap_no;

		if (copy_from_user(&cap_info, (void*)arg, 
				   sizeof(struct cap_info))) {
			printk("cos: Error copying cap_info from user.\n");
			return -EFAULT;
		}

		owner = spd_get_by_index(cap_info.owner_spd_handle);
		if (!owner) {
			printk("cos: could not find owner to create cap.\n");
			return -EINVAL;
		}

		dest  = spd_get_by_index(cap_info.dest_spd_handle);
		if (!dest) {
			printk("cos: could not find dest to create cap.\n");
			return -EINVAL;
		}

		cap_no = spd_add_static_cap_extended(owner, dest, cap_info.rel_offset, 
						     cap_info.ST_serv_entry, cap_info.AT_cli_stub, cap_info.AT_serv_stub,
						     cap_info.SD_cli_stub, cap_info.SD_serv_stub, cap_info.il, cap_info.flags);
		return cap_no;

	}
	case AED_CREATE_THD:
	{
		struct cos_thread_info thread_info;
		struct thd_sched_info *tsi;
		int i;
		struct thread *thd;
		struct spd *spd, *sched;

		save_per_core_cos_thd();

		if (copy_from_user(&thread_info, (void*)arg, 
				   sizeof(struct cos_thread_info))) {
			//printk("cos: Error copying thread_info from user.\n");
			return -EFAULT;
		}

		printk("cos core %u: creating thread in spd %d.\n", get_cpuid(), thread_info.spd_handle);
		spd = spd_get_by_index(thread_info.spd_handle);
		if (!spd) {
			printk("cos: Spd %d invalid for thread creation.\n", 
			       thread_info.spd_handle);
			return -EINVAL;
		}
		thd = ready_boot_thread(spd);
		spd = spd_get_by_index(thread_info.sched_handle);
		if (!spd) {
			printk("cos: scheduling spd %d not permitted to create thread.\n", 
			       thread_info.sched_handle);
			thd_free(thd);
			return -EINVAL;
		}
		sched = spd;
		for (i = spd->sched_depth ; i >= 0 ; i--) {
			tsi = thd_get_sched_info(thd, i);
			tsi->scheduler = sched;
			sched = sched->parent_sched;
		}

		/* FIXME: need to return opaque handle, rather than
		 * just set the current thread to be the new one. */

		return 0;
	}
	case AED_CAP_CHANGE_ISOLATION:
	{
		isolation_level_t prev_lvl;
		struct cap_info cap_info;
		struct spd *spd;

		if (copy_from_user(&cap_info, (void*)arg, 
				   sizeof(struct cap_info))) {
			//printk("cos: Error copying cap_info from user.\n");
			return -EFAULT;
		}

		spd = spd_get_by_index(cap_info.owner_spd_handle);
		
		if (cap_is_free(spd, cap_info.cap_handle)) {
			return -EINVAL;
		}

		if (cap_info.il > MAX_ISOLATION_LVL_VAL) {
			return -EINVAL;
		}
		
		prev_lvl = cap_change_isolation(spd, cap_info.cap_handle, cap_info.il, cap_info.flags);

		return prev_lvl;
	}
	case AED_PROMOTE_SCHED:
	{
		struct spd_sched_info sched_info;
		struct spd *sched;

		if (copy_from_user(&sched_info, (void*)arg, 
				   sizeof(struct spd_sched_info))) {
			printk("cos: Error copying spd scheduler info from user-level.\n");
			return -EFAULT;
		}

		if (sched_info.spd_sched_handle > MAX_NUM_SPDS ||
		    sched_info.spd_sched_handle < 0 ||
		    sched_info.spd_parent_handle > MAX_NUM_SPDS) {
			printk("cos: spd handle out of range %d and %d.\n", 
			       sched_info.spd_sched_handle, sched_info.spd_parent_handle);
			return -EINVAL;
		}

		if (spd_is_free(sched_info.spd_sched_handle) ||
		    (sched_info.spd_parent_handle >= 0 && 
		     spd_is_free(sched_info.spd_parent_handle))) {
			printk("cos: spd is already free %d and %d.\n", 
			       sched_info.spd_sched_handle, sched_info.spd_parent_handle);
			return -EINVAL;
		}

		sched = spd_get_by_index(sched_info.spd_sched_handle);
		if (sched_info.spd_parent_handle < 0) {
			sched->sched_depth = 0;
		} else {
			struct spd *p = spd_get_by_index(sched_info.spd_parent_handle);
			int parent_sdepth = p->sched_depth;
			
			if (parent_sdepth == MAX_SCHED_HIER_DEPTH || parent_sdepth == -1) {
				printk("cos: max scheduler hierarchy depth over- or under-run.\n");
				return -EINVAL;
			}

			sched->parent_sched = p;
			sched->sched_depth = p->sched_depth + 1;
		}
			
		return 0;
	}
	case AED_EMULATE_PREEMPT:
	{
		struct pt_regs *regs = get_user_regs_thread(cos_thd_per_core[get_cpuid()].cos_thd);
		struct thread *cos_thd = core_get_curr_thd();
		//struct pt_regs *irq_regs = get_irq_regs();

		memcpy(&cos_thd->regs, regs, sizeof(struct pt_regs));

		/* ... skipped this and went for the real thing with
		 * the timer interrupt */

		return 0;
	}
	case AED_DISABLE_SYSCALLS:
		syscalls_enabled = 0;
		return 0;
	case AED_ENABLE_SYSCALLS:
		syscalls_enabled = 1;
		return 0;
	default: 
		ret = -EINVAL;
	}

	return ret;
}

//QW: should be per core? >>
#define NFAULTS 200
int fault_ptr = 0;
struct fault_info {
	vaddr_t addr;
	int err_code;
	struct pt_regs regs;
	unsigned short int spdid, thdid;
	int cspd_flags, cspd_master_flags;
	unsigned long long timestamp;
} faults[NFAULTS];
//QW: should be per core? <<

static void cos_report_fault(struct thread *t, vaddr_t fault_addr, int ecode, struct pt_regs *regs)
{
	struct fault_info *fi;
	unsigned long long ts;
	struct spd_poly *spd_poly;

	if (fault_ptr >= NFAULTS-1) return;

	rdtscll(ts);

	fi = &faults[fault_ptr];
	fi->addr = fault_addr;
	fi->err_code = ecode;
	if (NULL != regs) memcpy(&fi->regs, regs, sizeof(struct pt_regs));
	fi->spdid = spd_get_index(thd_get_thd_spd(t));
	fi->thdid = thd_get_id(t);
	fi->timestamp = ts;
	spd_poly = thd_invstk_top(t)->current_composite_spd;
	fi->cspd_flags = spd_poly->flags;
	if (spd_poly->flags & SPD_SUBORDINATE) {
		struct composite_spd *cspd = ((struct composite_spd *)spd_poly)->master_spd;
		fi->cspd_master_flags = cspd->spd_info.flags;
	} else {
		fi->cspd_master_flags = 0;
	}
	fault_ptr = (fault_ptr + 1) % NFAULTS;
}

#define SHARED_DATA_PAGE_SIZE PAGE_SIZE
extern unsigned int shared_region_page[1024], shared_data_page[1024];

/* 
 * FIXME: this logic should be in inv.c or platform independent code
 * 
 * Before we look for the Linux vma, lets check if we should look at
 * all, or if Composite can fix up the fault on its own.
 */
static int 
cos_prelinux_handle_page_fault(struct thread *thd, struct pt_regs *regs, 
			       vaddr_t fault_addr)
{
	struct spd_poly *active = thd_get_thd_spdpoly(thd), *curr;
	struct composite_spd *cspd;
	vaddr_t ucap_addr = regs->ax;
	struct spd *origin;
	struct pt_regs *regs_save;
	
	/* 
	 * If we are in the most up-to-date version of the
	 * page-tables, then there is no fixing up to do, and we
	 * should just return.  Check for this case.
	 */
	assert(active);
	cspd = (struct composite_spd *)active;
	assert(cspd);
	if (!(spd_mpd_is_depricated(cspd) ||
	      (spd_mpd_is_subordinate(cspd) && 
	       spd_mpd_is_depricated(cspd->master_spd)))) return 0;
	assert(active->flags & SPD_COMPOSITE);

	/* 
	 * We are going to perform these checks in order:
	 *
	 * Assume: regs->eax (thus ucap_addr) contains the address of
	 * the user-level capability structure.
	 * 
	 * 1) lookup the origin of the invocation (via the user-cap)
	 *
	 * 2) verify that the user-capability is valid (within bounds
         * allocated to the active protection domain).
	 *
	 * 3) verify that the faulted pud is not in the active pd
	 *
	 * 4) check that it is present in the current pd config.
	 * 
	 * 5) map that entry into the active page tables.
	 */
	
	/* 1 */
	origin = virtual_namespace_query(ucap_addr);
	if (unlikely(NULL == origin)) return 0;
	/* up-to-date pd */
	curr = origin->composite_spd;

	/* 2 */
	if (unlikely(chal_pgtbl_entry_absent(active->pg_tbl, ucap_addr))) return 0;

	/* 3: really don't know what could cause this */
	if (unlikely(!chal_pgtbl_entry_absent(active->pg_tbl, fault_addr))) return 0;

	/* 4 */
	if (unlikely(chal_pgtbl_entry_absent(curr->pg_tbl, fault_addr))) return 0;
	
	/* 5
	 *
	 * Extend the current protection domain to include mappings of
	 * a more up-to-date pd if this one is subordinate and not
	 * consistent.
	 */
	chal_pgtbl_copy_range(active->pg_tbl, curr->pg_tbl, fault_addr, HPAGE_SIZE);
	
	/* 
	 * NOTE: perhaps a better way to do this would be to look up
	 * the spds associated with both addresses (ucap, and fault),
	 * and check to make sure that their ->composite_spd is the
	 * same, and if so, map the entry into the active page table.
	 * We'll still need to make sure that the ucap is active in
	 * the current page table though, so I don't know if we save
	 * anything.
	 */

	regs_save = &((struct pt_regs*)(((char*)shared_data_page)+SHARED_DATA_PAGE_SIZE))[-1];
	memcpy(regs_save, regs, sizeof(struct pt_regs));
	
	return 1;
}

static void
cos_record_fault_regs(struct thread *t, vaddr_t fault_addr, int ecode, struct pt_regs *rs)
{	
	memcpy(&t->regs, rs, sizeof(struct pt_regs));
	cos_report_fault(t, fault_addr, ecode, rs);
}

extern int fault_update_mpd_pgtbl(struct thread *thd, struct pt_regs *regs, vaddr_t fault_addr);
extern void
fault_ipc_invoke(struct thread *thd, vaddr_t fault_addr, int flags, struct pt_regs *regs, int fault_num);

/* the composite specific page fault handler */
static int 
cos_handle_page_fault(struct thread *thd, vaddr_t fault_addr, 
		      int ecode, struct pt_regs *regs)
{
	cos_record_fault_regs(thd, fault_addr, ecode, regs);
	fault_ipc_invoke(thd, fault_addr, 0, regs, COS_FLT_PGFLT);
		
	return 0;
}


//#define FAULT_DEBUG
/*
 * Called from page_fault_interposition in kern_entry.S.  Interrupts
 * disabled...dont block!  Can assume current_active_guest is accessed
 * in a critical section due to this.
 *
 * COS - things to check:
 * 1) are we faulting in the shared region
 * 2) are we faulting in a component for which linux defines a mapping
 * 3) are we faulting in a component which has no mapping 
 * 4) if we are legally faulting on a function call to a server that
 *    used to be isolated via ST, but is now SDT (thus the page fault)
 *
 * #3 is the most complicated as we must save the registers into a
 * fault region provided by another process, and execute the fault
 * handler.
 */
#define BUCKET_ORDER 10
#define BUCKET_MASK (~((~(0UL))>>BUCKET_ORDER))
#define BUCKET_HASH(x) ((BUCKET_MASK & (x)) >> (32-BUCKET_ORDER))
#define NUM_BUCKETS (1UL<<BUCKET_ORDER)
#ifdef FAULT_DEBUG
static unsigned long fault_addrs[NUM_BUCKETS];
#endif

/* checks on the error code provided for x86 page faults */
#define PF_PERM(code)   (code & 0x1)
#define PF_ABSENT(code) (!PF_PERM(code))
#define PF_USER(code)   (code & 0x4)
#define PF_KERN(code)   (!PF_USER(code))
#define PF_WRITE(code)  (code & 0x2)
#define PF_READ(code)   (!PF_WRITE(code))

void hijack_syscall_monitor(int num)
{
	if (unlikely(!syscalls_enabled && cos_thd_per_core[get_cpuid()].cos_thd == current)) {
		printk("FAILURE: making a Linux system call (#%d) in Composite.\n", num);
	}
}

/*
 * This function will be called upon a hardware page fault.  Return 0
 * if you want the linux page fault to be run, !0 otherwise.
 */
__attribute__((regparm(3))) 
int main_page_fault_interposition(struct pt_regs *rs, unsigned int error_code)
{
	struct vm_area_struct *vma;
	struct mm_struct *curr_mm;

	unsigned long fault_addr;
	struct thread *thd;
	int ret = 1;

	fault_addr = read_cr2();
	
	if (fault_addr > KERN_BASE_ADDR) goto linux_handler;

	/* 
	 * Composite doesn't know how to handle kernel faults, and
	 * they should be sent by the assembly to the default linux
	 * handler.
	 */
	assert(!PF_KERN(error_code));

	/*
	 * We want to allow composite to handle the fault if we are in
	 * the composite thread and either the fault was outside the
	 * spd's boundaries or there is not a linux mapping for the
	 * address.
	 */
	if (cos_thd_per_core[get_cpuid()].cos_thd != current) goto linux_handler;
	if (fault_addr == (unsigned long)&page_fault_interposition) goto linux_handler;

	curr_mm = get_task_mm(current);
	if (!down_read_trylock(&curr_mm->mmap_sem)) {
		/* 
		 * The semaphore can only be taken while code is
		 * executing in the kernel.  If a page fault occurs in
		 * the kernel, then we shouldn't be dealing with it in
		 * Composite as it is due to either 1) an error: let
		 * Linux send the kill signal, or 2) a fault that will
		 * be resolved by the exception tables.
		 */
		goto linux_handler_put;
	}

	/* 
	 * The composite current thread will only be null if we have
	 * not completely initialized composite yet, but we need to
	 * check for this.
	 */
	thd = core_get_curr_thd();
	/* This is a magical address that we are getting faults for,
	 * but I don't know why, and it doesn't seem to interfere with
	 * execution.  For now ffffd0b0 is being counted as an unknown
	 * fault so that it won't get reported as a cos fault where we
	 * can do nothing about it.
	 *
	 * OK, I think I understand now.  That is the virtual syscall
	 * page.  It is faulted in when it is accessed after a
	 * time-slice so that it can be updated to reflect the current
	 * get_time_of_day, and from then on, it is accessed directly.
	 */
	if (NULL == thd || fault_addr == 0xffffd0b0 || fault_addr == 0xfffffffa) {
		cos_meas_event(COS_UNKNOWN_FAULT);
		goto linux_handler_release;
	}

#ifdef FAULT_DEBUG
	fault_addrs[BUCKET_HASH(fault_addr)]++;
#endif
	if (PF_ABSENT(error_code) && PF_READ(error_code) && 
	    cos_prelinux_handle_page_fault(thd, rs, fault_addr)) {
		ret = 0;
		goto linux_handler_release;
	}

	vma = find_vma(curr_mm, fault_addr);
	if (vma && vma->vm_start <= fault_addr) {
		/* let the linux fault handler deal with it */
		cos_meas_event(COS_LINUX_PG_FAULT);
		goto linux_handler_release;
	}
	/* 
	 * If we're handling a cos fault, we don't need to the
	 * vma anymore 
	 */
	up_read(&curr_mm->mmap_sem);
	mmput(curr_mm);

	cos_meas_event(COS_PG_FAULT);
	
//	if (get_user_regs_thread(cos_thd_per_core[get_cpuid()].cos_thd) != rs) printk("Nested page fault!\n");
	if (fault_update_mpd_pgtbl(thd, rs, fault_addr)) ret = 0;
	else ret = cos_handle_page_fault(thd, fault_addr, error_code, rs);

	return ret;
linux_handler_release:
	up_read(&curr_mm->mmap_sem);
linux_handler_put:
	mmput(curr_mm);
linux_handler:
	return ret; 
}

/*
 * This function will be called upon a hardware page fault.  Return 0
 * if you want the linux page fault to be run, !0 otherwise.
 */
__attribute__((regparm(3))) 
int main_div_fault_interposition(struct pt_regs *rs, unsigned int error_code)
{
	struct thread *t;

	if (cos_thd_per_core[get_cpuid()].cos_thd != current) return 1;

	t = core_get_curr_thd();
	cos_record_fault_regs(t, error_code, error_code, rs);
	fault_ipc_invoke(t, rs->ip, 0, rs, COS_FLT_DIVZERO);

	return 0;
}

__attribute__((regparm(3))) int
main_reg_save_interposition(struct pt_regs *rs, unsigned int error_code)
{
	struct thread *t;
	struct spd *s;

	if (unlikely(cos_thd_per_core[get_cpuid()].cos_thd != current)) return 1;

	t = core_get_curr_thd();
	memcpy(&t->fault_regs, rs, sizeof(struct pt_regs));
	/* The spd that was invoked should be the one faulting here
	 * (must get stack) */
	s = thd_curr_spd_noprint();

	return 0;
}

/*
 * Memory semaphore already held.
 */
struct mm_struct* module_page_fault(unsigned long address)
{
	/* In the executive!, the executive's software mappings. */
	if (test_thread_flag(TIF_HIJACK_ENV) && //trusted_mm && 
	    !test_thread_flag(TIF_VIRTUAL_SYSCALL) &&
	    find_vma(trusted_mm, address)) {
		printk("cos: fault in executive: %x\n", (unsigned int)address);
		return trusted_mm;
	}
	
	return current->mm;
}

/*
 * A pointer to the kernel page table mappings.  This is an entire
 * page table pgd, but only the kernel mappings should be present.
 */
vaddr_t kern_pgtbl_mapping;
struct mm_struct *kern_mm;
int kern_handle;

/*
 * FIXME: error checking
 */
void *chal_alloc_page(void)
{
	void *page = (void*)__get_free_pages(GFP_KERNEL, 0);
	
	memset(page, 0, PAGE_SIZE);
	
	return page;
}

void chal_free_page(void *page)
{
	free_pages((unsigned long int)page, 0);
}

/*
 * FIXME: types for these are messed up.  This is due to difficulty in
 * using them both in the composite world and in the Linux world.  We
 * should just use them in the composite world and be done with it.
 */
void *chal_va2pa(void *va) 
{
	return (void*)__pa(va);
}

void *chal_pa2va(void *pa) 
{
	return (void*)__va(pa);
}

/***** begin timer/net handling *****/

/* 
 * Our composite emulated timer interrupt executed from a Linux
 * softirq
 */
<<<<<<< HEAD
static struct timer_list timer[NUM_CPU] CACHE_ALIGNED;
=======
CACHE_ALIGNED static struct timer_list timer[NUM_CPU]; 
>>>>>>> a627c631

extern struct thread *brand_next_thread(struct thread *brand, struct thread *preempted, int preempt);

extern void cos_net_deregister(struct cos_net_callbacks *cn_cb);
extern void cos_net_register(struct cos_net_callbacks *cn_cb);
extern int cos_net_try_brand(struct thread *t, void *data, int len);
extern void cos_net_prebrand(void);
extern int cos_net_notify_drop(struct thread *brand);
EXPORT_SYMBOL(cos_net_deregister);
EXPORT_SYMBOL(cos_net_register);
EXPORT_SYMBOL(cos_net_try_brand);
EXPORT_SYMBOL(cos_net_prebrand);
EXPORT_SYMBOL(cos_net_notify_drop);
extern void cos_net_init(void);
extern void cos_net_finish(void);

extern void cos_trans_reg(const struct cos_trans_fns *fns);
extern void cos_trans_dereg(void);
extern void cos_trans_upcall(void *brand);
EXPORT_SYMBOL(cos_trans_reg);
EXPORT_SYMBOL(cos_trans_dereg);
EXPORT_SYMBOL(cos_trans_upcall);

<<<<<<< HEAD
extern struct thread *cos_timer_brand_thd[NUM_CPU] CACHE_ALIGNED;
=======
extern struct thread *cos_timer_brand_thd[NUM_CPU];
>>>>>>> a627c631
#define NUM_NET_BRANDS 2 /* keep consistent with inv.c */

<<<<<<< HEAD
static CACHE_ALIGNED int in_syscall[NUM_CPU] = { 0 };
=======
CACHE_ALIGNED static int in_syscall[NUM_CPU] = { 0 }; 
>>>>>>> a627c631

int host_in_syscall(void) 
{
	return in_syscall[get_cpuid()];
}

void host_start_syscall(void)
{
	in_syscall[get_cpuid()] = 1;
}
EXPORT_SYMBOL(host_start_syscall);

void host_end_syscall(void)
{
	in_syscall[get_cpuid()] = 0;
}
EXPORT_SYMBOL(host_end_syscall);

/* 
 * If we are asleep in idle, or are waking, that is an indicator that
 * the registers aren't arranged in pt_regs formation at the top of
 * the thread's stack.
 */
typedef enum {
	IDLE_AWAKE,	        /* on the Linux scheduler's runqueue */
	IDLE_ASLEEP, 		/* blocked on the hijack_waitq */
	IDLE_WAKING		/* on the Linux runqueue, but haven't
				 * been executed yet (i.e. don't try
				 * to remove us from the waitq
				 * again!) */
} idle_status_t;
static volatile int idle_status = IDLE_AWAKE;

/* is the register state of the thread defined by the idle
 * procedures? I.e. are we either asleep, or waking */
int host_in_idle(void)
{
	return IDLE_AWAKE != idle_status;
}

static inline void sti(void)
{
	__asm__("sti");
}

static inline void cli(void)
{
	__asm__("cli");
}

void 
chal_idle(void)
{
	/* set state must be before in_idle=1 to avert race */
	set_current_state(TASK_INTERRUPTIBLE);
	assert(IDLE_AWAKE == idle_status);
	idle_status = IDLE_ASLEEP;
	event_record("going into idle", thd_get_id(core_get_curr_thd()), 0);
	cos_meas_event(COS_MEAS_IDLE_SLEEP);
	sti();

	/* forfeit execution to Linux */
	schedule();
	cli();
	/* FIXME: If we cntl-c, this will trip...would like to keep
	 * the assert, but clean up signal termination */
	//assert(IDLE_WAKING == idle_status);
	idle_status = IDLE_AWAKE;
	cos_meas_event(COS_MEAS_IDLE_RUN);
	event_record("coming out of idle", thd_get_id(core_get_curr_thd()), 0);
}

static void 
host_idle_wakeup(void)
{
	assert(host_in_idle());
	if (likely(cos_thd_per_core[get_cpuid()].cos_thd)) {
		if (IDLE_ASLEEP == idle_status) {
			cos_meas_event(COS_MEAS_IDLE_LINUX_WAKE);
			event_record("idle wakeup", thd_get_id(core_get_curr_thd()), 0);
			wake_up_process(cos_thd_per_core[get_cpuid()].cos_thd);
			idle_status = IDLE_WAKING;
		} else {
			cos_meas_event(COS_MEAS_IDLE_RECURSIVE_WAKE);
			event_record("idle wakeup call while waking", thd_get_id(core_get_curr_thd()), 0);
		}
		assert(IDLE_WAKING == idle_status);
	}
}

int chal_attempt_brand(struct thread *brand)
{
	struct pt_regs *regs = NULL;
	unsigned long flags;

	local_irq_save(flags);
	if (likely(cos_thd_per_core[get_cpuid()].cos_thd)/* == current*/) {
		struct thread *cos_current;

		if (cos_thd_per_core[get_cpuid()].cos_thd == current) {
			cos_meas_event(COS_MEAS_INT_COS_THD);
		} else {
			cos_meas_event(COS_MEAS_INT_OTHER_THD);
		}

		cos_current = core_get_curr_thd();
		/* See comment in cosnet.c:cosnet_xmit_packet */
		if (host_in_syscall() || host_in_idle()) {
			struct thread *next;

			//next = brand_next_thread(brand, cos_current, 2);
			/* 
			 * _FIXME_: Here we are kludging a problem over.
			 * The problem is this:
			 *
			 * First, a thread xmits a packet through
			 * buff_mgmt->cosnet_xmit_packet
			 *
			 * Second, when do_softirq is invoked, it
			 * picks up another pending arrival (somehow)
			 *
			 * Third, this causes the upcall thread to be
			 * executed, and we have the choice to either
			 * mark the current thread as preempted (which
			 * isn't necessarily wise as we haven't stored
			 * e.g. segment registers), or to just save
			 * ecx and edx, and don't mark it as preempted
			 * so that switch_thread will return to it
			 * gracefully.  In either case, the previous
			 * thread is added to the preemption chain of
			 * the upcall thread so that it can be
			 * immediately switched back to.
			 *
			 * The problem occurs when we do use that
			 * preemption chain and in pop(), we attempt
			 * to return to the (assumed preempted)
			 * previous thread in the preemption chain.
			 * Now we are restoring _all_ registers for a
			 * thread where only ecx and edx (and eax)
			 * were saved.  Certainly behavior that will
			 * lead to a wierd fault.
			 *
			 * So the fix is to just not set add the
			 * xmitting thread to the preemption chain.
			 * This will sacrifice performance, which may
			 * be an issue later on.
			 */
			next = brand_next_thread(brand, cos_current, 0);
			if (next != cos_current) {
				assert(core_get_curr_thd() == next);
				/* the following call isn't
				 * necessary: if we are in a syscall,
				 * then we can't be in an RAS */
				thd_check_atomic_preempt(cos_current);
			}
			if (host_in_syscall()) {
				cos_meas_event(COS_MEAS_INT_PREEMPT);
				cos_meas_event(COS_MEAS_BRAND_DELAYED_UC);
				event_record("xmit path lead to nested upcalls", 
					     thd_get_id(cos_current), thd_get_id(next));
			} else if (host_in_idle()) {
				event_record("upcall causing host idle wakeup", 
					     thd_get_id(cos_current), thd_get_id(next));
				host_idle_wakeup();
			}

			goto done;
 		}

		regs = get_user_regs_thread(cos_thd_per_core[get_cpuid()].cos_thd);

		/* 
		 * If both esp and xss == 0, then the interrupt
		 * occured between sti; sysexit on the cos ipc/syscall
		 * return path.  If SEGMENT_RPL_MASK is not set to
		 * USER_RPL, then we interrupted kernel-code.  These
		 * are special cases, but we are interested in the
		 * case where we interrupted user-level composite
		 * code.
		 *
		 * I believe it is a BUG if we did NOT interrupt
		 * user-level (keep in mind that we are now looking at
		 * the register set at the top of the stack, not some
		 * interrupt registers or some such.)
		 *
		 * UPDATE: given that we are now accepting network and
		 * timer interrupts, these CAN interrupt each other,
		 * thus we might interrupt kernel-level.  FIXME: make
		 * sure that if we have interrupted kernel-level that
		 * the regs aren't spread across the main thread
		 * stack, and the interrupt's saved registers as well.
		 */
		if (likely(!(regs->sp == 0 && regs->ss == 0))
                    /* && (regs->xcs & SEGMENT_RPL_MASK) == USER_RPL*/) {
			struct thread *next;

			if ((regs->cs & SEGMENT_RPL_MASK) == USER_RPL) {
				cos_meas_event(COS_MEAS_INT_PREEMPT_USER);
			} else {
				cos_meas_event(COS_MEAS_INT_PREEMPT_KERN);
			}

			/* the major work here: */
			next = brand_next_thread(brand, cos_current, 1);
			if (next != cos_current) {
				thd_save_preempted_state(cos_current, regs);
				if (!(next->flags & THD_STATE_ACTIVE_UPCALL)) {
					printk("cos: upcall thread %d is not set to be an active upcall.\n",
					       thd_get_id(next));
					///*assert*/BUG_ON(!(next->flags & THD_STATE_ACTIVE_UPCALL));
				}
				thd_check_atomic_preempt(cos_current);

				/* Those registers are saved in the
				 * user space. No need to restore
				 * here. */
				/* regs->bx = next->regs.bx; */
				/* regs->di = next->regs.di; */
				/* regs->si = next->regs.si; */
				/* regs->bp = next->regs.bp; */

				regs->cx = next->regs.cx;
				regs->ip = next->regs.ip;
				regs->dx = next->regs.dx;
				regs->ax = next->regs.ax;
				regs->orig_ax = next->regs.ax;
				regs->sp = next->regs.sp;
				//cos_meas_event(COS_MEAS_BRAND_UC);
			}
			cos_meas_event(COS_MEAS_INT_PREEMPT);

			event_record("normal (non-syscall/idle interrupting) upcall processed", 
				     thd_get_id(cos_current), thd_get_id(next));
		} else {
			cos_meas_event(COS_MEAS_INT_STI_SYSEXIT);
		}
	} 
done:
	local_irq_restore(flags);
		
	return 0;
}

static void receive_ipi(void *thdid)
{
	struct thread *thd = thd_get_by_id((int)thdid);

	if (unlikely(!thd)) return;

	/* printk("core %d, got IPI for brand %d!\n", get_cpuid(), thd->thread_id); */
	chal_attempt_brand(thd);

	return;
}

int send_ipi(int cpuid, int thdid, int wait)
{
	smp_call_function_single(cpuid, receive_ipi, (void *)thdid, wait);

	return 0;
}

static void timer_interrupt(unsigned long data)
{
	BUG_ON(cos_thd_per_core[get_cpuid()].cos_thd == NULL);
	mod_timer_pinned(&timer[get_cpuid()], jiffies+1);

	if (!(cos_timer_brand_thd[get_cpuid()] && cos_timer_brand_thd[get_cpuid()]->upcall_threads)) {
		return;
	}

	chal_attempt_brand(cos_timer_brand_thd[get_cpuid()]);

	return;
}

void register_timers(void)
{
	assert(!timer[get_cpuid()].function);
	init_timer(&timer[get_cpuid()]);
	timer[get_cpuid()].function = timer_interrupt;
	/* Give the timer thread at least a jiffy to initialize */
	mod_timer_pinned(&timer[get_cpuid()], jiffies+2);
	
	return;
}

static void deregister_timers(void)
{
	int i;
	for (i = 0; i < NUM_CPU; i++) {
		cos_timer_brand_thd[i] = NULL;
		if (timer[i].function) {
			del_timer(&timer[i]);
			timer[i].function = NULL;
		}
	}

	return;
}

/***** end timer handling *****/

void thd_publish_data_page(struct thread *thd, vaddr_t page)
{
	unsigned int id = thd_get_id(thd);

	//assert(0 != id && 0 == (page & ~PAGE_MASK));

	//printk("cos: shared_region_pte is %p, page is %x.\n", shared_region_pte, page);
	/* _PAGE_PRESENT is not set */
	((pte_t*)shared_region_page)[id].pte_low = (vaddr_t)chal_va2pa((void*)page) |
		(_PAGE_PRESENT | _PAGE_RW | _PAGE_USER | _PAGE_ACCESSED);

	return;
}

static int open_checks(void)
{
	/* 
	 * All of the volatiles are thrown in here because gcc is
	 * getting too get for its own good, and when testing
	 * consistency across different regions in shared memory, we
	 * have to be sure we are in fact accessing the memory (not a
	 * register).
	 */
#define MAGIC_VAL_TEST 0xdeadbeef
	volatile unsigned int *region_ptr;
	paddr_t modval, userval;
	volatile vaddr_t kern_data;

	kern_data = chal_pgtbl_vaddr2kaddr((paddr_t)chal_va2pa(current->mm->pgd), (unsigned long)shared_data_page);
	modval  = (paddr_t)chal_va2pa((void *)kern_data);
	userval = (paddr_t)chal_va2pa((void *)chal_pgtbl_vaddr2kaddr((paddr_t)chal_va2pa(current->mm->pgd), 
								     (unsigned long)COS_INFO_REGION_ADDR));
	if (modval != userval) {
		printk("shared data page error: %x != %x\n", (unsigned int)modval, (unsigned int)userval);
		return -EFAULT;
	}
	region_ptr  = (unsigned int *)COS_INFO_REGION_ADDR;
	*((volatile unsigned int*)shared_data_page) = MAGIC_VAL_TEST;
	*((volatile unsigned int*)region_ptr) = MAGIC_VAL_TEST;
	if (*region_ptr != *shared_data_page || *region_ptr != MAGIC_VAL_TEST) {
		printk("cos: Mapping of the cos shared region didn't work (%x != %x !=(kern page) %x).\n",
		       (unsigned int)*region_ptr, (unsigned int)*shared_data_page, *(unsigned int*)kern_data);
		return -EFAULT;
	} else {
		printk("cos: Mapping of shared region worked: %x.\n", (unsigned int)*region_ptr);
	}

	*region_ptr = 0;
	return 0;
}

static 
void init_globals(void)
{
	int cpuid;

	shared_region_pte  = NULL;
	union_pgd          = NULL;
	for (cpuid = 0; cpuid < NUM_CPU; cpuid++) {
		cos_thd_per_core[cpuid].cos_thd = NULL;
		per_core[cpuid].curr_thd        = NULL;
		per_core[cpuid].curr_spd        = NULL;
	}
	composite_union_mm = NULL;
	kern_mm            = NULL;
	kern_pgtbl_mapping = 0;
	kern_handle        = 0;
	idle_status        = IDLE_AWAKE;
}

/*
 * Opening the aed device signals the intended use of the Composite
 * operating system along side the currently executing Linux.  Thus,
 * when the fd is open, we must prepare the virtual address space for
 * COS use.
 */
static void init_guest_mm_vect(void);
static int aed_open(struct inode *inode, struct file *file)
{
	pte_t *pte = lookup_address_mm(current->mm, COS_INFO_REGION_ADDR);
	pgd_t *pgd;
	void* data_page;

	init_globals();

	if (cos_thd_per_core[get_cpuid()].cos_thd != NULL || composite_union_mm != NULL) {
		printk("cos (CPU %d): Composite subsystem already used by %d (%p).\n", get_cpuid(), cos_thd_per_core[get_cpuid()].cos_thd->pid, cos_thd_per_core[get_cpuid()].cos_thd);
		return -EBUSY;
	}
	
	/* We assume this in one page. */
	assert(sizeof(struct cos_component_information) <= PAGE_SIZE);

	save_per_core_cos_thd();

	syscalls_enabled = 1;
	composite_union_mm = get_task_mm(current);
	union_pgd = composite_union_mm->pgd;

	if (pte != NULL) {
		printk("cos: address range for info region @ %x already used.\n",
 		       (unsigned int)COS_INFO_REGION_ADDR);
		return -ENOMEM;
	}

	kern_handle = aed_allocate_mm();
	kern_mm = aed_get_mm(kern_handle);
	kern_pgtbl_mapping = (vaddr_t)kern_mm->pgd;
	/*
	 * This is really and truly crap, because of Linux.  Linux has
	 * 4 address namespaces, it seems and I was only aware of 3.
	 * 1) physical, 2) kernel virtual, 3) user-level virtual, and
	 * 4) module code and data virtual (roundabout 0xf88...).  If
	 * we want to use a page size region in a module's dataspace
	 * (so that we can access the memory directly without
	 * indirection through a variable), we need to convert using
	 * the page tables, the module virtual address to a physical
	 * address, then to a kernel virtual, so that we can
	 * manipulate it and use __pa on it (without __pa throwing up)
	 *
	 * I'm sure Linux guys (to over-generalize) will scream that
	 * using regions of static memory in my module for page-tables
	 * is horrible, but they would also probably agree that they
	 * aren't familar with the types of optimizations you need to
	 * go through to make a microkernel fast: They'd probably
	 * spend most of their time complaining about microkernels as
	 * being horrible instead.
	 */
	shared_region_pte = (pte_t *)chal_pgtbl_vaddr2kaddr((paddr_t)chal_va2pa(current->mm->pgd), 
							  (unsigned long)shared_region_page);
	if (((unsigned long)shared_region_pte & ~PAGE_MASK) != 0) {
		printk("Allocated page for shared region not page aligned.\n");
		return -EFAULT;
	}
	memset(shared_region_pte, 0, PAGE_SIZE);

	/* hook in the data page */
	data_page = chal_va2pa((void *)chal_pgtbl_vaddr2kaddr((paddr_t)chal_va2pa(current->mm->pgd), 
							   (unsigned long)shared_data_page));
	shared_region_pte[0].pte_low = (unsigned long)(data_page) |
		(_PAGE_PRESENT | _PAGE_RW | _PAGE_USER | _PAGE_ACCESSED);
	/* hook up the actual virtual memory pages to the pte
	 * protection mapping equivalent to PAGE_SHARED */
/*	for (i = 0 ; i < MAX_NUM_THREADS+1 ; i++) { 
		shared_region_pte[i].pte_low = (unsigned long)(__pa(pages_ptr+(PAGE_SIZE*i))) | 
			(_PAGE_PRESENT | _PAGE_RW | _PAGE_USER | _PAGE_ACCESSED);
	}
*/

	/* Where in the page directory should the pte go? */
	pgd = pgd_offset(current->mm, COS_INFO_REGION_ADDR);
	if (pgd_none(*pgd)) {
		printk("Could not get pgd_offset.\n");
		return -EFAULT;
	}
	/* hook up the pte to the pgd */
	pgd->pgd = (unsigned long)(__pa(shared_region_pte)) | _PAGE_TABLE;

	/* 
	 * This is used to copy valid (linux) kernel mappings into a
	 * new mpd.  Copy shared region too.
	 */
	pgd = pgd_offset(kern_mm, COS_INFO_REGION_ADDR);
	if (pgd_none(*pgd)) {
		printk("Could not get pgd_offset in the kernel map.\n");
		return -EFAULT;
	}
	pgd->pgd = (unsigned long)(__pa(shared_region_pte)) | _PAGE_TABLE;

	printk("cos: info region @ %d(%x)\n", 
	       COS_INFO_REGION_ADDR, COS_INFO_REGION_ADDR);

	if (open_checks()) return -EFAULT;

	thd_init();
	spd_init();
	ipc_init();
	cos_init_memory();

        /* Now the timers are registered when we register timer
	 * threads in Composite. */
	/* register_timers(); */
	cos_meas_init();
	cos_net_init();

	return 0;
}

//extern void event_print(void);

static int aed_release(struct inode *inode, struct file *file)
{
	pgd_t *pgd;
	struct thread *t;
	struct spd *s;
	int i;
#ifdef FAULT_DEBUG
	int j, k;
#endif
	/* 
	 * when the aed control file descriptor is closed, lets get
	 * rid of all resources the aed environment was using, but
	 * only if something was promoted in the first place.
	 *
	 * This is our method of cleaning up the garbage.
	 *
	 * FIXME: this should all be synchronized around with the mm
	 * semaphore.
	 */
	if (test_thread_flag(TIF_HIJACK_ENV)) {
		clear_ti_thread_flag(current_thread_info(), TIF_HIJACK_ENV);

		current->mm = trusted_mm;	
		current->active_mm = trusted_mm;

		/* Let another process create a asym environment */
		trusted_mm = NULL;

		remove_all_guest_mms();
		flush_all(current->mm->pgd);
		BUG();
	}
	trusted_mm = NULL;
	remove_all_guest_mms();

	t = core_get_curr_thd();
	if (t) {
		s = thd_get_thd_spd(t);
		printk("cos: Halting Composite.  Current thread: %d in spd %d\n",
		       thd_get_id(t), spd_get_index(s));
	}

	deregister_timers();
	cos_net_finish();

	/* our garbage collection mechanism: all at once when the cos
	 * system control fd is closed */
//	thd_free(core_get_curr_thd());
	thd_free_all();
 	thd_init();
	spd_free_all();
	ipc_init();
	cos_shutdown_memory();

	cos_meas_report();

	/* reset the address space to the original process */
	composite_union_mm->pgd = union_pgd;

	/* 
	 * free the shared region...
	 * FIXME: should also kill the actual pages of shared memory
	 */
	pgd = pgd_offset(composite_union_mm, COS_INFO_REGION_ADDR);
	memset(pgd, 0, sizeof(int));

	syscalls_enabled = 1;
	for (i = 0 ; i < NUM_CPU ; i++) {
		in_syscall[i] = 0;
	}

	/* 
	 * Keep the mm_struct around till we have gotten rid of our
	 * cos-specific mappings.  This is required as in do_exit, mm
	 * is dropped before files and fs (thus current->mm should not
	 * be accessed from fd release procedures.)
	 */
	mmput(composite_union_mm);

	init_globals();
	
#ifdef FAULT_DEBUG
	printk("cos: Page fault information:\n");
	printk("cos: Number of buckets %d, bucket mask %x.\n", 
	       (int)NUM_BUCKETS, (unsigned int)BUCKET_MASK);
	#define PER_ROW 8
	for (i = 0, k = 0 ; i < NUM_BUCKETS/PER_ROW ; i++) {
		printk("cos: %d - ", i);
		for (j = 0 ; j < PER_ROW ; j++, k++) {
			printk("%12u", (unsigned int)fault_addrs[k]);
		}
		printk("\n");
	}
#endif

	{
		int i;
		printk("\ncos: Faults:\n");
		for (i = (fault_ptr+1)%NFAULTS ; i != fault_ptr ; i = (i + 1) % NFAULTS) {
			struct fault_info *fi = &faults[i];

			if (fi->thdid != 0) {
				printk("cos: spd %d, thd %d @ addr %x w/ flags %x @ time %lld, mpd flags %x (master %x) and w/ regs: \ncos:\t\t"
				       "eip %10x, esp %10x, eax %10x, ebx %10x, ecx %10x,\ncos:\t\t"
				       "edx %10x, edi %10x, esi %10x, ebp %10x,\n"
				       "cos:\t\tcs  %10x, ss  %10x, flags %10x\n",
				       fi->spdid, fi->thdid, 
				       (unsigned int)fi->addr, 
				       fi->err_code,
				       fi->timestamp, 
				       fi->cspd_flags, 
				       fi->cspd_master_flags, 
				       (unsigned int)fi->regs.ip, 
				       (unsigned int)fi->regs.sp, 
				       (unsigned int)fi->regs.ax, 
				       (unsigned int)fi->regs.bx, 
				       (unsigned int)fi->regs.cx, 
				       (unsigned int)fi->regs.dx, 
				       (unsigned int)fi->regs.di, 
				       (unsigned int)fi->regs.si, 
				       (unsigned int)fi->regs.bp,
				       (unsigned int)fi->regs.cs, 
				       (unsigned int)fi->regs.ss, 
				       (unsigned int)fi->regs.flags);
				fi->thdid = 0; /* reset */
			}
		}
		event_print();
	}

	return 0;
}

static struct file_operations proc_aed_fops = {
	.owner          = THIS_MODULE, 
	.unlocked_ioctl = aed_ioctl, 
	.open           = aed_open,
	.release        = aed_release,
};

/*Macro-ify it to avoid the duplication.*/
static int make_proc_aed(void)
{
	struct proc_dir_entry *ent;

	ent = create_proc_entry("aed", 0222, NULL);
	if(ent == NULL){
		printk("cos: make_proc_aed : Failed to register /proc/aed\n");
		return -1;
	}
	ent->proc_fops = &proc_aed_fops;

	return 0;
}

static inline void hw_int_override_all(void)
{
	hw_int_override_sysenter(sysenter_interposition_entry);
	hw_int_override_pagefault(page_fault_interposition);
	hw_int_override_idt(0, div_fault_interposition, 0, 0);
	hw_int_override_idt(0xe9, reg_save_interposition, 0, 3);

	return;
}
static void hw_init_CPU(void)
{
	//update_vmalloc_regions();
	hw_int_init();
	hw_int_override_all();
	return;
}

static void hw_init_other_cores(void *param)
{
	hw_int_override_all();
	return;
}

static int asym_exec_dom_init(void)
{
	printk("cos: Installing the hijack module.\n");
	/* pt_regs in this linux version has changed... */
	BUG_ON(sizeof(struct pt_regs) != (17*sizeof(long)));

	if (make_proc_aed())
		return -1;

	hw_init_CPU();

//#if NUM_CPU > 1
	/* Init all the other cores. */
	smp_call_function(hw_init_other_cores, NULL, 1);
//#endif
	/* Consistency check. We define the THD_REGS = 8 in ipc.S. */
	BUG_ON(offsetof(struct thread, regs) != 8);

	init_guest_mm_vect();
	trusted_mm = NULL;

	return 0;
}

static void hw_reset_other_cores(void *param)
{
	hw_int_reset();
}

static void asym_exec_dom_exit(void)
{
	hw_int_reset();

//#if NUM_CPU > 1
	smp_call_function(hw_reset_other_cores, NULL, 1);
//#endif
	remove_proc_entry("aed", NULL);

	return;
}

module_init(asym_exec_dom_init);
module_exit(asym_exec_dom_exit);

MODULE_AUTHOR("Gabriel Parmer");
MODULE_DESCRIPTION("Composite Operating System support module for coexistence with Linux");
MODULE_LICENSE("GPL");<|MERGE_RESOLUTION|>--- conflicted
+++ resolved
@@ -1242,11 +1242,7 @@
  * Our composite emulated timer interrupt executed from a Linux
  * softirq
  */
-<<<<<<< HEAD
-static struct timer_list timer[NUM_CPU] CACHE_ALIGNED;
-=======
 CACHE_ALIGNED static struct timer_list timer[NUM_CPU]; 
->>>>>>> a627c631
 
 extern struct thread *brand_next_thread(struct thread *brand, struct thread *preempted, int preempt);
 
@@ -1270,18 +1266,10 @@
 EXPORT_SYMBOL(cos_trans_dereg);
 EXPORT_SYMBOL(cos_trans_upcall);
 
-<<<<<<< HEAD
-extern struct thread *cos_timer_brand_thd[NUM_CPU] CACHE_ALIGNED;
-=======
-extern struct thread *cos_timer_brand_thd[NUM_CPU];
->>>>>>> a627c631
+CACHE_ALIGNED extern struct thread *cos_timer_brand_thd[NUM_CPU];
 #define NUM_NET_BRANDS 2 /* keep consistent with inv.c */
 
-<<<<<<< HEAD
-static CACHE_ALIGNED int in_syscall[NUM_CPU] = { 0 };
-=======
 CACHE_ALIGNED static int in_syscall[NUM_CPU] = { 0 }; 
->>>>>>> a627c631
 
 int host_in_syscall(void) 
 {
