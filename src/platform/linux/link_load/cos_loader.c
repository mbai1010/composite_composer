--- conflicted
+++ resolved
@@ -40,18 +40,15 @@
 
 #include <bfd.h>
 
-<<<<<<< HEAD
-#include <stdbool.h>
+//#include <stdbool.h>
 //#include <pthread.h>
 #include <sys/wait.h> /* wait for children process termination */
 #include <sched.h>
 
 /* composite includes */
-#include <spd.h>
-#include <ipc.h>
-
-=======
->>>>>>> 097201ac
+//#include <spd.h>
+//#include <ipc.h>
+
 #include <cobj_format.h>
 
 enum {PRINT_NONE = 0, PRINT_HIGH, PRINT_NORMAL, PRINT_DEBUG} print_lvl = PRINT_HIGH;
