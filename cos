--- conflicted
+++ resolved
@@ -22,7 +22,7 @@
 	esac
 
 	echo "[cos setting arch] make -C src config-${arch}"
-	make -C src config-${arch} 
+	make -C src config-${arch}
 
 	echo "[cos executing] make -C src config init"
 	make -C src init
@@ -47,13 +47,8 @@
 
 distclean()
 {
-<<<<<<< HEAD
-    echo "Usage: " $0 " init|build|reset|compose <script> <output name>|run <binary>|reset_compose <script> <output name>"
-    exit 2
-=======
 	echo "[cos executing] make -C src clean"
 	make -C src distclean
->>>>>>> 0da657c7
 }
 
 compose()
@@ -149,28 +144,6 @@
 }
 
 case $1 in
-<<<<<<< HEAD
-    init )    initialize
-	      ;;
-    build )   build
-	      ;;
-    reset )   clean
-	      ;;
-    compose ) script=$2
-	      name=$3
-	      compose
-	      ;;
-    reset_compose ) clean
-	      build
-	      script=$2
-	      name=$3
-	      compose
-	      ;;
-    run )     binary=$2
-	      run
-	      ;;
-    * )       usage
-=======
 	init )
 		arch=$2
 		initialize
@@ -205,5 +178,4 @@
 		;;
 	* )
 		usage
->>>>>>> 0da657c7
 esac